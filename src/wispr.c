/*
 *
 *  Connection Manager
 *
 *  Copyright (C) 2007-2013  Intel Corporation. All rights reserved.
 *
 *  This program is free software; you can redistribute it and/or modify
 *  it under the terms of the GNU General Public License version 2 as
 *  published by the Free Software Foundation.
 *
 *  This program is distributed in the hope that it will be useful,
 *  but WITHOUT ANY WARRANTY; without even the implied warranty of
 *  MERCHANTABILITY or FITNESS FOR A PARTICULAR PURPOSE.  See the
 *  GNU General Public License for more details.
 *
 *  You should have received a copy of the GNU General Public License
 *  along with this program; if not, write to the Free Software
 *  Foundation, Inc., 51 Franklin St, Fifth Floor, Boston, MA  02110-1301  USA
 *
 */

#ifdef HAVE_CONFIG_H
#include <config.h>
#endif

#include <errno.h>
#include <stdlib.h>

#include <gweb/gweb.h>

#include "connman.h"

struct connman_wispr_message {
	bool has_error;
	const char *current_element;
	int message_type;
	int response_code;
	char *login_url;
	char *abort_login_url;
	char *logoff_url;
	char *access_procedure;
	char *access_location;
	char *location_name;
};

enum connman_wispr_result {
	CONNMAN_WISPR_RESULT_UNKNOWN = 0,
	CONNMAN_WISPR_RESULT_LOGIN   = 1,
	CONNMAN_WISPR_RESULT_ONLINE  = 2,
	CONNMAN_WISPR_RESULT_FAILED  = 3,
};

struct wispr_route {
	char *address;
	int if_index;
};

struct connman_wispr_portal_context {
	int refcount;
	struct connman_service *service;
	enum connman_ipconfig_type type;
	__connman_wispr_cb_t cb;
	struct connman_wispr_portal *wispr_portal;

	/* Portal/WISPr common */
	GWeb *web;
	unsigned int token;
	guint request_id;

	const char *status_url;

	char *redirect_url;

	/* WISPr specific */
	GWebParser *wispr_parser;
	struct connman_wispr_message wispr_msg;

	char *wispr_username;
	char *wispr_password;
	char *wispr_formdata;

	enum connman_wispr_result wispr_result;

	GSList *route_list;

	guint timeout;
};

struct connman_wispr_portal {
	struct connman_wispr_portal_context *ipv4_context;
	struct connman_wispr_portal_context *ipv6_context;
};

static bool wispr_portal_web_result(GWebResult *result, gpointer user_data);

static GHashTable *wispr_portal_hash = NULL;

static char *online_check_ipv4_url = NULL;
static char *online_check_ipv6_url = NULL;

#define wispr_portal_context_ref(wp_context) \
	wispr_portal_context_ref_debug(wp_context, __FILE__, __LINE__, __func__)
#define wispr_portal_context_unref(wp_context) \
	wispr_portal_context_unref_debug(wp_context, __FILE__, __LINE__, __func__)

static void connman_wispr_message_init(struct connman_wispr_message *msg)
{
	msg->has_error = false;
	msg->current_element = NULL;

	msg->message_type = -1;
	msg->response_code = -1;

	g_free(msg->login_url);
	msg->login_url = NULL;

	g_free(msg->abort_login_url);
	msg->abort_login_url = NULL;

	g_free(msg->logoff_url);
	msg->logoff_url = NULL;

	g_free(msg->access_procedure);
	msg->access_procedure = NULL;

	g_free(msg->access_location);
	msg->access_location = NULL;

	g_free(msg->location_name);
	msg->location_name = NULL;
}

static void free_wispr_routes(struct connman_wispr_portal_context *wp_context)
{
	while (wp_context->route_list) {
		struct wispr_route *route = wp_context->route_list->data;

		DBG("free route to %s if %d type %d", route->address,
				route->if_index, wp_context->type);

		switch (wp_context->type) {
		case CONNMAN_IPCONFIG_TYPE_IPV4:
			connman_inet_del_host_route(route->if_index,
					route->address);
			break;
		case CONNMAN_IPCONFIG_TYPE_IPV6:
			connman_inet_del_ipv6_host_route(route->if_index,
					route->address);
			break;
		case CONNMAN_IPCONFIG_TYPE_UNKNOWN:
		case CONNMAN_IPCONFIG_TYPE_ALL:
			break;
		}

		g_free(route->address);
		g_free(route);

		wp_context->route_list =
			g_slist_delete_link(wp_context->route_list,
					wp_context->route_list);
	}
}

static void free_connman_wispr_portal_context(
		struct connman_wispr_portal_context *wp_context)
{
	if (wp_context->wispr_portal) {
		if (wp_context->wispr_portal->ipv4_context == wp_context)
			wp_context->wispr_portal->ipv4_context = NULL;

		if (wp_context->wispr_portal->ipv6_context == wp_context)
			wp_context->wispr_portal->ipv6_context = NULL;
	}

	if (wp_context->token > 0)
		connman_proxy_lookup_cancel(wp_context->token);

	if (wp_context->request_id > 0)
		g_web_cancel_request(wp_context->web, wp_context->request_id);

	if (wp_context->timeout > 0)
		g_source_remove(wp_context->timeout);

	if (wp_context->web)
		g_web_unref(wp_context->web);

	g_free(wp_context->redirect_url);

	if (wp_context->wispr_parser)
		g_web_parser_unref(wp_context->wispr_parser);

	connman_wispr_message_init(&wp_context->wispr_msg);

	g_free(wp_context->wispr_username);
	g_free(wp_context->wispr_password);
	g_free(wp_context->wispr_formdata);

	free_wispr_routes(wp_context);

	g_free(wp_context);
}

static struct connman_wispr_portal_context *
wispr_portal_context_ref_debug(struct connman_wispr_portal_context *wp_context,
			const char *file, int line, const char *caller)
{
	DBG("%p ref %d by %s:%d:%s()", wp_context,
		wp_context->refcount + 1, file, line, caller);

	__sync_fetch_and_add(&wp_context->refcount, 1);

	return wp_context;
}

static void wispr_portal_context_unref_debug(
		struct connman_wispr_portal_context *wp_context,
		const char *file, int line, const char *caller)
{
	if (!wp_context)
		return;

	DBG("%p ref %d by %s:%d:%s()", wp_context,
		wp_context->refcount - 1, file, line, caller);

	if (__sync_fetch_and_sub(&wp_context->refcount, 1) != 1)
		return;

	free_connman_wispr_portal_context(wp_context);
}

static struct connman_wispr_portal_context *create_wispr_portal_context(void)
{
	return wispr_portal_context_ref(
		g_new0(struct connman_wispr_portal_context, 1));
}

static void free_connman_wispr_portal(gpointer data)
{
	struct connman_wispr_portal *wispr_portal = data;

	DBG("");

	if (!wispr_portal)
		return;

	wispr_portal_context_unref(wispr_portal->ipv4_context);
	wispr_portal_context_unref(wispr_portal->ipv6_context);

	g_free(wispr_portal);
}

static const char *message_type_to_string(int message_type)
{
	switch (message_type) {
	case 100:
		return "Initial redirect message";
	case 110:
		return "Proxy notification";
	case 120:
		return "Authentication notification";
	case 130:
		return "Logoff notification";
	case 140:
		return "Response to Authentication Poll";
	case 150:
		return "Response to Abort Login";
	}

	return NULL;
}

static const char *response_code_to_string(int response_code)
{
	switch (response_code) {
	case 0:
		return "No error";
	case 50:
		return "Login succeeded";
	case 100:
		return "Login failed";
	case 102:
		return "RADIUS server error/timeout";
	case 105:
		return "RADIUS server not enabled";
	case 150:
		return "Logoff succeeded";
	case 151:
		return "Login aborted";
	case 200:
		return "Proxy detection/repeat operation";
	case 201:
		return "Authentication pending";
	case 255:
		return "Access gateway internal error";
	}

	return NULL;
}

static struct {
	const char *str;
	enum {
		WISPR_ELEMENT_NONE              = 0,
		WISPR_ELEMENT_ACCESS_PROCEDURE  = 1,
		WISPR_ELEMENT_ACCESS_LOCATION   = 2,
		WISPR_ELEMENT_LOCATION_NAME     = 3,
		WISPR_ELEMENT_LOGIN_URL         = 4,
		WISPR_ELEMENT_ABORT_LOGIN_URL   = 5,
		WISPR_ELEMENT_MESSAGE_TYPE      = 6,
		WISPR_ELEMENT_RESPONSE_CODE     = 7,
		WISPR_ELEMENT_NEXT_URL          = 8,
		WISPR_ELEMENT_DELAY             = 9,
		WISPR_ELEMENT_REPLY_MESSAGE     = 10,
		WISPR_ELEMENT_LOGIN_RESULTS_URL = 11,
		WISPR_ELEMENT_LOGOFF_URL        = 12,
	} element;
} wispr_element_map[] = {
	{ "AccessProcedure",	WISPR_ELEMENT_ACCESS_PROCEDURE	},
	{ "AccessLocation",	WISPR_ELEMENT_ACCESS_LOCATION	},
	{ "LocationName",	WISPR_ELEMENT_LOCATION_NAME	},
	{ "LoginURL",		WISPR_ELEMENT_LOGIN_URL		},
	{ "AbortLoginURL",	WISPR_ELEMENT_ABORT_LOGIN_URL	},
	{ "MessageType",	WISPR_ELEMENT_MESSAGE_TYPE	},
	{ "ResponseCode",	WISPR_ELEMENT_RESPONSE_CODE	},
	{ "NextURL",		WISPR_ELEMENT_NEXT_URL		},
	{ "Delay",		WISPR_ELEMENT_DELAY		},
	{ "ReplyMessage",	WISPR_ELEMENT_REPLY_MESSAGE	},
	{ "LoginResultsURL",	WISPR_ELEMENT_LOGIN_RESULTS_URL	},
	{ "LogoffURL",		WISPR_ELEMENT_LOGOFF_URL	},
	{ NULL,			WISPR_ELEMENT_NONE		},
};

static void xml_wispr_start_element_handler(GMarkupParseContext *context,
					const gchar *element_name,
					const gchar **attribute_names,
					const gchar **attribute_values,
					gpointer user_data, GError **error)
{
	struct connman_wispr_message *msg = user_data;

	msg->current_element = element_name;
}

static void xml_wispr_end_element_handler(GMarkupParseContext *context,
					const gchar *element_name,
					gpointer user_data, GError **error)
{
	struct connman_wispr_message *msg = user_data;

	msg->current_element = NULL;
}

static void xml_wispr_text_handler(GMarkupParseContext *context,
					const gchar *text, gsize text_len,
					gpointer user_data, GError **error)
{
	struct connman_wispr_message *msg = user_data;
	int i;

	if (!msg->current_element)
		return;

	for (i = 0; wispr_element_map[i].str; i++) {
		if (!g_str_equal(wispr_element_map[i].str, msg->current_element))
			continue;

		switch (wispr_element_map[i].element) {
		case WISPR_ELEMENT_NONE:
		case WISPR_ELEMENT_ACCESS_PROCEDURE:
			g_free(msg->access_procedure);
			msg->access_procedure = g_strdup(text);
			break;
		case WISPR_ELEMENT_ACCESS_LOCATION:
			g_free(msg->access_location);
			msg->access_location = g_strdup(text);
			break;
		case WISPR_ELEMENT_LOCATION_NAME:
			g_free(msg->location_name);
			msg->location_name = g_strdup(text);
			break;
		case WISPR_ELEMENT_LOGIN_URL:
			g_free(msg->login_url);
			msg->login_url = g_strdup(text);
			break;
		case WISPR_ELEMENT_ABORT_LOGIN_URL:
			g_free(msg->abort_login_url);
			msg->abort_login_url = g_strdup(text);
			break;
		case WISPR_ELEMENT_MESSAGE_TYPE:
			msg->message_type = atoi(text);
			break;
		case WISPR_ELEMENT_RESPONSE_CODE:
			msg->response_code = atoi(text);
			break;
		case WISPR_ELEMENT_NEXT_URL:
		case WISPR_ELEMENT_DELAY:
		case WISPR_ELEMENT_REPLY_MESSAGE:
		case WISPR_ELEMENT_LOGIN_RESULTS_URL:
			break;
		case WISPR_ELEMENT_LOGOFF_URL:
			g_free(msg->logoff_url);
			msg->logoff_url = g_strdup(text);
			break;
		}
	}
}

static void xml_wispr_error_handler(GMarkupParseContext *context,
					GError *error, gpointer user_data)
{
	struct connman_wispr_message *msg = user_data;

	msg->has_error = true;
}

static const GMarkupParser xml_wispr_parser_handlers = {
	xml_wispr_start_element_handler,
	xml_wispr_end_element_handler,
	xml_wispr_text_handler,
	NULL,
	xml_wispr_error_handler,
};

static void xml_wispr_parser_callback(const char *str, gpointer user_data)
{
	struct connman_wispr_portal_context *wp_context = user_data;
	GMarkupParseContext *parser_context = NULL;
	bool result;

	DBG("");

	parser_context = g_markup_parse_context_new(&xml_wispr_parser_handlers,
					G_MARKUP_TREAT_CDATA_AS_TEXT,
					&(wp_context->wispr_msg), NULL);

	result = g_markup_parse_context_parse(parser_context,
					str, strlen(str), NULL);
	if (result)
		g_markup_parse_context_end_parse(parser_context, NULL);

	g_markup_parse_context_free(parser_context);
}

static void web_debug(const char *str, void *data)
{
	connman_info("%s: %s\n", (const char *) data, str);
}

static void wispr_portal_error(struct connman_wispr_portal_context *wp_context)
{
	DBG("Failed to proceed wispr/portal web request");

	wp_context->wispr_result = CONNMAN_WISPR_RESULT_FAILED;
}

/**
 *  @brief
 *    Handle a successful "online" HTTP-based Internet reachability
 *    check.
 *
 *  This handles a successful (that is, completed with a HTTP 200 "OK"
 *  status code) "online" HTTP-based Internet reachability check
 *  previously-initiated with #__connman_wispr_start.
 *
 *  @param[in]      result      A pointer to the mutable HTTP result
 *                              for the successful "online" HTTP-based
 *                              Internet reachability check this is
 *                              handling.
 *  @param[in,out]  wp_context  A pointer to the mutable WISPr portal
 *                              detection context associated the
 *                              successful "online" HTTP-based
 *                              Internet reachability check this is
 *                              handling.
 *
 *  @sa __connman_wispr_start
 *  @sa wispr_portal_web_result
 *
 */
static void portal_manage_success_status(GWebResult *result,
			struct connman_wispr_portal_context *wp_context)
{
	struct connman_service *service = wp_context->service;
	enum connman_ipconfig_type type = wp_context->type;
	const char *str = NULL;

	DBG("");

	/* We currently don't do anything with this info */
	if (g_web_result_get_header(result, "X-ConnMan-Client-IP",
				&str))
		connman_info("Client-IP: %s", str);

	if (g_web_result_get_header(result, "X-ConnMan-Client-Country",
				&str))
		connman_info("Client-Country: %s", str);

	if (g_web_result_get_header(result, "X-ConnMan-Client-Region",
				&str))
		connman_info("Client-Region: %s", str);

	if (g_web_result_get_header(result, "X-ConnMan-Client-Timezone",
				&str))
		connman_info("Client-Timezone: %s", str);

	wp_context->cb(service, type, true);
}

static bool wispr_route_request(const char *address, int ai_family,
		int if_index, gpointer user_data)
{
	int result = -1;
	struct connman_wispr_portal_context *wp_context = user_data;
	const char *gateway;
	struct wispr_route *route;

	gateway = __connman_ipconfig_get_gateway_from_index(if_index,
		wp_context->type);

	DBG("address %s if %d gw %s", address, if_index, gateway);

	if (!gateway)
		return false;

	route = g_try_new0(struct wispr_route, 1);
	if (route == 0) {
		DBG("could not create struct");
		return false;
	}

	switch (wp_context->type) {
	case CONNMAN_IPCONFIG_TYPE_IPV4:
		result = connman_inet_add_host_route(if_index, address,
				gateway);
		break;
	case CONNMAN_IPCONFIG_TYPE_IPV6:
		result = connman_inet_add_ipv6_host_route(if_index, address,
				gateway);
		break;
	case CONNMAN_IPCONFIG_TYPE_UNKNOWN:
	case CONNMAN_IPCONFIG_TYPE_ALL:
		break;
	}

	if (result < 0) {
		g_free(route);
		return false;
	}

	route->address = g_strdup(address);
	route->if_index = if_index;
	wp_context->route_list = g_slist_prepend(wp_context->route_list, route);

	return true;
}

static void wispr_portal_request_portal(
		struct connman_wispr_portal_context *wp_context)
{
	DBG("wispr/portal context %p service %p (%s) type %d (%s)",
		wp_context,
		wp_context->service,
		connman_service_get_identifier(wp_context->service),
		wp_context->type, __connman_ipconfig_type2string(wp_context->type));

	wispr_portal_context_ref(wp_context);
	wp_context->request_id = g_web_request_get(wp_context->web,
					wp_context->status_url,
					wispr_portal_web_result,
					wispr_route_request,
					wp_context);

	if (wp_context->request_id == 0) {
		wp_context->cb(wp_context->service, wp_context->type, false);
		wispr_portal_error(wp_context);
		wispr_portal_context_unref(wp_context);
	}
}

static bool wispr_input(const guint8 **data, gsize *length,
						gpointer user_data)
{
	struct connman_wispr_portal_context *wp_context = user_data;
	GString *buf;
	gsize count;

	DBG("");

	buf = g_string_sized_new(100);

	g_string_append(buf, "button=Login&UserName=");
	g_string_append_uri_escaped(buf, wp_context->wispr_username,
								NULL, FALSE);
	g_string_append(buf, "&Password=");
	g_string_append_uri_escaped(buf, wp_context->wispr_password,
								NULL, FALSE);
	g_string_append(buf, "&FNAME=0&OriginatingServer=");
	g_string_append_uri_escaped(buf, wp_context->status_url, NULL, FALSE);

	count = buf->len;

	g_free(wp_context->wispr_formdata);
	wp_context->wispr_formdata = g_string_free(buf, FALSE);

	*data = (guint8 *) wp_context->wispr_formdata;
	*length = count;

	return false;
}

static void wispr_portal_browser_reply_cb(struct connman_service *service,
					bool authentication_done,
					const char *error, void *user_data)
{
	struct connman_wispr_portal_context *wp_context = user_data;
	struct connman_wispr_portal *wispr_portal;
	int index;

	DBG("");

	if (!service || !wp_context)
		return;

	/*
	 * No way to cancel this if wp_context has been freed, so we lookup
	 * from the service and check that this is still the right context.
	 */
	index = __connman_service_get_index(service);
	if (index < 0)
		return;

	wispr_portal = g_hash_table_lookup(wispr_portal_hash,
					GINT_TO_POINTER(index));
	if (!wispr_portal)
		return;

	if (wp_context != wispr_portal->ipv4_context &&
		wp_context != wispr_portal->ipv6_context)
		return;

	if (!authentication_done) {
		free_wispr_routes(wp_context);
		wispr_portal_error(wp_context);
		wispr_portal_context_unref(wp_context);
		return;
	}

	/* Restarting the test */
	__connman_service_wispr_start(service, wp_context->type);
	wispr_portal_context_unref(wp_context);
}

static void wispr_portal_request_wispr_login(struct connman_service *service,
				bool success,
				const char *ssid, int ssid_len,
				const char *username, const char *password,
				bool wps, const char *wpspin,
				const char *error, void *user_data)
{
	struct connman_wispr_portal_context *wp_context = user_data;

	DBG("");

	if (error) {
		if (g_strcmp0(error,
			"net.connman.Agent.Error.LaunchBrowser") == 0) {
			if (__connman_agent_request_browser(service,
					wispr_portal_browser_reply_cb,
					wp_context->redirect_url,
					wp_context) == -EINPROGRESS)
				return;
		}

		wispr_portal_context_unref(wp_context);
		return;
	}

	g_free(wp_context->wispr_username);
	wp_context->wispr_username = g_strdup(username);

	g_free(wp_context->wispr_password);
	wp_context->wispr_password = g_strdup(password);

	wp_context->request_id = g_web_request_post(wp_context->web,
					wp_context->wispr_msg.login_url,
					"application/x-www-form-urlencoded",
					wispr_input, wispr_portal_web_result,
					wp_context);

	connman_wispr_message_init(&wp_context->wispr_msg);
}

static bool wispr_manage_message(GWebResult *result,
			struct connman_wispr_portal_context *wp_context)
{
	DBG("Message type: %s (%d)",
		message_type_to_string(wp_context->wispr_msg.message_type),
					wp_context->wispr_msg.message_type);
	DBG("Response code: %s (%d)",
		response_code_to_string(wp_context->wispr_msg.response_code),
					wp_context->wispr_msg.response_code);

	if (wp_context->wispr_msg.access_procedure)
		DBG("Access procedure: %s",
			wp_context->wispr_msg.access_procedure);
	if (wp_context->wispr_msg.access_location)
		DBG("Access location: %s",
			wp_context->wispr_msg.access_location);
	if (wp_context->wispr_msg.location_name)
		DBG("Location name: %s",
			wp_context->wispr_msg.location_name);
	if (wp_context->wispr_msg.login_url)
		DBG("Login URL: %s", wp_context->wispr_msg.login_url);
	if (wp_context->wispr_msg.abort_login_url)
		DBG("Abort login URL: %s",
			wp_context->wispr_msg.abort_login_url);
	if (wp_context->wispr_msg.logoff_url)
		DBG("Logoff URL: %s", wp_context->wispr_msg.logoff_url);

	switch (wp_context->wispr_msg.message_type) {
	case 100:
		DBG("Login required");

		wp_context->wispr_result = CONNMAN_WISPR_RESULT_LOGIN;

		wispr_portal_context_ref(wp_context);
		if (__connman_agent_request_login_input(wp_context->service,
					wispr_portal_request_wispr_login,
					wp_context) != -EINPROGRESS) {
			wispr_portal_error(wp_context);
			wispr_portal_context_unref(wp_context);
		} else
			return true;

		break;
	case 120: /* Falling down */
	case 140:
		if (wp_context->wispr_msg.response_code == 50) {
			wp_context->wispr_result = CONNMAN_WISPR_RESULT_ONLINE;

			g_free(wp_context->wispr_username);
			wp_context->wispr_username = NULL;

			g_free(wp_context->wispr_password);
			wp_context->wispr_password = NULL;

			g_free(wp_context->wispr_formdata);
			wp_context->wispr_formdata = NULL;

			wispr_portal_request_portal(wp_context);

			return true;
		} else
			wispr_portal_error(wp_context);

		break;
	default:
		break;
	}

	return false;
}

static bool wispr_portal_web_result(GWebResult *result, gpointer user_data)
{
	struct connman_wispr_portal_context *wp_context = user_data;
	const char *redirect = NULL;
	const guint8 *chunk = NULL;
	const char *str = NULL;
	guint16 status;
	gsize length;

	DBG("");

	if (wp_context->wispr_result != CONNMAN_WISPR_RESULT_ONLINE) {
		g_web_result_get_chunk(result, &chunk, &length);

		if (length > 0) {
			g_web_parser_feed_data(wp_context->wispr_parser,
								chunk, length);
			/* read more data */
			return true;
		}

		g_web_parser_end_data(wp_context->wispr_parser);

		if (wp_context->wispr_msg.message_type >= 0) {
			if (wispr_manage_message(result, wp_context))
				goto done;
		}
	}

	status = g_web_result_get_status(result);

	DBG("status: %03u", status);

	switch (status) {
	case 000:
		wispr_portal_context_ref(wp_context);
		__connman_agent_request_browser(wp_context->service,
				wispr_portal_browser_reply_cb,
				wp_context->status_url, wp_context);
		break;
	case 200:
		if (wp_context->wispr_msg.message_type >= 0)
			break;

		if (g_web_result_get_header(result, "X-ConnMan-Status",
						&str)) {
			portal_manage_success_status(result, wp_context);
		} else {
			wispr_portal_context_ref(wp_context);
			__connman_agent_request_browser(wp_context->service,
					wispr_portal_browser_reply_cb,
					wp_context->redirect_url, wp_context);
		}

		break;
	case 300:
	case 301:
	case 302:
	case 303:
	case 307:
	case 308:
		if (!g_web_supports_tls() ||
			!g_web_result_get_header(result, "Location",
							&redirect)) {

			wispr_portal_context_ref(wp_context);
			__connman_agent_request_browser(wp_context->service,
					wispr_portal_browser_reply_cb,
					wp_context->status_url, wp_context);
			break;
		}

		DBG("Redirect URL: %s", redirect);

		wp_context->redirect_url = g_strdup(redirect);

		wispr_portal_context_ref(wp_context);
		wp_context->request_id = g_web_request_get(wp_context->web,
				redirect, wispr_portal_web_result,
				wispr_route_request, wp_context);

		goto done;
	case 400:
	case 404:
		wp_context->cb(wp_context->service, wp_context->type, false);

		break;
	case 505:
		wispr_portal_context_ref(wp_context);
		__connman_agent_request_browser(wp_context->service,
				wispr_portal_browser_reply_cb,
				wp_context->status_url, wp_context);
		break;
	default:
		break;
	}

	free_wispr_routes(wp_context);
	wp_context->request_id = 0;
done:
	wp_context->wispr_msg.message_type = -1;
	wispr_portal_context_unref(wp_context);
	return false;
}

static char *parse_proxy(const char *proxy)
{
	char *proxy_server;

	if (!g_strcmp0(proxy, "DIRECT"))
		return NULL;

	if (!g_str_has_prefix(proxy, "PROXY "))
		return NULL;

	proxy_server = g_strdup(proxy + 6);

	/* Use first proxy server */
	for (char *c = proxy_server; *c != '\0'; ++c) {
		if (*c == ';') {
			*c = '\0';
			break;
		}
	}

	g_strstrip(proxy_server);

	return proxy_server;
}

static void proxy_callback(const char *proxy, void *user_data)
{
	struct connman_wispr_portal_context *wp_context = user_data;
	char *proxy_server;

	DBG("wp_context %p proxy %p", wp_context, proxy);

	if (!wp_context)
		return;

	if (!proxy) {
		DBG("no valid proxy");

		wp_context->cb(wp_context->service, wp_context->type, false);

		return;
	}

	DBG("proxy %s", proxy);

	wp_context->token = 0;

	proxy_server = parse_proxy(proxy);
	if (proxy_server) {
		g_web_set_proxy(wp_context->web, proxy_server);
		g_free(proxy_server);
	}

	g_web_set_accept(wp_context->web, NULL);
	g_web_set_user_agent(wp_context->web, "ConnMan/%s wispr", VERSION);
	g_web_set_close_connection(wp_context->web, TRUE);

	connman_wispr_message_init(&wp_context->wispr_msg);

	wp_context->wispr_parser = g_web_parser_new(
					"<WISPAccessGatewayParam",
					"WISPAccessGatewayParam>",
					xml_wispr_parser_callback, wp_context);

	wispr_portal_request_portal(wp_context);
	wispr_portal_context_unref(wp_context);
}

static gboolean no_proxy_callback(gpointer user_data)
{
	struct connman_wispr_portal_context *wp_context = user_data;

	wp_context->timeout = 0;

	proxy_callback("DIRECT", wp_context);

	return FALSE;
}

static int wispr_portal_detect(struct connman_wispr_portal_context *wp_context)
{
	enum connman_service_proxy_method proxy_method;
	char *interface = NULL;
	char **nameservers = NULL;
	int if_index;
	int err = 0;
	int i;

	DBG("wispr/portal context %p service %p (%s) type %d (%s)",
		wp_context,
		wp_context->service,
		connman_service_get_identifier(wp_context->service),
		wp_context->type, __connman_ipconfig_type2string(wp_context->type));

	interface = connman_service_get_interface(wp_context->service);
	if (!interface)
		return -EINVAL;

	DBG("interface %s", interface);

	if_index = connman_inet_ifindex(interface);
	if (if_index < 0) {
		DBG("Could not get ifindex");
		err = -EINVAL;
		goto done;
	}

	nameservers = connman_service_get_nameservers(wp_context->service);
	if (!nameservers) {
		DBG("Could not get nameservers");
		err = -EINVAL;
		goto done;
	}

	wp_context->web = g_web_new(if_index);
	if (!wp_context->web) {
		DBG("Could not set up GWeb");
		err = -ENOMEM;
		goto done;
	}

	if (getenv("CONNMAN_WEB_DEBUG"))
		g_web_set_debug(wp_context->web, web_debug, "WEB");

	if (wp_context->type == CONNMAN_IPCONFIG_TYPE_IPV4) {
		g_web_set_address_family(wp_context->web, AF_INET);
		wp_context->status_url = online_check_ipv4_url;
	} else {
		g_web_set_address_family(wp_context->web, AF_INET6);
		wp_context->status_url = online_check_ipv6_url;
	}

	for (i = 0; nameservers[i]; i++)
		g_web_add_nameserver(wp_context->web, nameservers[i]);

	proxy_method = connman_service_get_proxy_method(wp_context->service);

	DBG("proxy_method %d", proxy_method);

	/*
	 * Include both CONNMAN_SERVICE_PROXY_METHOD_UNKNOWN and
	 * CONNMAN_SERVICE_PROXY_METHOD_DIRECT in avoiding a call to
	 * connman_proxy_lookup, since the former will always result in
	 * a WISPr request "falling down a hole" that will only ever
	 * result in a failure completion.
	 */
<<<<<<< HEAD
	if ((proxy_method != CONNMAN_SERVICE_PROXY_METHOD_DIRECT) &&
		(proxy_method != CONNMAN_SERVICE_PROXY_METHOD_UNKNOWN)) {
=======
	if (proxy_method != CONNMAN_SERVICE_PROXY_METHOD_DIRECT &&
			proxy_method != CONNMAN_SERVICE_PROXY_METHOD_UNKNOWN) {
>>>>>>> 5f95851e
		wp_context->token = connman_proxy_lookup(interface,
						wp_context->status_url,
						wp_context->service,
						proxy_callback, wp_context);

		if (wp_context->token == 0) {
			err = -EINVAL;
			wispr_portal_context_unref(wp_context);
		}
	} else if (wp_context->timeout == 0) {
		wp_context->timeout = g_idle_add(no_proxy_callback, wp_context);
	}

done:
	g_strfreev(nameservers);

	g_free(interface);
	return err;
}

int __connman_wispr_start(struct connman_service *service,
					enum connman_ipconfig_type type,
					__connman_wispr_cb_t callback)
{
	struct connman_wispr_portal_context *wp_context = NULL;
	struct connman_wispr_portal *wispr_portal = NULL;
	int index, err;

	DBG("service %p (%s) type %d (%s) callback %p",
		service, connman_service_get_identifier(service),
		type, __connman_ipconfig_type2string(type), callback);

	if (!wispr_portal_hash || !callback)
		return -EINVAL;

	switch (connman_service_get_type(service)) {
	case CONNMAN_SERVICE_TYPE_ETHERNET:
	case CONNMAN_SERVICE_TYPE_WIFI:
	case CONNMAN_SERVICE_TYPE_BLUETOOTH:
	case CONNMAN_SERVICE_TYPE_CELLULAR:
	case CONNMAN_SERVICE_TYPE_GADGET:
		break;
	case CONNMAN_SERVICE_TYPE_UNKNOWN:
	case CONNMAN_SERVICE_TYPE_SYSTEM:
	case CONNMAN_SERVICE_TYPE_GPS:
	case CONNMAN_SERVICE_TYPE_VPN:
	case CONNMAN_SERVICE_TYPE_P2P:
		return -EOPNOTSUPP;
	}

	index = __connman_service_get_index(service);
	if (index < 0)
		return -EINVAL;

	wispr_portal = g_hash_table_lookup(wispr_portal_hash,
					GINT_TO_POINTER(index));
	if (!wispr_portal) {
		wispr_portal = g_try_new0(struct connman_wispr_portal, 1);
		if (!wispr_portal)
			return -ENOMEM;

		g_hash_table_replace(wispr_portal_hash,
					GINT_TO_POINTER(index), wispr_portal);
	}

	if (type == CONNMAN_IPCONFIG_TYPE_IPV4)
		wp_context = wispr_portal->ipv4_context;
	else
		wp_context = wispr_portal->ipv6_context;

	/* If there is already an existing context, we wipe it */
	if (wp_context)
		wispr_portal_context_unref(wp_context);

	wp_context = create_wispr_portal_context();
	if (!wp_context) {
		err = -ENOMEM;
		goto free_wp;
	}

	wp_context->service = service;
	wp_context->type = type;
	wp_context->cb = callback;
	wp_context->wispr_portal = wispr_portal;

	if (type == CONNMAN_IPCONFIG_TYPE_IPV4)
		wispr_portal->ipv4_context = wp_context;
	else
		wispr_portal->ipv6_context = wp_context;

	err = wispr_portal_detect(wp_context);
	if (err)
		goto free_wp;
	return 0;

free_wp:
	wp_context->cb(wp_context->service, wp_context->type, false);

	g_hash_table_remove(wispr_portal_hash, GINT_TO_POINTER(index));
	return err;
}

void __connman_wispr_stop(struct connman_service *service)
{
	struct connman_wispr_portal *wispr_portal;
	int index;

	DBG("service %p (%s)", service, connman_service_get_identifier(service));

	if (!wispr_portal_hash)
		return;

	index = __connman_service_get_index(service);
	if (index < 0)
		return;

	wispr_portal = g_hash_table_lookup(wispr_portal_hash,
					GINT_TO_POINTER(index));
	if (!wispr_portal)
		return;

	if ((wispr_portal->ipv4_context &&
	     service == wispr_portal->ipv4_context->service) ||
	    (wispr_portal->ipv6_context &&
	     service == wispr_portal->ipv6_context->service))
		g_hash_table_remove(wispr_portal_hash, GINT_TO_POINTER(index));
}

int __connman_wispr_init(void)
{
	DBG("");

	wispr_portal_hash = g_hash_table_new_full(g_direct_hash,
						g_direct_equal, NULL,
						free_connman_wispr_portal);

	online_check_ipv4_url =
		connman_setting_get_string("OnlineCheckIPv4URL");
	online_check_ipv6_url =
		connman_setting_get_string("OnlineCheckIPv6URL");

	return 0;
}

void __connman_wispr_cleanup(void)
{
	DBG("");

	g_hash_table_destroy(wispr_portal_hash);
	wispr_portal_hash = NULL;
}<|MERGE_RESOLUTION|>--- conflicted
+++ resolved
@@ -1011,13 +1011,8 @@
 	 * a WISPr request "falling down a hole" that will only ever
 	 * result in a failure completion.
 	 */
-<<<<<<< HEAD
-	if ((proxy_method != CONNMAN_SERVICE_PROXY_METHOD_DIRECT) &&
-		(proxy_method != CONNMAN_SERVICE_PROXY_METHOD_UNKNOWN)) {
-=======
 	if (proxy_method != CONNMAN_SERVICE_PROXY_METHOD_DIRECT &&
 			proxy_method != CONNMAN_SERVICE_PROXY_METHOD_UNKNOWN) {
->>>>>>> 5f95851e
 		wp_context->token = connman_proxy_lookup(interface,
 						wp_context->status_url,
 						wp_context->service,

/*
 *
 *  Connection Manager
 *
 *  Copyright (C) 2007-2014  Intel Corporation. All rights reserved.
 *
 *  This program is free software; you can redistribute it and/or modify
 *  it under the terms of the GNU General Public License version 2 as
 *  published by the Free Software Foundation.
 *
 *  This program is distributed in the hope that it will be useful,
 *  but WITHOUT ANY WARRANTY; without even the implied warranty of
 *  MERCHANTABILITY or FITNESS FOR A PARTICULAR PURPOSE.  See the
 *  GNU General Public License for more details.
 *
 *  You should have received a copy of the GNU General Public License
 *  along with this program; if not, write to the Free Software
 *  Foundation, Inc., 51 Franklin St, Fifth Floor, Boston, MA  02110-1301  USA
 *
 */

#ifdef HAVE_CONFIG_H
#include <config.h>
#endif

#include <errno.h>
#include <stdio.h>
#include <string.h>
#include <netdb.h>
#include <gdbus.h>
#include <ctype.h>
#include <stdint.h>

#include <connman/storage.h>
#include <connman/setting.h>
#include <connman/agent.h>

#include "src/shared/util.h"

#include "connman.h"

#define CONNECT_TIMEOUT		120

#define VPN_AUTOCONNECT_TIMEOUT_DEFAULT 1
#define VPN_AUTOCONNECT_TIMEOUT_STEP 30
#define VPN_AUTOCONNECT_TIMEOUT_ATTEMPTS_THRESHOLD 270

/*
 * There are many call sites throughout this module for these
 * functions. These are macros to help, during debugging, to acertain
 * where they were called from.
 */

#define DEFAULT_CHANGED() \
	default_changed(__func__)

#define SERVICE_LIST_SORT() \
	service_list_sort(__func__)

typedef guint (*online_check_timeout_compute_t)(unsigned int interval);
typedef bool (*is_counter_threshold_met_predicate_t)(
	const struct connman_service *service,
	const char *counter_description,
	unsigned int counter_threshold);

static DBusConnection *connection = NULL;

static GList *service_list = NULL;
static GHashTable *service_hash = NULL;
static GHashTable *passphrase_requested = NULL;
static GSList *counter_list = NULL;
static unsigned int autoconnect_id = 0;
static unsigned int vpn_autoconnect_id = 0;
/**
 *  A weak reference to the current default service (that is, has the
 *  default route) used to compare against another service when the
 *  default service has potentially changed.
 *
 *  @sa connman_service_get_default
 *  @sa connman_service_is_default
 *  @sa default_changed
 *
 */
static struct connman_service *current_default = NULL;
static bool services_dirty = false;
static unsigned int online_check_connect_timeout_ms = 0;
static unsigned int online_check_initial_interval = 0;
static unsigned int online_check_max_interval = 0;
static const char *online_check_timeout_interval_style = NULL;
static online_check_timeout_compute_t online_check_timeout_compute_func = NULL;

struct connman_stats {
	bool valid;
	bool enabled;
	struct connman_stats_data data_last;
	struct connman_stats_data data;
	GTimer *timer;
};

struct connman_stats_counter {
	bool append_all;
	struct connman_stats stats;
	struct connman_stats stats_roaming;
};

/**
 *  IP configuration type-specific "online" HTTP-based Internet
 *  reachability check state.
 *
 */
struct online_check_state {
	/**
	 *  Indicates whether an online check is active and in-flight.
	 */
	bool active;

	/**
	 *  The current GLib main loop timer identifier.
	 *
	 */
	guint timeout;

	/**
	 *  The current "online" reachability check sequence interval.
	 *
	 */
	unsigned int interval;

	/**
	 *	The number of sustained, back-to-back "online" reachability
	 *	check successes for "continuous" online check mode.
	 */
	unsigned int successes;

	/**
	 *	The number of sustained, back-to-back "online" reachability
	 *	check failures for "continuous" online check mode.
	 */
	unsigned int failures;
};

struct connman_service {
	int refcount;
	char *identifier;
	char *path;
	enum connman_service_type type;
	enum connman_service_security security;
	enum connman_service_state state;
	enum connman_service_state state_ipv4;
	enum connman_service_state state_ipv6;
	enum connman_service_error error;
	enum connman_service_connect_reason connect_reason;
	uint8_t strength;
	bool favorite;
	bool immutable;
	bool hidden;
	bool ignore;
	bool autoconnect;
	struct timeval modified;
	unsigned int order;
	char *name;
	char *passphrase;
	bool roaming;
	struct connman_ipconfig *ipconfig_ipv4;
	struct connman_ipconfig *ipconfig_ipv6;
	struct connman_network *network;
	struct connman_provider *provider;
	char **nameservers;
	char **nameservers_config;
	char **nameservers_auto;
	int nameservers_timeout;
	char **domains;
	bool mdns;
	bool mdns_config;
	char *hostname;
	char *domainname;
	char **timeservers;
	char **timeservers_config;
	/* 802.1x settings from the config files */
	char *eap;
	char *identity;
	char *anonymous_identity;
	char *agent_identity;
	char *ca_cert_file;
	char *subject_match;
	char *altsubject_match;
	char *domain_suffix_match;
	char *domain_match;
	char *client_cert_file;
	char *private_key_file;
	char *private_key_passphrase;
	char *phase2;
	DBusMessage *pending;
	guint timeout;
	struct connman_stats stats;
	struct connman_stats stats_roaming;
	GHashTable *counter_table;
	enum connman_service_proxy_method proxy;
	enum connman_service_proxy_method proxy_config;
	char **proxies;
	char **excludes;
	char *pac;
	bool wps;
	bool wps_advertizing;

    /**
     *  IPv4-specific "online" reachability check state.
     */
	struct online_check_state online_check_state_ipv4;

    /**
     *  IPv6-specific "online" reachability check state.
     */
	struct online_check_state online_check_state_ipv6;

    /**
     *  Tracks whether the service has met the number of sustained,
     *  back-to-back "online" reachability check failures for
     *  "continuous" online check mode.
     */
	bool online_check_failures_met_threshold;
	bool do_split_routing;
	bool new_service;
	bool hidden_service;
	char *config_file;
	char *config_entry;
};

static bool allow_property_changed(struct connman_service *service);

static struct connman_ipconfig *create_ip4config(struct connman_service *service,
		int index, enum connman_ipconfig_method method);
static struct connman_ipconfig *create_ip6config(struct connman_service *service,
		int index);
static void dns_changed(struct connman_service *service);
static void vpn_auto_connect(void);
static void trigger_autoconnect(struct connman_service *service);
static void service_list_sort(const char *function);
static void complete_online_check(struct connman_service *service,
					enum connman_ipconfig_type type,
					bool success,
					int err);
static bool service_downgrade_online_state(struct connman_service *service);
static bool connman_service_is_default(const struct connman_service *service);
static int start_online_check_if_connected(struct connman_service *service);
static void set_error(struct connman_service *service,
					enum connman_service_error error);
static void clear_error(struct connman_service *service);

struct find_data {
	const char *path;
	struct connman_service *service;
};

static void compare_path(gpointer value, gpointer user_data)
{
	struct connman_service *service = value;
	struct find_data *data = user_data;

	if (data->service)
		return;

	if (g_strcmp0(service->path, data->path) == 0)
		data->service = service;
}

static struct connman_service *find_service(const char *path)
{
	struct find_data data = { .path = path, .service = NULL };

	DBG("path %s", path);

	g_list_foreach(service_list, compare_path, &data);

	return data.service;
}

static const char *reason2string(enum connman_service_connect_reason reason)
{

	switch (reason) {
	case CONNMAN_SERVICE_CONNECT_REASON_NONE:
		return "none";
	case CONNMAN_SERVICE_CONNECT_REASON_USER:
		return "user";
	case CONNMAN_SERVICE_CONNECT_REASON_AUTO:
		return "auto";
	case CONNMAN_SERVICE_CONNECT_REASON_SESSION:
		return "session";
	case CONNMAN_SERVICE_CONNECT_REASON_NATIVE:
		return "native";
	}

	return "unknown";
}

const char *__connman_service_type2string(enum connman_service_type type)
{
	switch (type) {
	case CONNMAN_SERVICE_TYPE_UNKNOWN:
		break;
	case CONNMAN_SERVICE_TYPE_SYSTEM:
		return "system";
	case CONNMAN_SERVICE_TYPE_ETHERNET:
		return "ethernet";
	case CONNMAN_SERVICE_TYPE_WIFI:
		return "wifi";
	case CONNMAN_SERVICE_TYPE_BLUETOOTH:
		return "bluetooth";
	case CONNMAN_SERVICE_TYPE_CELLULAR:
		return "cellular";
	case CONNMAN_SERVICE_TYPE_GPS:
		return "gps";
	case CONNMAN_SERVICE_TYPE_VPN:
		return "vpn";
	case CONNMAN_SERVICE_TYPE_GADGET:
		return "gadget";
	case CONNMAN_SERVICE_TYPE_P2P:
		return "p2p";
	}

	return NULL;
}

enum connman_service_type __connman_service_string2type(const char *str)
{
	if (!str)
		return CONNMAN_SERVICE_TYPE_UNKNOWN;

	if (strcmp(str, "ethernet") == 0)
		return CONNMAN_SERVICE_TYPE_ETHERNET;
	if (strcmp(str, "gadget") == 0)
		return CONNMAN_SERVICE_TYPE_GADGET;
	if (strcmp(str, "wifi") == 0)
		return CONNMAN_SERVICE_TYPE_WIFI;
	if (strcmp(str, "cellular") == 0)
		return CONNMAN_SERVICE_TYPE_CELLULAR;
	if (strcmp(str, "bluetooth") == 0)
		return CONNMAN_SERVICE_TYPE_BLUETOOTH;
	if (strcmp(str, "vpn") == 0)
		return CONNMAN_SERVICE_TYPE_VPN;
	if (strcmp(str, "gps") == 0)
		return CONNMAN_SERVICE_TYPE_GPS;
	if (strcmp(str, "system") == 0)
		return CONNMAN_SERVICE_TYPE_SYSTEM;
	if (strcmp(str, "p2p") == 0)
		return CONNMAN_SERVICE_TYPE_P2P;

	return CONNMAN_SERVICE_TYPE_UNKNOWN;
}

enum connman_service_security __connman_service_string2security(const char *str)
{
	if (!str)
		return CONNMAN_SERVICE_SECURITY_UNKNOWN;

	if (!strcmp(str, "psk"))
		return CONNMAN_SERVICE_SECURITY_PSK;
	if (!strcmp(str, "ieee8021x") || !strcmp(str, "8021x"))
		return CONNMAN_SERVICE_SECURITY_8021X;
	if (!strcmp(str, "none") || !strcmp(str, "open"))
		return CONNMAN_SERVICE_SECURITY_NONE;
	if (!strcmp(str, "wep"))
		return CONNMAN_SERVICE_SECURITY_WEP;

	return CONNMAN_SERVICE_SECURITY_UNKNOWN;
}

static const char *security2string(enum connman_service_security security)
{
	switch (security) {
	case CONNMAN_SERVICE_SECURITY_UNKNOWN:
		break;
	case CONNMAN_SERVICE_SECURITY_NONE:
		return "none";
	case CONNMAN_SERVICE_SECURITY_WEP:
		return "wep";
	case CONNMAN_SERVICE_SECURITY_PSK:
	case CONNMAN_SERVICE_SECURITY_WPA:
	case CONNMAN_SERVICE_SECURITY_RSN:
		return "psk";
	case CONNMAN_SERVICE_SECURITY_8021X:
		return "ieee8021x";
	}

	return NULL;
}

static const char *state2string(enum connman_service_state state)
{
	switch (state) {
	case CONNMAN_SERVICE_STATE_UNKNOWN:
		break;
	case CONNMAN_SERVICE_STATE_IDLE:
		return "idle";
	case CONNMAN_SERVICE_STATE_ASSOCIATION:
		return "association";
	case CONNMAN_SERVICE_STATE_CONFIGURATION:
		return "configuration";
	case CONNMAN_SERVICE_STATE_READY:
		return "ready";
	case CONNMAN_SERVICE_STATE_ONLINE:
		return "online";
	case CONNMAN_SERVICE_STATE_DISCONNECT:
		return "disconnect";
	case CONNMAN_SERVICE_STATE_FAILURE:
		return "failure";
	}

	return NULL;
}

static const char *error2string(enum connman_service_error error)
{
	switch (error) {
	case CONNMAN_SERVICE_ERROR_UNKNOWN:
		break;
	case CONNMAN_SERVICE_ERROR_OUT_OF_RANGE:
		return "out-of-range";
	case CONNMAN_SERVICE_ERROR_PIN_MISSING:
		return "pin-missing";
	case CONNMAN_SERVICE_ERROR_DHCP_FAILED:
		return "dhcp-failed";
	case CONNMAN_SERVICE_ERROR_CONNECT_FAILED:
		return "connect-failed";
	case CONNMAN_SERVICE_ERROR_LOGIN_FAILED:
		return "login-failed";
	case CONNMAN_SERVICE_ERROR_AUTH_FAILED:
		return "auth-failed";
	case CONNMAN_SERVICE_ERROR_INVALID_KEY:
		return "invalid-key";
	case CONNMAN_SERVICE_ERROR_BLOCKED:
		return "blocked";
	case CONNMAN_SERVICE_ERROR_ONLINE_CHECK_FAILED:
		return "online-check-failed";
	}

	return NULL;
}

static const char *proxymethod2string(enum connman_service_proxy_method method)
{
	switch (method) {
	case CONNMAN_SERVICE_PROXY_METHOD_DIRECT:
		return "direct";
	case CONNMAN_SERVICE_PROXY_METHOD_MANUAL:
		return "manual";
	case CONNMAN_SERVICE_PROXY_METHOD_AUTO:
		return "auto";
	case CONNMAN_SERVICE_PROXY_METHOD_UNKNOWN:
		break;
	}

	return NULL;
}

static enum connman_service_proxy_method string2proxymethod(const char *method)
{
	if (g_strcmp0(method, "direct") == 0)
		return CONNMAN_SERVICE_PROXY_METHOD_DIRECT;
	else if (g_strcmp0(method, "auto") == 0)
		return CONNMAN_SERVICE_PROXY_METHOD_AUTO;
	else if (g_strcmp0(method, "manual") == 0)
		return CONNMAN_SERVICE_PROXY_METHOD_MANUAL;
	else
		return CONNMAN_SERVICE_PROXY_METHOD_UNKNOWN;
}

void __connman_service_split_routing_changed(struct connman_service *service)
{
	dbus_bool_t split_routing;

	if (!service->path)
		return;

	if (!allow_property_changed(service))
		return;

	split_routing = service->do_split_routing;
	if (!connman_dbus_property_changed_basic(service->path,
				CONNMAN_SERVICE_INTERFACE, "SplitRouting",
					DBUS_TYPE_BOOLEAN, &split_routing))
		connman_warn("cannot send SplitRouting property change on %s",
					service->identifier);
}

void __connman_service_set_split_routing(struct connman_service *service,
								bool value)
{
	if (service->type != CONNMAN_SERVICE_TYPE_VPN)
		return;

	service->do_split_routing = value;

	if (service->do_split_routing)
		service->order = 0;
	else
		service->order = 10;

	/*
	 * In order to make sure the value is propagated also when loading the
	 * VPN service signal the value regardless of the value change.
	 */
	__connman_service_split_routing_changed(service);
}

int __connman_service_load_modifiable(struct connman_service *service)
{
	GKeyFile *keyfile;
	GError *error = NULL;
	gchar *str;
	bool autoconnect;

	DBG("service %p", service);

	keyfile = connman_storage_load_service(service->identifier);
	if (!keyfile)
		return -EIO;

	switch (service->type) {
	case CONNMAN_SERVICE_TYPE_UNKNOWN:
	case CONNMAN_SERVICE_TYPE_SYSTEM:
	case CONNMAN_SERVICE_TYPE_GPS:
	case CONNMAN_SERVICE_TYPE_P2P:
		break;
	case CONNMAN_SERVICE_TYPE_VPN:
		__connman_service_set_split_routing(service,
						g_key_file_get_boolean(keyfile,
						service->identifier,
						"SplitRouting", NULL));

		/* fall through */
	case CONNMAN_SERVICE_TYPE_WIFI:
	case CONNMAN_SERVICE_TYPE_GADGET:
	case CONNMAN_SERVICE_TYPE_BLUETOOTH:
	case CONNMAN_SERVICE_TYPE_CELLULAR:
	case CONNMAN_SERVICE_TYPE_ETHERNET:
		autoconnect = g_key_file_get_boolean(keyfile,
				service->identifier, "AutoConnect", &error);
		if (!error)
			service->autoconnect = autoconnect;
		g_clear_error(&error);
		break;
	}

	str = g_key_file_get_string(keyfile,
				service->identifier, "Modified", NULL);
	if (str) {
		util_iso8601_to_timeval(str, &service->modified);
		g_free(str);
	}

	g_key_file_free(keyfile);

	return 0;
}

static int service_load(struct connman_service *service)
{
	GKeyFile *keyfile;
	GError *error = NULL;
	gsize length;
	gchar *str;
	bool autoconnect;
	unsigned int ssid_len;
	int err = 0;

	DBG("service %p", service);

	keyfile = connman_storage_load_service(service->identifier);
	if (!keyfile) {
		service->new_service = true;
		return -EIO;
	} else
		service->new_service = false;

	switch (service->type) {
	case CONNMAN_SERVICE_TYPE_UNKNOWN:
	case CONNMAN_SERVICE_TYPE_SYSTEM:
	case CONNMAN_SERVICE_TYPE_GPS:
	case CONNMAN_SERVICE_TYPE_P2P:
		break;
	case CONNMAN_SERVICE_TYPE_VPN:
		__connman_service_set_split_routing(service,
						g_key_file_get_boolean(keyfile,
						service->identifier,
						"SplitRouting", NULL));

		autoconnect = g_key_file_get_boolean(keyfile,
				service->identifier, "AutoConnect", &error);
		if (!error)
			service->autoconnect = autoconnect;
		g_clear_error(&error);
		break;
	case CONNMAN_SERVICE_TYPE_WIFI:
		if (!service->name) {
			gchar *name;

			name = g_key_file_get_string(keyfile,
					service->identifier, "Name", NULL);
			if (name) {
				g_free(service->name);
				service->name = name;
			}

			if (service->network)
				connman_network_set_name(service->network,
									name);
		}

		if (service->network &&
				!connman_network_get_blob(service->network,
						"WiFi.SSID", &ssid_len)) {
			gchar *hex_ssid;

			hex_ssid = g_key_file_get_string(keyfile,
							service->identifier,
								"SSID", NULL);

			if (hex_ssid) {
				gchar *ssid;
				unsigned int i, j = 0, hex;
				size_t hex_ssid_len = strlen(hex_ssid);

				ssid = g_try_malloc0(hex_ssid_len / 2);
				if (!ssid) {
					g_free(hex_ssid);
					err = -ENOMEM;
					goto done;
				}

				for (i = 0; i < hex_ssid_len; i += 2) {
					sscanf(hex_ssid + i, "%02x", &hex);
					ssid[j++] = hex;
				}

				connman_network_set_blob(service->network,
					"WiFi.SSID", ssid, hex_ssid_len / 2);

				g_free(ssid);
			}

			g_free(hex_ssid);
		}
		/* fall through */

	case CONNMAN_SERVICE_TYPE_GADGET:
	case CONNMAN_SERVICE_TYPE_BLUETOOTH:
	case CONNMAN_SERVICE_TYPE_CELLULAR:
		service->favorite = g_key_file_get_boolean(keyfile,
				service->identifier, "Favorite", NULL);

		/* fall through */

	case CONNMAN_SERVICE_TYPE_ETHERNET:
		autoconnect = g_key_file_get_boolean(keyfile,
				service->identifier, "AutoConnect", &error);
		if (!error)
			service->autoconnect = autoconnect;
		g_clear_error(&error);
		break;
	}

	str = g_key_file_get_string(keyfile,
				service->identifier, "Modified", NULL);
	if (str) {
		util_iso8601_to_timeval(str, &service->modified);
		g_free(str);
	}

	str = g_key_file_get_string(keyfile,
				service->identifier, "Passphrase", NULL);
	if (str) {
		char *dec = g_strcompress(str);
		g_free(str);
		g_free(service->passphrase);
		service->passphrase = dec;
	}

	if (service->ipconfig_ipv4)
		__connman_ipconfig_load(service->ipconfig_ipv4, keyfile,
					service->identifier, "IPv4.");

	if (service->ipconfig_ipv6)
		__connman_ipconfig_load(service->ipconfig_ipv6, keyfile,
					service->identifier, "IPv6.");

	service->nameservers_config = g_key_file_get_string_list(keyfile,
			service->identifier, "Nameservers", &length, NULL);
	if (service->nameservers_config && length == 0) {
		g_strfreev(service->nameservers_config);
		service->nameservers_config = NULL;
	}

	service->timeservers_config = g_key_file_get_string_list(keyfile,
			service->identifier, "Timeservers", &length, NULL);
	if (service->timeservers_config && length == 0) {
		g_strfreev(service->timeservers_config);
		service->timeservers_config = NULL;
	}

	service->domains = g_key_file_get_string_list(keyfile,
			service->identifier, "Domains", &length, NULL);
	if (service->domains && length == 0) {
		g_strfreev(service->domains);
		service->domains = NULL;
	}

	str = g_key_file_get_string(keyfile,
				service->identifier, "Proxy.Method", NULL);
	if (str)
		service->proxy_config = string2proxymethod(str);

	g_free(str);

	service->proxies = g_key_file_get_string_list(keyfile,
			service->identifier, "Proxy.Servers", &length, NULL);
	if (service->proxies && length == 0) {
		g_strfreev(service->proxies);
		service->proxies = NULL;
	}

	service->excludes = g_key_file_get_string_list(keyfile,
			service->identifier, "Proxy.Excludes", &length, NULL);
	if (service->excludes && length == 0) {
		g_strfreev(service->excludes);
		service->excludes = NULL;
	}

	str = g_key_file_get_string(keyfile,
				service->identifier, "Proxy.URL", NULL);
	if (str) {
		g_free(service->pac);
		service->pac = str;
	}

	service->mdns_config = g_key_file_get_boolean(keyfile,
				service->identifier, "mDNS", NULL);

	service->hidden_service = g_key_file_get_boolean(keyfile,
					service->identifier, "Hidden", NULL);

done:
	g_key_file_free(keyfile);

	return err;
}

static int service_save(struct connman_service *service)
{
	GKeyFile *keyfile;
	gchar *str;
	guint freq;
	const char *cst_str = NULL;
	int err = 0;

	DBG("service %p (%s) new %d",
		service, connman_service_get_identifier(service),
		service->new_service);

	if (service->new_service)
		return -ESRCH;

	keyfile = g_key_file_new();
	if (!keyfile)
		return -EIO;

	if (service->name)
		g_key_file_set_string(keyfile, service->identifier,
						"Name", service->name);

	switch (service->type) {
	case CONNMAN_SERVICE_TYPE_UNKNOWN:
	case CONNMAN_SERVICE_TYPE_SYSTEM:
	case CONNMAN_SERVICE_TYPE_GPS:
	case CONNMAN_SERVICE_TYPE_P2P:
		break;
	case CONNMAN_SERVICE_TYPE_VPN:
		g_key_file_set_boolean(keyfile, service->identifier,
				"SplitRouting", service->do_split_routing);
		if (service->favorite)
			g_key_file_set_boolean(keyfile, service->identifier,
					"AutoConnect", service->autoconnect);
		break;
	case CONNMAN_SERVICE_TYPE_WIFI:
		if (service->network) {
			const unsigned char *ssid;
			unsigned int ssid_len = 0;

			ssid = connman_network_get_blob(service->network,
							"WiFi.SSID", &ssid_len);

			if (ssid && ssid_len > 0 && ssid[0] != '\0') {
				char *identifier = service->identifier;
				GString *ssid_str;
				unsigned int i;

				ssid_str = g_string_sized_new(ssid_len * 2);
				if (!ssid_str) {
					err = -ENOMEM;
					goto done;
				}

				for (i = 0; i < ssid_len; i++)
					g_string_append_printf(ssid_str,
							"%02x", ssid[i]);

				g_key_file_set_string(keyfile, identifier,
							"SSID", ssid_str->str);

				g_string_free(ssid_str, TRUE);
			}

			freq = connman_network_get_frequency(service->network);
			g_key_file_set_integer(keyfile, service->identifier,
						"Frequency", freq);
		}
		/* fall through */

	case CONNMAN_SERVICE_TYPE_GADGET:
	case CONNMAN_SERVICE_TYPE_BLUETOOTH:
	case CONNMAN_SERVICE_TYPE_CELLULAR:
		g_key_file_set_boolean(keyfile, service->identifier,
					"Favorite", service->favorite);

		/* fall through */

	case CONNMAN_SERVICE_TYPE_ETHERNET:
		if (service->favorite)
			g_key_file_set_boolean(keyfile, service->identifier,
					"AutoConnect", service->autoconnect);
		break;
	}

	str = util_timeval_to_iso8601(&service->modified);
	if (str) {
		g_key_file_set_string(keyfile, service->identifier,
				"Modified", str);
		g_free(str);
	}

	if (service->passphrase && strlen(service->passphrase) > 0) {
		char *enc = g_strescape(service->passphrase, NULL);
		g_key_file_set_string(keyfile, service->identifier,
				"Passphrase", enc);
		g_free(enc);
	}

	if (service->ipconfig_ipv4)
		__connman_ipconfig_save(service->ipconfig_ipv4, keyfile,
				service->identifier, "IPv4.");

	if (service->ipconfig_ipv6)
		__connman_ipconfig_save(service->ipconfig_ipv6, keyfile,
				service->identifier, "IPv6.");

	if (service->nameservers_config) {
		guint len = g_strv_length(service->nameservers_config);

		g_key_file_set_string_list(keyfile, service->identifier,
				"Nameservers",
				(const gchar **) service->nameservers_config, len);
	}

	if (service->timeservers_config) {
		guint len = g_strv_length(service->timeservers_config);

		g_key_file_set_string_list(keyfile, service->identifier,
				"Timeservers",
				(const gchar **) service->timeservers_config, len);
	}

	if (service->domains) {
		guint len = g_strv_length(service->domains);

		g_key_file_set_string_list(keyfile, service->identifier,
				"Domains",
				(const gchar **) service->domains, len);
	}

	cst_str = proxymethod2string(service->proxy_config);
	if (cst_str)
		g_key_file_set_string(keyfile, service->identifier,
				"Proxy.Method", cst_str);

	if (service->proxies) {
		guint len = g_strv_length(service->proxies);

		g_key_file_set_string_list(keyfile, service->identifier,
				"Proxy.Servers",
				(const gchar **) service->proxies, len);
	}

	if (service->excludes) {
		guint len = g_strv_length(service->excludes);

		g_key_file_set_string_list(keyfile, service->identifier,
				"Proxy.Excludes",
				(const gchar **) service->excludes, len);
	}

	if (service->pac && strlen(service->pac) > 0)
		g_key_file_set_string(keyfile, service->identifier,
				"Proxy.URL", service->pac);

	if (service->mdns_config)
		g_key_file_set_boolean(keyfile, service->identifier,
				"mDNS", TRUE);

	if (service->hidden_service)
		g_key_file_set_boolean(keyfile, service->identifier,
				"Hidden", TRUE);

	if (service->config_file && strlen(service->config_file) > 0)
		g_key_file_set_string(keyfile, service->identifier,
				"Config.file", service->config_file);

	if (service->config_entry && strlen(service->config_entry) > 0)
		g_key_file_set_string(keyfile, service->identifier,
				"Config.ident", service->config_entry);

done:
	__connman_storage_save_service(keyfile, service->identifier);

	g_key_file_free(keyfile);

	return err;
}

void __connman_service_save(struct connman_service *service)
{
	if (!service)
		return;

	service_save(service);
}

static enum connman_service_state combine_state(
					enum connman_service_state state_a,
					enum connman_service_state state_b)
{
	enum connman_service_state result;

	if (state_a == state_b) {
		result = state_a;
		goto done;
	}

	if (state_a == CONNMAN_SERVICE_STATE_UNKNOWN) {
		result = state_b;
		goto done;
	}

	if (state_b == CONNMAN_SERVICE_STATE_UNKNOWN) {
		result = state_a;
		goto done;
	}

	if (state_a == CONNMAN_SERVICE_STATE_IDLE) {
		result = state_b;
		goto done;
	}

	if (state_b == CONNMAN_SERVICE_STATE_IDLE) {
		result = state_a;
		goto done;
	}

	if (state_a == CONNMAN_SERVICE_STATE_ONLINE) {
		result = state_a;
		goto done;
	}

	if (state_b == CONNMAN_SERVICE_STATE_ONLINE) {
		result = state_b;
		goto done;
	}

	if (state_a == CONNMAN_SERVICE_STATE_READY) {
		result = state_a;
		goto done;
	}

	if (state_b == CONNMAN_SERVICE_STATE_READY) {
		result = state_b;
		goto done;
	}

	if (state_a == CONNMAN_SERVICE_STATE_CONFIGURATION) {
		result = state_a;
		goto done;
	}

	if (state_b == CONNMAN_SERVICE_STATE_CONFIGURATION) {
		result = state_b;
		goto done;
	}

	if (state_a == CONNMAN_SERVICE_STATE_ASSOCIATION) {
		result = state_a;
		goto done;
	}

	if (state_b == CONNMAN_SERVICE_STATE_ASSOCIATION) {
		result = state_b;
		goto done;
	}

	if (state_a == CONNMAN_SERVICE_STATE_DISCONNECT) {
		result = state_a;
		goto done;
	}

	if (state_b == CONNMAN_SERVICE_STATE_DISCONNECT) {
		result = state_b;
		goto done;
	}

	result = CONNMAN_SERVICE_STATE_FAILURE;

done:
	return result;
}

static bool is_connecting(enum connman_service_state state)
{
	switch (state) {
	case CONNMAN_SERVICE_STATE_UNKNOWN:
	case CONNMAN_SERVICE_STATE_IDLE:
	case CONNMAN_SERVICE_STATE_FAILURE:
	case CONNMAN_SERVICE_STATE_DISCONNECT:
	case CONNMAN_SERVICE_STATE_READY:
	case CONNMAN_SERVICE_STATE_ONLINE:
		break;
	case CONNMAN_SERVICE_STATE_ASSOCIATION:
	case CONNMAN_SERVICE_STATE_CONFIGURATION:
		return true;
	}

	return false;
}

static bool is_connected(enum connman_service_state state)
{
	switch (state) {
	case CONNMAN_SERVICE_STATE_UNKNOWN:
	case CONNMAN_SERVICE_STATE_IDLE:
	case CONNMAN_SERVICE_STATE_ASSOCIATION:
	case CONNMAN_SERVICE_STATE_CONFIGURATION:
	case CONNMAN_SERVICE_STATE_DISCONNECT:
	case CONNMAN_SERVICE_STATE_FAILURE:
		break;
	case CONNMAN_SERVICE_STATE_READY:
	case CONNMAN_SERVICE_STATE_ONLINE:
		return true;
	}

	return false;
}

static bool is_online(enum connman_service_state state)
{
	return state == CONNMAN_SERVICE_STATE_ONLINE;
}

static bool is_idle(enum connman_service_state state)
{
	switch (state) {
	case CONNMAN_SERVICE_STATE_IDLE:
	case CONNMAN_SERVICE_STATE_DISCONNECT:
	case CONNMAN_SERVICE_STATE_FAILURE:
		return true;
	case CONNMAN_SERVICE_STATE_UNKNOWN:
	case CONNMAN_SERVICE_STATE_ASSOCIATION:
	case CONNMAN_SERVICE_STATE_CONFIGURATION:
	case CONNMAN_SERVICE_STATE_READY:
	case CONNMAN_SERVICE_STATE_ONLINE:
		break;
	}

	return false;
}

static int nameservers_changed_cb(void *user_data)
{
	struct connman_service *service = user_data;

	DBG("service %p", service);

	service->nameservers_timeout = 0;
	if ((is_idle(service->state) && !service->nameservers) ||
			is_connected(service->state))
		dns_changed(service);

	return FALSE;
}

static void nameservers_changed(struct connman_service *service)
{
	if (!service->nameservers_timeout)
		service->nameservers_timeout = g_idle_add(nameservers_changed_cb,
							service);
}

static bool nameserver_available(struct connman_service *service,
				enum connman_ipconfig_type type,
				const char *ns)
{
	int family;

	family = connman_inet_check_ipaddress(ns);

	if (family == AF_INET) {
		if (type == CONNMAN_IPCONFIG_TYPE_IPV6)
			return false;

		return is_connected(service->state_ipv4);
	}

	if (family == AF_INET6) {
		if (type == CONNMAN_IPCONFIG_TYPE_IPV4)
			return false;

		return is_connected(service->state_ipv6);
	}

	return false;
}

static int searchdomain_add_all(struct connman_service *service)
{
	int index, i = 0;

	if (!is_connected(service->state))
		return -ENOTCONN;

	index = __connman_service_get_index(service);
	if (index < 0)
		return -ENXIO;

	if (service->domains) {
		while (service->domains[i]) {
			connman_resolver_append(index, service->domains[i],
						NULL);
			i++;
		}

		return 0;
	}

	if (service->domainname)
		connman_resolver_append(index, service->domainname, NULL);

	return 0;

}

static int searchdomain_remove_all(struct connman_service *service)
{
	int index, i = 0;

	if (!is_connected(service->state))
		return -ENOTCONN;

	index = __connman_service_get_index(service);
	if (index < 0)
		return -ENXIO;

	while (service->domains && service->domains[i]) {
		connman_resolver_remove(index, service->domains[i], NULL);
		i++;
	}

	if (service->domainname)
		connman_resolver_remove(index, service->domainname, NULL);

	return 0;
}

static int nameserver_add(struct connman_service *service,
			enum connman_ipconfig_type type,
			const char *nameserver)
{
	int index, ret;

	if (!nameserver_available(service, type, nameserver))
		return 0;

	index = __connman_service_get_index(service);
	if (index < 0)
		return -ENXIO;

	ret = connman_resolver_append(index, NULL, nameserver);
	if (ret >= 0)
		nameservers_changed(service);

	return ret;
}

static int nameserver_add_all(struct connman_service *service,
			enum connman_ipconfig_type type)
{
	int i = 0;

	if (service->nameservers_config) {
		while (service->nameservers_config[i]) {
			nameserver_add(service, type,
				service->nameservers_config[i]);
			i++;
		}
	} else if (service->nameservers) {
		while (service->nameservers[i]) {
			nameserver_add(service, type,
				service->nameservers[i]);
			i++;
		}
	}

	if (!i)
		__connman_resolver_append_fallback_nameservers();

	searchdomain_add_all(service);

	return 0;
}

static int nameserver_remove(struct connman_service *service,
			enum connman_ipconfig_type type,
			const char *nameserver)
{
	int index, ret;

	if (!nameserver_available(service, type, nameserver))
		return 0;

	index = __connman_service_get_index(service);
	if (index < 0)
		return -ENXIO;

	ret = connman_resolver_remove(index, NULL, nameserver);
	if (ret >= 0)
		nameservers_changed(service);

	return ret;
}

static int nameserver_remove_all(struct connman_service *service,
				enum connman_ipconfig_type type)
{
	int index, i = 0;

	index = __connman_service_get_index(service);
	if (index < 0)
		return -ENXIO;

	while (service->nameservers_config && service->nameservers_config[i]) {

		nameserver_remove(service, type,
				service->nameservers_config[i]);
		i++;
	}

	i = 0;
	while (service->nameservers && service->nameservers[i]) {
		nameserver_remove(service, type, service->nameservers[i]);
		i++;
	}

	searchdomain_remove_all(service);

	return 0;
}

/*
 * The is_auto variable is set to true when IPv6 autoconf nameservers are
 * inserted to resolver via netlink message (see rtnl.c:rtnl_newnduseropt()
 * for details) and not through service.c
 */
int __connman_service_nameserver_append(struct connman_service *service,
				const char *nameserver, bool is_auto)
{
	char **nameservers;
	int len, i;

	DBG("service %p (%s) nameserver %s auto %d",
		service, connman_service_get_identifier(service),
		nameserver, is_auto);

	if (!nameserver)
		return -EINVAL;

	if (is_auto)
		nameservers = service->nameservers_auto;
	else
		nameservers = service->nameservers;

	if (nameservers) {
		for (i = 0; nameservers[i]; i++) {
			if (g_strcmp0(nameservers[i], nameserver) == 0)
				return -EEXIST;
		}

		len = g_strv_length(nameservers);
		nameservers = g_try_renew(char *, nameservers, len + 2);
	} else {
		len = 0;
		nameservers = g_try_new0(char *, len + 2);
	}

	if (!nameservers)
		return -ENOMEM;

	nameservers[len] = g_strdup(nameserver);
	nameservers[len + 1] = NULL;

	if (is_auto) {
		service->nameservers_auto = nameservers;
	} else {
		service->nameservers = nameservers;
		nameserver_add(service, CONNMAN_IPCONFIG_TYPE_ALL, nameserver);
	}

	nameservers_changed(service);

	searchdomain_add_all(service);

	return 0;
}

int __connman_service_nameserver_remove(struct connman_service *service,
				const char *nameserver, bool is_auto)
{
	char **servers, **nameservers;
	bool found = false;
	int len, i, j;

	DBG("service %p nameserver %s auto %d", service, nameserver, is_auto);

	if (!nameserver)
		return -EINVAL;

	if (is_auto)
		nameservers = service->nameservers_auto;
	else
		nameservers = service->nameservers;

	if (!nameservers)
		return 0;

	for (i = 0; nameservers[i]; i++)
		if (g_strcmp0(nameservers[i], nameserver) == 0) {
			found = true;
			break;
		}

	if (!found)
		return 0;

	len = g_strv_length(nameservers);

	if (len == 1) {
		servers = NULL;
		goto set_servers;
	}

	servers = g_try_new0(char *, len);
	if (!servers)
		return -ENOMEM;

	for (i = 0, j = 0; i < len; i++) {
		if (g_strcmp0(nameservers[i], nameserver)) {
			servers[j] = nameservers[i];
			j++;
		} else
			g_free(nameservers[i]);

		nameservers[i] = NULL;
	}
	servers[len - 1] = NULL;

set_servers:
	g_strfreev(nameservers);
	nameservers = servers;

	if (is_auto) {
		service->nameservers_auto = nameservers;
	} else {
		service->nameservers = nameservers;
		nameserver_remove(service, CONNMAN_IPCONFIG_TYPE_ALL,
				nameserver);
	}

	return 0;
}

void __connman_service_nameserver_clear(struct connman_service *service)
{
	nameserver_remove_all(service, CONNMAN_IPCONFIG_TYPE_ALL);

	g_strfreev(service->nameservers);
	service->nameservers = NULL;

	nameserver_add_all(service, CONNMAN_IPCONFIG_TYPE_ALL);
}

/**
 *  @brief
 *    Add an IPv4 or IPv6 host route for the specified domain name
 *    service (DNS) server.
 *
 *  This attempts to add an IPv4 or IPv6 host route for the specified
 *  domain name service (DNS) server with the specified attributes.
 *
 *  @param[in]  family      The address family describing the
 *                          address pointed to by @a nameserver.
 *  @param[in]  index       The network interface index associated
 *                          with the output network device for
 *                          the route.
 *  @param[in]  nameserver  A pointer to an immutable null-terminated
 *                          C string containing the IPv4 or IPv6
 *                          address, in text form, of the route
 *                          DNS server destination address.
 *  @param[in]  gw          A pointer to an immutable null-terminated
 *                          C string containing the IPv4 or IPv6
 *                          address, in text form, of the route next
 *                          hop gateway address.
 *
 *  @sa del_nameserver_route
 *  @sa nameserver_add_routes
 *
 */
static void add_nameserver_route(int family, int index, const char *nameserver,
				const char *gw)
{
	DBG("family %d index %d nameserver %s gw %s",
		family, index, nameserver, gw);

	switch (family) {
	case AF_INET:
		if (connman_inet_compare_subnet(index, nameserver))
			break;

		if (connman_inet_add_host_route(index, nameserver, gw) < 0)
			/* For P-t-P link the above route add will fail */
			connman_inet_add_host_route(index, nameserver, NULL);
		break;

	case AF_INET6:
		if (connman_inet_add_ipv6_host_route(index, nameserver,
								gw) < 0)
			connman_inet_add_ipv6_host_route(index, nameserver,
							NULL);
		break;
	}
}

/**
 *  @brief
 *    Delete an IPv4 or IPv6 host route for the specified domain name
 *    service (DNS) server.
 *
 *  This attempts to delete an IPv4 or IPv6 host route for the
 *  specified domain name service (DNS) server with the specified
 *  attributes.
 *
 *  @param[in]  family      The address family describing the
 *                          address pointed to by @a nameserver.
 *  @param[in]  index       The network interface index associated
 *                          with the output network device for
 *                          the route.
 *  @param[in]  nameserver  A pointer to an immutable null-terminated
 *                          C string containing the IPv4 or IPv6
 *                          address, in text form, of the route
 *                          DNS server destination address.
 *  @param[in]  gw          A pointer to an immutable null-terminated
 *                          C string containing the IPv4 or IPv6
 *                          address, in text form, of the route next
 *                          hop gateway address.
 *
 *  @sa add_nameserver_route
 *  @sa nameserver_del_routes
 *
 */
static void del_nameserver_route(int family, int index, const char *nameserver,
				const char *gw,
				enum connman_ipconfig_type type)
{
	DBG("family %d index %d nameserver %s gw %s",
		family, index, nameserver, gw);

	switch (family) {
	case AF_INET:
		if (type != CONNMAN_IPCONFIG_TYPE_IPV4 &&
			type != CONNMAN_IPCONFIG_TYPE_ALL)
			break;

		if (connman_inet_compare_subnet(index, nameserver))
			break;

		if (connman_inet_del_host_route(index, nameserver, gw) < 0)
			/* For P-t-P link the above route del will fail */
			connman_inet_del_host_route(index, nameserver, NULL);
		break;

	case AF_INET6:
		if (type != CONNMAN_IPCONFIG_TYPE_IPV6 &&
			type != CONNMAN_IPCONFIG_TYPE_ALL)
			break;

		if (connman_inet_del_ipv6_host_route(index, nameserver,
								gw) < 0)
			connman_inet_del_ipv6_host_route(index, nameserver,
							NULL);
		break;
	}
}

/**
 *  @brief
 *    Add IPv4 or IPv6 host routes for the specified domain name
 *    service (DNS) servers.
 *
 *  This attempts to add IPv4 or IPv6 host routes for the specified
 *  domain name service (DNS) servers with the specified attributes.
 *
 *  @param[in]  index        The network interface index associated
 *                           with the output network device for
 *                           the route.
 *  @param[in]  nameservers  A pointer to a null-terminated array of
 *                           mutable null-terminated C strings
 *                           containing the IPv4 or IPv6 addresses, in
 *                           text form, of the route DNS server
 *                           destination addresses.
 *  @param[in]  gw           A pointer to an immutable null-terminated
 *                           C string containing the IPv4 or IPv6
 *                           address, in text form, of the route next
 *                           hop gateway address.
 *
 *  @sa add_nameserver_route
 *  @sa nameserver_del_routes
 *
 */
static void nameserver_add_routes(int index, char **nameservers,
					const char *gw)
{
	int i, ns_family, gw_family;

	gw_family = connman_inet_check_ipaddress(gw);
	if (gw_family < 0)
		return;

	for (i = 0; nameservers[i]; i++) {
		ns_family = connman_inet_check_ipaddress(nameservers[i]);
		if (ns_family < 0 || ns_family != gw_family)
			continue;

		add_nameserver_route(ns_family, index, nameservers[i], gw);
	}
}

/**
 *  @brief
 *    Delete IPv4 or IPv6 host routes for the specified domain name
 *    service (DNS) servers.
 *
 *  This attempts to delete IPv4 or IPv6 host routes for the specified
 *  domain name service (DNS) servers with the specified attributes.
 *
 *  @param[in]  index        The network interface index associated
 *                           with the output network device for
 *                           the route.
 *  @param[in]  nameservers  A pointer to a null-terminated array of
 *                           mutable null-terminated C strings
 *                           containing the IPv4 or IPv6 addresses, in
 *                           text form, of the route DNS server
 *                           destination addresses.
 *  @param[in]  gw           A pointer to an immutable null-terminated
 *                           C string containing the IPv4 or IPv6
 *                           address, in text form, of the route next
 *                           hop gateway address.
 *
 *  @sa del_nameserver_route
 *  @sa nameserver_add_routes
 *
 */
static void nameserver_del_routes(int index, char **nameservers,
				const char *gw,
				enum connman_ipconfig_type type)
{
	int i, ns_family, gw_family;

	gw_family = connman_inet_check_ipaddress(gw);
	if (gw_family < 0)
		return;

	for (i = 0; nameservers[i]; i++) {
		ns_family = connman_inet_check_ipaddress(nameservers[i]);
		if (ns_family < 0 || ns_family != gw_family)
			continue;

		del_nameserver_route(ns_family, index, nameservers[i],
			gw, type);
	}
}

/**
 *  @brief
 *    Add IPv4 or IPv6 host routes for the domain name service (DNS)
 *    servers associated with the specified service.
 *
 *  This attempts to add IPv4 or IPv6 host routes for both the
 *  automatic and configured domain name service (DNS) servers
 *  associated with the specified network service.
 *
 *  @param[in]  service      A pointer to the immutable network
 *                           service for which to add DNS server host
 *                           routes.
 *  @param[in]  gw           A pointer to an immutable null-terminated
 *                           C string containing the IPv4 or IPv6
 *                           address, in text form, of the route next
 *                           hop gateway address.
 *
 *  @sa __connman_service_nameserver_del_routes
 *  @sa nameserver_add_routes
 *
 */
void __connman_service_nameserver_add_routes(
					const struct connman_service *service,
					const char *gw)
{
	int index;

	if (!service)
		return;

	index = __connman_service_get_index(service);

	if (service->nameservers_config) {
		/*
		 * Configured nameserver takes preference over the
		 * discoverd nameserver gathered from DHCP, VPN, etc.
		 */
		nameserver_add_routes(index, service->nameservers_config, gw);
	} else if (service->nameservers) {
		/*
		 * We add nameservers host routes for nameservers that
		 * are not on our subnet. For those who are, the subnet
		 * route will be installed by the time the dns proxy code
		 * tries to reach them. The subnet route is installed
		 * when setting the interface IP address.
		 */
		nameserver_add_routes(index, service->nameservers, gw);
	}
}

/**
 *  @brief
 *    Delete IPv4 or IPv6 host routes for the domain name service (DNS)
 *    servers associated with the specified service.
 *
 *  This attempts to delete IPv4 or IPv6 host routes for both the
 *  automatic and configured domain name service (DNS) servers
 *  associated with the specified network service.
 *
 *  @param[in]  service      A pointer to the immutable network
 *                           service for which to delete DNS server
 *                           host routes.
 *  @param[in]  gw           A pointer to an immutable null-terminated
 *                           C string containing the IPv4 or IPv6
 *                           address, in text form, of the route next
 *                           hop gateway address.
 *  @param[in]  type         The IP configuration type for which to
 *                           delete DNS server host routes.
 *
 *  @sa __connman_service_nameserver_del_routes
 *  @sa nameserver_add_routes
 *
 */
void __connman_service_nameserver_del_routes(
					const struct connman_service *service,
					const char *gw,
					enum connman_ipconfig_type type)
{
	int index;

	if (!service)
		return;

	index = __connman_service_get_index(service);

	if (service->nameservers_config)
		nameserver_del_routes(index, service->nameservers_config,
					gw, type);
	else if (service->nameservers)
		nameserver_del_routes(index, service->nameservers, gw, type);
}

/**
 *  @brief
 *    Check the proxy setup of the specified network service.
 *
 *  This checks the proxy configuration of the specified network
 *  service. The network service, @a service, may be set to
 *  #CONNMAN_SERVICE_PROXY_METHOD_DIRECT if the current internal
 *  method is empty or if there is no Proxy Auto-configuration (PAC)
 *  URL received from DHCP or if the user proxy configuration is empty
 *  or automatic and the Web Proxy Auto-discovery (WPAD) protocol
 *  fails.
 *
 *  @param[in,out]  service  A pointer to the mutable network service
 *                           for which the proxy setup is to be
 *                           checked and for which the method may be
 *                           updated to
 *                           #CONNMAN_SERVICE_PROXY_METHOD_DIRECT.
 *
 *  @returns
 *    True if the proxy method has been established for the specified
 *    service; otherwise, false.
 *
 *  @sa connman_service_set_proxy_method
 *  @sa __connman_wpad_start
 *
 */
static bool check_proxy_setup(struct connman_service *service)
{
	DBG("service %p (%s)", service, connman_service_get_identifier(service));

	/*
	 * We start WPAD if we haven't got a PAC URL from DHCP and
	 * if our proxy manual configuration is either empty or set
	 * to AUTO with an empty URL.
	 */

	if (service->proxy != CONNMAN_SERVICE_PROXY_METHOD_UNKNOWN)
		return true;

	if (service->proxy_config != CONNMAN_SERVICE_PROXY_METHOD_UNKNOWN &&
		(service->proxy_config != CONNMAN_SERVICE_PROXY_METHOD_AUTO ||
			service->pac))
		return true;

	if (__connman_wpad_start(service) < 0) {
		connman_service_set_proxy_method(service,
			CONNMAN_SERVICE_PROXY_METHOD_DIRECT);
		return true;
	}

	return false;
}

const char *__connman_service_online_check_mode2string(
				enum service_online_check_mode mode)
{
	switch (mode) {
	case CONNMAN_SERVICE_ONLINE_CHECK_MODE_UNKNOWN:
		break;
	case CONNMAN_SERVICE_ONLINE_CHECK_MODE_NONE:
		return "none";
	case CONNMAN_SERVICE_ONLINE_CHECK_MODE_ONE_SHOT:
		return "one-shot";
	case CONNMAN_SERVICE_ONLINE_CHECK_MODE_CONTINUOUS:
		return "continuous";
	default:
		break;
	}

	return NULL;
}

enum service_online_check_mode __connman_service_online_check_string2mode(
				const char *mode)
{
	if (!mode)
		return CONNMAN_SERVICE_ONLINE_CHECK_MODE_UNKNOWN;

	if (g_strcmp0(mode, "none") == 0)
		return CONNMAN_SERVICE_ONLINE_CHECK_MODE_NONE;
	else if (g_strcmp0(mode, "one-shot") == 0)
		return CONNMAN_SERVICE_ONLINE_CHECK_MODE_ONE_SHOT;
	else if (g_strcmp0(mode, "continuous") == 0)
		return CONNMAN_SERVICE_ONLINE_CHECK_MODE_CONTINUOUS;

	return CONNMAN_SERVICE_ONLINE_CHECK_MODE_UNKNOWN;
}

/**
 *  @brief
 *    Return the "online" HTTP-based Internet reachability check mode.
 *
 *  @returns
 *    The "online" HTTP-based Internet reachability check mode.
 *
 */
enum service_online_check_mode __connman_service_get_online_check_mode(void)
{
	return connman_setting_get_uint("OnlineCheckMode");
}

/**
 *  @brief
 *    Return whether the "online" HTTP-based Internet reachability
 *    checks are enabled.
 *
 *  @returns
 *    True if "online" HTTP-based Internet reachability checks are
 *    enabled; otherwise, false.
 *
 *  @sa __connman_service_get_online_check_mode
 *
 */
bool __connman_service_is_online_check_enabled(void)
{
	const enum service_online_check_mode mode =
		__connman_service_get_online_check_mode();

	return mode != CONNMAN_SERVICE_ONLINE_CHECK_MODE_UNKNOWN &&
		mode != CONNMAN_SERVICE_ONLINE_CHECK_MODE_NONE;
}

/**
 *  @brief
 *    Determines whether the "online" HTTP-based Internet reachability
 *    check mode is the specified mode.
 *
 *  @param[in]  mode  The "online" HTTP-based Internet reachability
 *                    check mode to confirm.
 *
 *  @returns
 *    True if the current "online" HTTP-based Internet reachability
 *    check mode is @a mode; otherwise, false.
 *
 *  @sa __connman_service_get_online_check_mode
 *
 */
bool __connman_service_is_online_check_mode(
		enum service_online_check_mode mode)
{
	return __connman_service_get_online_check_mode() == mode;
}

/**
 *  @brief
 *    Determine whether an "online" HTTP-based Internet reachability
 *    check is active.
 *
 *  This determines whether an "online" HTTP-based Internet
 *  reachability check is active for the specified network service IP
 *  configuration type.
 *
 *  @param[in]  service  A pointer to the immutable network service
 *                       for which to determine whether an "online"
 *                       HTTP-based Internet reachability is active.
 *  @param[in]  type     The IP configuration type for which to
 *                       determine whether an "online" HTTP-based
 *                       Internet reachability is active.
 *
 *  @returns
 *    True if an "online" HTTP-based Internet reachability check is
 *    active for the specified network service IP configuration type;
 *    otherwise, false.
 *
 */
static bool online_check_is_active(const struct connman_service *service,
		enum connman_ipconfig_type type)
{
	bool do_ipv4 = false, do_ipv6 = false;
	bool active = false;

	DBG("service %p (%s) type %d (%s)",
		service, connman_service_get_identifier(service),
		type, __connman_ipconfig_type2string(type));

	if (!service)
		goto done;

	if (type == CONNMAN_IPCONFIG_TYPE_IPV4)
		do_ipv4 = true;
	else if (type == CONNMAN_IPCONFIG_TYPE_IPV6)
		do_ipv6 = true;
	else if (type == CONNMAN_IPCONFIG_TYPE_ALL)
		do_ipv4 = do_ipv6 = true;
	else
		goto done;

	active = (do_ipv4 && service->online_check_state_ipv4.active) ||
			 (do_ipv6 && service->online_check_state_ipv6.active);

	DBG("active? %u", active);

 done:
	return active;
}

/**
 *  @brief
 *    Assign the "online" HTTP-based Internet reachability check
 *    active state.
 *
 *  This assigns the "online" HTTP-based Internet reachability check
 *  active state for the specified network service IP configuration
 *  type.
 *
 *  @param[in,out]  service  A pointer to the mutable network service
 *                           for which to assign the "online" HTTP-
 *                           based Internet reachability active
 *                           state.
 *  @param[in]      type     The IP configuration type for which to
 *                           assign the "online" HTTP-based Internet
 *                           reachability active state.
 *  @param[in]      active   The "online" HTTP-based Internet
 *                           reachability active state to assign.
 *
 *  @sa online_check_is_active
 *
 */
static void online_check_active_set_value(struct connman_service *service,
		enum connman_ipconfig_type type,
		bool active)
{
	bool do_ipv4 = false, do_ipv6 = false;

	DBG("service %p (%s) type %d (%s) active? %u",
		service, connman_service_get_identifier(service),
		type, __connman_ipconfig_type2string(type),
		active);

	if (!service)
		return;

	if (type == CONNMAN_IPCONFIG_TYPE_IPV4)
		do_ipv4 = true;
	else if (type == CONNMAN_IPCONFIG_TYPE_IPV6)
		do_ipv6 = true;
	else if (type == CONNMAN_IPCONFIG_TYPE_ALL)
		do_ipv4 = do_ipv6 = true;
	else
		return;

	if (do_ipv4)
		service->online_check_state_ipv4.active = active;

	if (do_ipv6)
		service->online_check_state_ipv6.active = active;
}

/**
 *  @brief
 *    Set, or assert, the "online" HTTP-based Internet reachability
 *    check active state.
 *
 *  This sets, or asserts, the "online" HTTP-based Internet
 *  reachability check active state for the specified network service
 *  IP configuration type.
 *
 *  @param[in,out]  service  A pointer to the mutable network service
 *                           for which to set the "online" HTTP-
 *                           based Internet reachability active
 *                           state.
 *  @param[in]      type     The IP configuration type for which to
 *                           set the "online" HTTP-based Internet
 *                           reachability active state.
 *
 *  @sa online_check_active_set_value
 *  @sa online_check_is_active
 *
 */
static void online_check_active_set(struct connman_service *service,
		enum connman_ipconfig_type type)
{
	online_check_active_set_value(service, type, true);
}

/**
 *  @brief
 *    Clear, or deassert, the "online" HTTP-based Internet
 *    reachability check active state.
 *
 *  This clears, or deasserts, the "online" HTTP-based Internet
 *  reachability check active state for the specified network service
 *  IP configuration type.
 *
 *  @param[in,out]  service  A pointer to the mutable network service
 *                           for which to clear the "online" HTTP-
 *                           based Internet reachability active
 *                           state.
 *  @param[in]      type     The IP configuration type for which to
 *                           clear the "online" HTTP-based Internet
 *                           reachability active state.
 *
 *  @sa online_check_active_set_value
 *  @sa online_check_is_active
 *
 */
static void online_check_active_clear(struct connman_service *service,
		enum connman_ipconfig_type type)
{
	online_check_active_set_value(service, type, false);
}

/**
 *  @brief
 *    Compute a Fibonacci online check timeout based on the specified
 *    interval.
 *
 *  This computes the Fibonacci online check timeout, in seconds,
 *  based on the specified interval in a Fibonacci series. For
 *  example, an interval of 9 yields a timeout of 34 seconds.
 *
 *  @note
 *    As compared to a geometric series, the Fibonacci series is
 *    slightly less aggressive in backing off up to the equivalence
 *    point at interval 12, but far more aggressive past that point,
 *    climbing to past an hour at interval 19 whereas the geometric
 *    series does not reach that point until interval 60.
 *
 *  @param[in]  interval  The interval in the geometric series for
 *                        which to compute the online check timeout.
 *
 *  @returns
 *    The timeout, in seconds, for the online check.
 *
 *  @sa online_check_timeout_compute_fibonacci
 *
 */
static guint online_check_timeout_compute_fibonacci(unsigned int interval)
{
	unsigned int i;
	guint first = 0;
	guint second = 1;
	guint timeout_seconds;

	for (i = 0; i <= interval; i++) {
		timeout_seconds = first;

		first = second;

		second = second + timeout_seconds;
	}

	return timeout_seconds;
}

/**
 *  @brief
 *    Compute a geometric online check timeout based on the specified
 *    interval.
 *
 *  This computes the geometric online check timeout, in seconds,
 *  based on the specified interval in a geometric series, where the
 *  resulting value is interval^2. For example, an interval of 9
 *  yields a timeout of 81 seconds.
 *
 *  @note
 *    As compared to a Fibonacci series, the geometric series is
 *    slightly more aggressive in backing off up to the equivalence
 *    point at interval 12, but far less aggressive past that point,
 *    only reaching an hour at interval 90 compared to interval 19 for
 *    Fibonacci for a similar timeout.
 *
 *  @param[in]  interval  The interval in the geometric series for
 *                        which to compute the online check timeout.
 *
 *  @returns
 *    The timeout, in seconds, for the online check.
 *
 *  @sa online_check_timeout_compute_fibonacci
 *
 */
static guint online_check_timeout_compute_geometric(unsigned int interval)
{
	const guint timeout_seconds = interval * interval;

	return timeout_seconds;
}

/**
 *  @brief
 *    Cancel any "online" HTTP-based Internet reachability checks for
 *    the specified network service IP configuration type.
 *
 *  This cancels any current or pending IPv4 and/or IPv6 "online"
 *  HTTP-based Internet reachability checks for the specified network
 *  service IP configuration type.
 *
 *  @note
 *    Any lingering WISPr portal reachability context will be lazily
 *    released at the start of the next online check for the service
 *    and replaced with new context.
 *
 *  @param[in,out]  service  A pointer to the mutable network service
 *                           for which any current or pending IPv4 or
 *                           IPv6 "online" reachability checks should
 *                           be canceled.
 *  @param[in]      type     The IP configuration type for which the
 *                           "online" reachability check is to be
 *                           canceled.
 *
 *  @sa start_online_check
 *  @sa complete_online_check
 *  @sa __connman_wispr_start
 *  @sa __connman_wispr_stop
 *
 */
static void cancel_online_check(struct connman_service *service,
				enum connman_ipconfig_type type)
{
	bool do_ipv4 = false, do_ipv6 = false;

	DBG("service %p (%s) type %d (%s) "
		"online_timeout_ipv4 %d online_timeout_ipv6 %d",
		service, connman_service_get_identifier(service),
		type, __connman_ipconfig_type2string(type),
		service->online_check_state_ipv4.timeout,
		service->online_check_state_ipv6.timeout);

	if (type == CONNMAN_IPCONFIG_TYPE_IPV4)
		do_ipv4 = true;
	else if (type == CONNMAN_IPCONFIG_TYPE_IPV6)
		do_ipv6 = true;
	else if (type == CONNMAN_IPCONFIG_TYPE_ALL)
		do_ipv4 = do_ipv6 = true;
	else
		return;

	/*
	 * First, ensure that the reachability check(s) is/are cancelled
	 * in the WISPr module. This may fail, however, we ignore any such
	 * failures as we still want to cancel any outstanding check(s)
	 * from this module as well.
	 */

	if (do_ipv4)
		__connman_wispr_cancel(service, CONNMAN_IPCONFIG_TYPE_IPV4);

	if (do_ipv6)
		__connman_wispr_cancel(service, CONNMAN_IPCONFIG_TYPE_IPV6);

	/*
	 * Now that the reachability check(s) has/have been cancelled in
	 * the WISPr module, cancel any outstanding check(s) that may be
	 * scheduled in this module.
	 */
	if (do_ipv4 &&
		service->online_check_state_ipv4.timeout) {
		g_source_remove(service->online_check_state_ipv4.timeout);
		service->online_check_state_ipv4.timeout = 0;

		/*
		 * This balances the retained referece made when
		 * g_timeout_add_seconds was called to schedule this
		 * now-cancelled scheduled online check.
		 */
		connman_service_unref(service);
	}

	if (do_ipv6 &&
		service->online_check_state_ipv6.timeout) {
		g_source_remove(service->online_check_state_ipv6.timeout);
		service->online_check_state_ipv6.timeout = 0;

		/*
		 * This balances the retained referece made when
		 * g_timeout_add_seconds was called to schedule this
		 * now-cancelled scheduled online check.
		 */
		connman_service_unref(service);
	}

    /* Mark the online check state as inactive. */

	online_check_active_clear(service, type);
}

/**
 *  @brief
 *    Check whether an online check is enabled for the specified
 *    service.
 *
 *  This determines whether "online" HTTP-based Internet reachability
 *  checks are enabled for the specified network service. If not, an
 *  information-level message is logged.
 *
 *  @param[in]  service  A pointer to the immutable service for which
 *                       to determine whether "online" HTTP-based
 *                       Internet reachability checks are enabled.
 *
 *  @returns
 *    True if "online" HTTP-based Internet reachability * checks are
 *    enabled for the specified network service; otherwise, false.
 *
 *  @sa start_online_check
 *  @sa start_online_check_if_connected
 *
 */
static bool online_check_is_enabled_check(
		const struct connman_service *service)
{
	g_autofree char *interface = NULL;

	if (!__connman_service_is_online_check_enabled()) {
		interface = connman_service_get_interface(service);

		connman_info("Online check disabled; "
			"interface %s [ %s ] remains in %s state.",
			interface,
			__connman_service_type2string(service->type),
			state2string(CONNMAN_SERVICE_STATE_READY));

		return false;
	}

	return true;
}

/**
 *  @brief
 *    Start an "online" HTTP-based Internet reachability check for the
 *    specified network service IP configuration type.
 *
 *  This attempts to start an "online" HTTP-based Internet
 *  reachability check for the specified network service IP
 *  configuration type.
 *
 *  @note
 *    Any check is skipped, with an informational log message, if @a
 *    OnlineCheckMode is "none".
 *
 *  @param[in,out]  service  A pointer to the mutable network service
 *                           for which to start the "online"
 *                           reachability check.
 *  @param[in]      type     The IP configuration type for which the
 *                           "online" reachability check is to be
 *                           started.
 *
 *  @retval  0          If successful.
 *  @retval  -EINVAL    If @a service is null or @a type is invalid.
 *  @retval  -EPERM     If online checks are disabled via
 *                      configuration.
 *  @retval  -EALREADY  If online checks are already active for @a
 *                      service.
 *
 *  @sa cancel_online_check
 *  @sa complete_online_check
 *  @sa start_online_check_if_connected
 *  @sa __connman_service_wispr_start
 *
 */
static int start_online_check(struct connman_service *service,
				enum connman_ipconfig_type type)
{
	int status = 0;

	DBG("service %p (%s) type %d (%s) maybe start WISPr",
		service,
		connman_service_get_identifier(service),
		type,
		__connman_ipconfig_type2string(type));

	if (!service) {
		status = -EINVAL;
		goto done;
	}

	if (!online_check_is_enabled_check(service)) {
		status = -EPERM;
		goto done;
	}

	if (type == CONNMAN_IPCONFIG_TYPE_IPV6 || check_proxy_setup(service)) {
		cancel_online_check(service, type);

		status = __connman_service_wispr_start(service, type);
	}

done:
	DBG("status %d (%s)", status, strerror(-status));

	return status;
}

/**
 *  @brief
 *    Return the online check failures threshold state.
 *
 *  @param[in]  service  A pointer to the immutable service for which
 *                       to return the online check failures threshold
 *                       state.
 *
 *  @returns
 *    True if the online check failures threshold was met; otherwise,
 *    false.
 *
 *  @sa online_check_failures_threshold_was_met_set_value
 *  @sa online_check_failures_threshold_was_met_set
 *  @sa online_check_failures_threshold_was_met_clear
 *
 */
static bool online_check_failures_threshold_was_met(
			const struct connman_service *service)
{
	return service->online_check_failures_met_threshold;
}

/**
 *  @brief
 *    Set the online check failures threshold state to the specified
 *    value.
 *
 *  @param[in,out]  service  A pointer to the mutable service for which
 *                           to set the failures threshold state.
 *  @param[in]      value    The value to set the @a service failures
 *                           threshold state to.
 *
 *  @sa online_check_failures_threshold_was_met_set
 *  @sa online_check_failures_threshold_was_met_clear
 *
 */
static void online_check_failures_threshold_was_met_set_value(
			struct connman_service *service, bool value)
{
	DBG("service %p (%s) failures met threshold %u",
		service, connman_service_get_identifier(service),
		value);

	service->online_check_failures_met_threshold = value;
}

/**
 *  @brief
 *    Set (that is, assert) the online check failures threshold state.
 *
 *  @param[in,out]  service  A pointer to the mutable service for which
 *                           to set the failures threshold state.
 *
 *  @sa online_check_failures_threshold_was_met_set_value
 *  @sa online_check_failures_threshold_was_met_clear
 *
 */
static void online_check_failures_threshold_was_met_set(
			struct connman_service *service)
{
	online_check_failures_threshold_was_met_set_value(service, true);
}

/**
 *  @brief
 *    Clear (that is, deassert) the online check failures threshold
 *    state.
 *
 *  @param[in,out]  service  A pointer to the mutable service for which
 *                           to clear the failures threshold state.
 *
 *  @sa online_check_failures_threshold_was_met_set_value
 *  @sa online_check_failures_threshold_was_met_set
 *
 */
static void online_check_failures_threshold_was_met_clear(
			struct connman_service *service)
{
	online_check_failures_threshold_was_met_set_value(service, false);
}

/**
 *  Reset the specified counter to zero (0).
 *
 *  @param[in,out]  counter  A pointer to the counter to reset by
 *                           setting it to zero (0).
 *
 */
static inline void online_check_counter_reset(
			unsigned int *counter)
{
	if (!counter)
		return;

	*counter = 0;
}

/**
 *  @brief
 *    Reset to zero (0) the IPv4 and IPv6 online check failure
 *    counters for the specified service.
 *
 *  @param[in]   service   A pointer to the mutable service for which
 *                         to reset the IPv4 and IPv6 online check
 *                         failure counters.
 *
 *  @sa online_check_successes_reset
 *
 */
static void online_check_failures_reset(struct connman_service *service)
{
	DBG("service %p (%s)",
		service, connman_service_get_identifier(service));

	online_check_counter_reset(&service->online_check_state_ipv4.failures);
	online_check_counter_reset(&service->online_check_state_ipv6.failures);
}

/**
 *  @brief
 *    Reset to zero (0) the IPv4 and IPv6 online check success
 *    counters for the specified service.
 *
 *  @param[in]   service   A pointer to the mutable service for which
 *                         to reset the IPv4 and IPv6 online check
 *                         success counters.
 *
 *  @sa online_check_failures_reset
 *
 */
static void online_check_successes_reset(struct connman_service *service)
{
	DBG("service %p (%s)",
		service, connman_service_get_identifier(service));

	online_check_counter_reset(&service->online_check_state_ipv4.successes);
	online_check_counter_reset(&service->online_check_state_ipv6.successes);
}

/**
 *  @brief
 *    Reset the online check state for the specified service.
 *
 *  This resets the online check state for the specified service,
 *  including its failure threshold state, failure counters, and
 *  success counters.
 *
 *  @param[in]   service   A pointer to the mutable service for which
 *                         to reset the online check state.
 *
 *  @sa online_check_failures_reset
 *  @sa online_check_successes_reset
 *  @sa online_check_failures_threshold_was_met_clear
 *
 */
static void online_check_state_reset(struct connman_service *service)
{
	online_check_failures_reset(service);

	online_check_successes_reset(service);

	online_check_failures_threshold_was_met_clear(service);

	clear_error(service);
}

/**
 *  @brief
 *    Log the specified IPv4 and IPv6 online check counters for the
 *    specified service.
 *
 *  This logs the specified IPv4 and IPv6 online check counters
 *  described by the provided description for the specified network
 *  service.
 *
 *  @param[in]  service              A pointer to the immutable network
 *                                   service associated with @a
 *                                   ipv4_counter and @a ipv6_counter.
 *  @param[in]  counter_description  A pointer to a null-terminated C
 *                                   string describing @a ipv4_counter
 *                                   and @a ipv6_counter. For example,
 *                                   "failure".
 *  @param[in]  ipv4_counter         The IPv4-specific counter to log.
 *  @param[in]  ipv6_counter         The IPv6-specific counter to log.
 *
 */
static void online_check_counters_log(
			const struct connman_service *service,
			const char *counter_description,
			unsigned int ipv4_counter,
			unsigned int ipv6_counter)
{
	DBG("service %p (%s) "
		"ipv4 state %d (%s) %s(s/es) %u "
		"ipv6 state %d (%s) %s(s/es) %u ",
		service, connman_service_get_identifier(service),
		service->state_ipv4, state2string(service->state_ipv4),
		counter_description,
		ipv4_counter,
		service->state_ipv6, state2string(service->state_ipv6),
		counter_description,
		ipv6_counter);
}

/**
 *  @brief
 *    Determine whether an online check counter has met its threshold.
 *
 *  This determines whether an online check counter associated with
 *  the specified network service has met its threshold, where the
 *  threshold is accessed from the configuration store with the
 *  specified key.
 *
 *  @param[in]  service                A pointer to the immutable
 *                                     network service associated with
 *                                     the counter to check.
 *  @param[in]  counter_threshold_key  A pointer to a null-terminated
 *                                     C string containing the key to
 *                                     use with the configuration
 *                                     store to access the threshold
 *                                     value to check the counter
 *                                     against.
 *  @param[in]  counter_description    A pointer to a null-terminated
 *                                     C string describing the counter
 *                                     to check. For example, "failure".
 *  @param[in]  predicate              A pointer to the predicate
 *                                     function to invoke to make the
 *                                     actual determination of whether
 *                                     the counter has met the
 *                                     threshold accessed by @a
 *                                     counter_threshold_key.
 *
 *  @returns
 *    True if the counter has met the threshold; otherwise, false.
 *
 */
static bool online_check_counter_threshold_is_met(
			const struct connman_service *service,
			const char *counter_threshold_key,
			const char *counter_description,
			is_counter_threshold_met_predicate_t predicate)
{
	unsigned int counter_threshold;
	bool threshold_met = false;

	if (!service ||
		!counter_threshold_key ||
		!counter_description ||
		!predicate)
		goto done;

	counter_threshold = connman_setting_get_uint(counter_threshold_key);

	threshold_met = predicate(service,
						counter_description,
						counter_threshold);

	DBG("service %p (%s) %s threshold %u %s(s) met %u",
		service, connman_service_get_identifier(service),
		counter_description,
		counter_threshold,
		counter_description,
		threshold_met);

done:
	return threshold_met;
}

/**
 *  @brief
 *    Determine whether the service has met the online check failure
 *    threshold.
 *
 *  This predicate determines whether the online check failure
 *  threshold has been met by the specified network service.
 *
 *  @param[in]  service                A pointer to the immutable
 *                                     network service for which to
 *                                     check whether its has met the
 *                                     online check failure threshold.
 *  @param[in]  counter_description    A pointer to a null-terminated
 *                                     C string describing the failure
 *                                     counter. For example,
 *                                     "failure".
 *  @param[in]  counter_threshold      The threshold value to check the
 *                                     failure counter against.
 *
 *  @returns
 *    True if the online check failure counter has met the failure
 *    threshold; otherwise, false.
 *
 *  @sa online_check_failures_threshold_is_met
 *
 */
static bool is_online_check_failure_threshold_met_predicate(
			const struct connman_service *service,
			const char *counter_description,
			unsigned int counter_threshold)
{
	bool ipv4_is_connected;
	bool ipv6_is_connected;
	bool threshold_met = false;

	online_check_counters_log(service,
		counter_description,
		service->online_check_state_ipv4.failures,
		service->online_check_state_ipv6.failures);

	ipv4_is_connected = is_connected(service->state_ipv4);
	ipv6_is_connected = is_connected(service->state_ipv6);

	/*
	 * It is entirely possible that IPv4 reachability is fine and that
	 * IPv6 reachablity is not due to the premises ISP, premises
	 * Internet access equipment (that is, CPE), availability of the
	 * reachability endpoint infrastructure, etc.
	 *
	 * Consequently, we want to see bilateral failures of BOTH IPv4
	 * AND IPv6 in excess of the threshold, to the extent either is
	 * connected (based on the #is_connected predicate).
	 */
	if ((!ipv6_is_connected &&
		 ipv4_is_connected &&
		 service->online_check_state_ipv4.failures >=
		 counter_threshold) ||

		(!ipv4_is_connected &&
		ipv6_is_connected &&
		service->online_check_state_ipv6.failures >=
		counter_threshold) ||

		(ipv4_is_connected &&
		service->online_check_state_ipv4.failures >=
		counter_threshold &&
		ipv6_is_connected &&
		service->online_check_state_ipv6.failures >=
		counter_threshold)) {
		threshold_met = true;
	}

	return threshold_met;
}

/**
 *  @brief
 *    Determine whether the online check failures threshold is met.
 *
 *  This attempts to determine whether the online check failures
 *  threshold is met, comparing the current IPv4 and IPv6 online check
 *  failure counts against the "OnlineCheckFailuresThreshold" settings
 *  value and returning @a true if @b both the IPv4 and IPv6 counts
 *  meet or exceed the threshold.
 *
 *  @param[in]  service  A pointer to the immutable service for which
 *                       to determine whether the online check failure
 *                       threshold is met.
 *
 *  @returns
 *    True if the failure threshold is met; otherwise, false.
 *
 *  @sa online_check_successes_threshold_is_met
 *
 */
static bool online_check_failures_threshold_is_met(
			const struct connman_service *service)
{
	const char * const counter_threshold_key =
		"OnlineCheckFailuresThreshold";
	const char * const counter_description =
		"failure";

	return online_check_counter_threshold_is_met(service,
			counter_threshold_key,
			counter_description,
			is_online_check_failure_threshold_met_predicate);
}

/**
 *  @brief
 *    Determine whether the service has met the online check success
 *    threshold.
 *
 *  This predicate determines whether the online check success
 *  threshold has been met by the specified network service.
 *
 *  @param[in]  service                A pointer to the immutable
 *                                     network service for which to
 *                                     check whether its has met the
 *                                     online check success threshold.
 *  @param[in]  counter_description    A pointer to a null-terminated
 *                                     C string describing the success
 *                                     counter. For example,
 *                                     "success".
 *  @param[in]  counter_threshold      The threshold value to check the
 *                                     success counter against.
 *
 *  @returns
 *    True if the online check success counter has met the success
 *    threshold; otherwise, false.
 *
 *  @sa online_check_successes_threshold_is_met
 *
 */
static bool is_online_check_success_threshold_met_predicate(
			const struct connman_service *service,
			const char *counter_description,
			unsigned int counter_threshold)
{
	bool threshold_met = false;

	online_check_counters_log(service,
		counter_description,
		service->online_check_state_ipv4.successes,
		service->online_check_state_ipv6.successes);

	/*
	 * It is entirely possible that IPv4 reachability is fine and that
	 * IPv6 reachablity is not due to the premises ISP, premises
	 * Internet access equipment (that is, CPE), availability of the
	 * reachability endpoint infrastructure, etc.
	 *
	 * Consequently, we want to see bilateral successes of EITHER IPv4
	 * OR IPv6 (as with #combine_state) in excess of the threshold, to
	 * the extent either is connected (based on the #is_connected
	 * predicate).
	 */

	if ((is_connected(service->state_ipv4) &&
		service->online_check_state_ipv4.successes >=
		counter_threshold) ||
		(is_connected(service->state_ipv6) &&
		service->online_check_state_ipv6.successes >=
		counter_threshold)) {
		threshold_met = true;
	}

	return threshold_met;
}

/**
 *  @brief
 *    Determine whether the online check successes threshold is met.
 *
 *  This attempts to determine whether the online check successes
 *  threshold is met, comparing the current IPv4 and IPv6 online check
 *  success counts against the "OnlineCheckSuccessesThreshold" settings
 *  value and returning @a true if @b either the IPv4 @b or IPv6 counts
 *  meet or exceed the threshold.
 *
 *  @param[in]  service  A pointer to the immutable service for which
 *                       to determine whether the online check success
 *                       threshold is met.
 *
 *  @returns
 *    True if the success threshold is met; otherwise, false.
 *
 *  @sa online_check_failures_threshold_is_met
 *
 */
static bool online_check_successes_threshold_is_met(
			const struct connman_service *service)
{
	const char * const counter_threshold_key =
		"OnlineCheckSuccessesThreshold";
	const char * const counter_description =
		"success";

	return online_check_counter_threshold_is_met(service,
			counter_threshold_key,
			counter_description,
			is_online_check_success_threshold_met_predicate);
}

/**
 *  @brief
 *    Retry an "online" HTTP-based Internet reachability check.
 *
 *  This retries an "online" HTTP-based Internet reachability check
 *  for the specified network service IP configuration type.
 *
 *  @param[in,out]  service  A pointer to the mutable network service
 *                           for which an "online" reachability check
 *                           should be retried.
 *  @param[in]      type     The IP configuration type for which an
 *                           "online" reachability check should be
 *                           retried.
 *
 *  @sa complete_online_check
 *  @sa redo_wispr_ipv4
 *  @sa redo_wispr_ipv6
 *
 */
static void redo_wispr(struct connman_service *service,
					enum connman_ipconfig_type type)
{
	DBG("Retrying service %p (%s) type %d (%s) WISPr",
		service, connman_service_get_identifier(service),
		type, __connman_ipconfig_type2string(type));

	__connman_wispr_start(service, type,
			online_check_connect_timeout_ms, complete_online_check);

	// Release the reference to the service taken when
	// g_timeout_add_seconds was invoked with the callback
	// that, in turn, invoked this function.

	connman_service_unref(service);
}

/**
 *  @brief
 *    Retry an "online" HTTP-based Internet reachability check
 *    callback.
 *
 *  This callback retries an IPv4 "online" HTTP-based Internet
 *  reachability check for the specified network service.
 *
 *  @param[in,out]  user_data  A pointer to the mutable network
 *                             service for which an IPv4 "online"
 *                             reachability check should be retried.
 *
 *  @returns
 *    FALSE (that is, G_SOURCE_REMOVE) unconditionally, indicating
 *    that the timeout source that triggered this callback should be
 *    removed on callback completion.
 *
 *  @sa complete_online_check
 *  @sa redo_wispr
 *  @sa redo_wispr_ipv6
 *
 */
static gboolean redo_wispr_ipv4(gpointer user_data)
{
	struct connman_service *service = user_data;

	service->online_check_state_ipv4.timeout = 0;

	redo_wispr(service, CONNMAN_IPCONFIG_TYPE_IPV4);

	return FALSE;
}

/**
 *  @brief
 *    Retry an "online" HTTP-based Internet reachability check
 *    callback.
 *
 *  This callback retries an IPv6 "online" HTTP-based Internet
 *  reachability check for the specified network service.
 *
 *  @param[in,out]  user_data  A pointer to the mutable network
 *                             service for which an IPv6 "online"
 *                             reachability check should be retried.
 *
 *  @returns
 *    FALSE (that is, G_SOURCE_REMOVE) unconditionally, indicating
 *    that the timeout source that triggered this callback should be
 *    removed on callback completion.
 *
 *  @sa complete_online_check
 *  @sa redo_wispr
 *  @sa redo_wispr_ipv4
 *
 */
static gboolean redo_wispr_ipv6(gpointer user_data)
{
	struct connman_service *service = user_data;

	service->online_check_state_ipv6.timeout = 0;

	redo_wispr(service, CONNMAN_IPCONFIG_TYPE_IPV6);

	return FALSE;
}

/**
 *  @brief
 *    Reschedule an "online" HTTP-based Internet reachability check
 *    for the specified network service IP configuration type.
 *
 *  This attempts to eschedule an "online" HTTP-based Internet
 *  reachability check for the specified network service IP
 *  configuration type with the provided interval and timeout
 *  identifier.
 *
 *  @param[in,out]  service             A pointer to the mutable
 *                                      network service for which to
 *                                      reschedule the "online"
 *                                      reachability check. On
 *                                      success, the service will have
 *                                      a reference retained that must
 *                                      be elsewhere released.
 *  @param[in]      type                The IP configuration type for
 *                                      which the "online"
 *                                      reachability check is to be
 *                                      rescheduled.
 *  @param[in,out]  online_check_state  A pointer to the mutable IP
 *                                      configuration type-specific
 *                                      "online" reachability check
 *                                      state associated with @a
 *                                      service and @a type. On
 *                                      success, the 'interval' field
 *                                      will be incremented by one (1)
 *                                      if it is less than the value
 *                                      of the @a
 *                                      OnlineCheckMaxInterval
 *                                      configuration setting and the
 *                                      'timeout' field this will be
 *                                      updated with the GLib main
 *                                      loop timer identifier
 *                                      associated with the
 *                                      rescheduled "online"
 *                                      HTTP-based Internet
 *                                      reachability check request.
 *
 *  @sa redo_wispr_ipv4
 *  @sa redo_wispr_ipv6
 *
 */
static void reschedule_online_check(struct connman_service *service,
			enum connman_ipconfig_type type,
			struct online_check_state *online_check_state)
{
	GSourceFunc redo_func;
	guint seconds;

	if (!service || !online_check_state)
		return;

	DBG("service %p (%s) type %d (%s) interval %u timeout %u",
		service,
		connman_service_get_identifier(service),
		type,
		__connman_ipconfig_type2string(type),
		online_check_state->interval,
		online_check_state->timeout);

	if (type == CONNMAN_IPCONFIG_TYPE_IPV4)
		redo_func = redo_wispr_ipv4;
	else if (type == CONNMAN_IPCONFIG_TYPE_IPV6)
		redo_func = redo_wispr_ipv6;
	else
		return;

	DBG("updating online checkout timeout period");

	seconds = online_check_timeout_compute_func(
				online_check_state->interval);

	DBG("service %p (%s) type %d (%s) interval %u style \"%s\" seconds %u",
		service,
		connman_service_get_identifier(service),
		type, __connman_ipconfig_type2string(type),
		online_check_state->interval,
		online_check_timeout_interval_style,
		seconds);

	online_check_state->timeout = g_timeout_add_seconds(seconds,
				redo_func, connman_service_ref(service));

	/* Increment the interval for the next time, limiting to a maximum
	 * interval of @a online_check_max_interval.
	 */
	if (online_check_state->interval < online_check_max_interval)
		online_check_state->interval++;
}

/**
 *  @brief
 *    Increment and log the specified online check counter.
 *
 *  This increments by one (1) and logs the post-increment value of
 *  the specified online check counter associated with the specified
 *  network service.
 *
 *  @param[in]  service              A pointer to the immutable network
 *                                   service associated with @a
 *                                   counter.
 *  @param[in]  type                 The IP configuration type associated
 *                                   with @a counter.
 *  @param[in]  counter_description  A pointer to a null-terminated C
 *                                   string describing @a counter. For
 *                                   example, "failure".
 *
 */
static void online_check_counter_increment_and_log(
			const struct connman_service *service,
			enum connman_ipconfig_type type,
			const char *counter_description,
			unsigned int *counter)
{
	if (!service || !counter_description || !counter)
		return;

	(*counter)++;

	DBG("service %p (%s) type %d (%s) %s %u",
		service, connman_service_get_identifier(service),
		type, __connman_ipconfig_type2string(type),
		counter_description, *counter);
}

/**
 *  @brief
 *    Log an online check success.
 *
 *  This logs an online check success for the specified network
 *  service IP configuration type.
 *
 *  @param[in]  service  A pointer to the immutable network
 *                       service for which to log an online
 *                       check success.
 *  @param[in]  type     The IP configuration type for which
 *                       the online check was successful.
 *
 */
static void online_check_log_success(const struct connman_service *service,
			enum connman_ipconfig_type type)
{
	g_autofree char *interface = NULL;

	interface = connman_service_get_interface(service);

	connman_info("Interface %s [ %s ] %s online check to %s succeeded",
		interface,
		__connman_service_type2string(service->type),
		__connman_ipconfig_type2string(type),
		type == CONNMAN_IPCONFIG_TYPE_IPV4 ?
			connman_setting_get_string("OnlineCheckIPv4URL") :
			connman_setting_get_string("OnlineCheckIPv6URL"));
}

/**
 *  @brief
 *    Log that an online check counter has met its threshold.
 *
 *  This logs that an online check counter associated with the
 *  specified network service has met its threshold.
 *
 *  @param[in]  service                A pointer to the immutable
 *                                     network service for which to
 *                                     log that one of its online
 *                                     check counters has met its
 *                                     threshold.
 *  @param[in]  counter_threshold_key  A pointer to a null-terminated
 *                                     C string containing the key to
 *                                     use with the configuration
 *                                     store to access the threshold
 *                                     value for the counter.
 *  @param[in]  counter_description    A pointer to a null-terminated
 *                                     C string describing the counter
 *                                     to check. For example,
 *                                     "failure(s)".
 *
 */
static void continuous_online_check_log_counter_threshold_met(
			const struct connman_service *service,
			const char *counter_threshold_key,
			const char *counter_description)
{
	g_autofree char *interface = NULL;

	interface = connman_service_get_interface(service);

	connman_warn("Interface %s [ %s ] online check had %u back-to-back "
		"%s; %s threshold met",
		interface,
		__connman_service_type2string(service->type),
		connman_setting_get_uint(counter_threshold_key),
				 counter_description,
				 counter_description);
}

/**
 *  @brief
 *    Log that an online check success counter has met its threshold.
 *
 *  This logs that an online check success counter associated with the
 *  specified network service has met its threshold.
 *
 *  @param[in]  service                A pointer to the immutable
 *                                     network service for which to
 *                                     log that its online check
 *                                     success counter has met its
 *                                     threshold.
 *
 */
static void continuous_online_check_log_successes_threshold_met(
			const struct connman_service *service
)
{
	static const char *const counter_threshold_key =
		"OnlineCheckSuccessesThreshold";
	static const char *const counter_description =
		"success(es)";

	continuous_online_check_log_counter_threshold_met(service,
		counter_threshold_key,
		counter_description);
}

/**
 *  @brief
 *    Log that an online check failure counter has met its threshold.
 *
 *  This logs that an online check failure counter associated with the
 *  specified network service has met its threshold.
 *
 *  @param[in]  service                A pointer to the immutable
 *                                     network service for which to
 *                                     log that its online check
 *                                     failure counter has met its
 *                                     threshold.
 *
 */
static void continuous_online_check_log_failures_threshold_met(
			const struct connman_service *service
)
{
	static const char *const counter_threshold_key =
		"OnlineCheckFailuresThreshold";
	static const char *const counter_description =
		"failure(s)";

	continuous_online_check_log_counter_threshold_met(service,
		counter_threshold_key,
		counter_description);
}

/**
 *  @brief
 *    Handle the successful completion of an "online" HTTP-based
 *    Internet reachability check for the specified network service
 *    and IP configuration type for the "one-shot" online check mode.
 *
 *  This handles the completion of a successful "online" HTTP-based
 *  Internet reachability check for the specified network service and
 *  IP configuration type for the "one-shot" online check mode. This
 *  effectively "bookends" an earlier #__connman_service_wispr_start.
 *
 *  @param[in,out]  service             A pointer to the mutable service
 *                                      for which to handle a
 *                                      successful previously-requested
 *                                      online check.
 *  @param[in]      type                The IP configuration type for
 *                                      which to handle a successful
 *                                      previously-requested online
 *                                      check.
 *  @param[in,out]  online_check_state  A pointer to the online check
 *                                      state for @a service
 *                                      associated with @a type.
 *
 *  @returns
 *    False, unconditionally.
 *
 *  @sa handle_oneshot_online_check_failure
 *  @sa handle_online_check_success
 *
 */
static bool handle_oneshot_online_check_success(
			struct connman_service *service,
			enum connman_ipconfig_type type,
			struct online_check_state *online_check_state)
{
	const bool reschedule = true;

	/*
	 * Simply log the success, mark the service IP configuration state
	 * as ONLINE, and return.
	 */
	online_check_log_success(service, type);

	__connman_service_ipconfig_indicate_state(service,
		CONNMAN_SERVICE_STATE_ONLINE,
		type);

	return !reschedule;
}

/**
 *  @brief
 *    Handle the successful completion of an "online" HTTP-based
 *    Internet reachability check for the specified network service
 *    and IP configuration type for the "continuous" online check mode.
 *
 *  This handles the completion of a successful "online" HTTP-based
 *  Internet reachability check for the specified network service and
 *  IP configuration type for the "continuous" online check mode. This
 *  effectively "bookends" an earlier #__connman_service_wispr_start.
 *
 *  @param[in,out]  service             A pointer to the mutable service
 *                                      for which to handle a
 *                                      successful previously-requested
 *                                      online check.
 *  @param[in]      type                The IP configuration type for
 *                                      which to handle a successful
 *                                      previously-requested online
 *                                      check.
 *  @param[in,out]  online_check_state  A pointer to the online check
 *                                      state for @a service
 *                                      associated with @a type.
 *
 *  @returns
 *    True if another online check should be scheduled; otherwise,
 *    false.
 *
 *  @sa handle_continuous_online_check_failure
 *  @sa handle_online_check_success
 *
 */
static bool handle_continuous_online_check_success(
			struct connman_service *service,
			enum connman_ipconfig_type type,
			struct online_check_state *online_check_state)
{
	bool failures_threshold_was_met;
	bool successes_threshold_is_met;
	const bool reschedule = true;

	/* Unconditionally increment and log the success counter. */

	online_check_counter_increment_and_log(service, type,
		"successes", &online_check_state->successes);

	/*
	 * Ultimately, for failures, we are looking for a STRING of
	 * SUSTAINED, BACK-TO-BACK failures to meet the failures
	 * threshold. Consequently, any success should reset the
	 * corresponding failure count back to zero (0).
	 */
	online_check_counter_reset(&online_check_state->failures);

	failures_threshold_was_met =
		online_check_failures_threshold_was_met(service);
	successes_threshold_is_met =
		online_check_successes_threshold_is_met(service);

	DBG("failures threshold was met %u, "
		"successes threshold is met %u, "
		"default %u",
		failures_threshold_was_met,
		successes_threshold_is_met,
		connman_service_is_default(service));

	/*
	 * If the service HAD previously-exceeded the failure threshold
	 * AND if this is the first success, then reset the online check
	 * interval to the initial, minimum value since we want to recover
	 * as quickly as possible with a STRING of SUSTAINED, BACK-TO-BACK
	 * successes, where the length of that string is dictated by the
	 * "OnlineCheckSuccessesThreshold" settings value.
	 *
	 * Otherwise, if the service HAD NOT previously-exceeded the
	 * failure threshold OR if it HAD previously-exceeded the failure
	 * threshold AND the successes threshold was met, then reset the
	 * online check interval to the maximum value.
	 */
	if (failures_threshold_was_met &&
		online_check_state->successes == 1)
		online_check_state->interval = online_check_initial_interval;
	else if (!failures_threshold_was_met ||
		(failures_threshold_was_met && successes_threshold_is_met))
		online_check_state->interval = online_check_max_interval;

	/*
	 * If the service HAD NOT previously-exceeded the failure
	 * threshold, then simply mark the service IP configuration state
	 * as ONLINE.
	 *
	 * Otherwise, if the service HAD previously exceeded the failure
	 * threshold AND successes meet or exceed the configured success
	 * threshold, then re-sort the network services and update the
	 * gateways accordingly.
	 *
	 * The succeeding service will be promoted until such time as it
	 * has a configured number of failures, at which time, we will
	 * resort again.
	 *
	 */
	if (!failures_threshold_was_met) {
		if (online_check_state->successes == 1)
			online_check_log_success(service, type);

		if (connman_service_is_default(service))
			__connman_service_ipconfig_indicate_state(service,
				CONNMAN_SERVICE_STATE_ONLINE,
				type);
	} else if (failures_threshold_was_met &&
			   successes_threshold_is_met) {
		online_check_log_success(service, type);

		continuous_online_check_log_successes_threshold_met(service);

		online_check_state_reset(service);

		/*
		 * The ordering here is considered and intentional. FIRST, now
		 * that this service has cleared / reset the online check
		 * state, re-sort the service list. This may promote this
		 * service back to the default. SECOND, make the READY to
		 * ONLINE promotion, since that promotion is qualified with
		 * this service being the default (that is, has the default
		 * route) service.
		 */
		SERVICE_LIST_SORT();

		if (connman_service_is_default(service)) {
			__connman_service_ipconfig_indicate_state(
				service,
				CONNMAN_SERVICE_STATE_ONLINE,
				type);
		}

		__connman_gateway_update();
	}

	return reschedule;
}

/**
 *  @brief
 *    Handle the successful completion of an "online" HTTP-based
 *    Internet reachability check for the specified network service
 *    and IP configuration type.
 *
 *  This handles the completion of a successful "online" HTTP-based
 *  Internet reachability check for the specified network service and
 *  IP configuration type. This effectively "bookends" an earlier
 *  #__connman_service_wispr_start.
 *
 *  @param[in,out]  service             A pointer to the mutable service
 *                                      for which to handle a
 *                                      successful previously-requested
 *                                      online check.
 *  @param[in]      type                The IP configuration type for
 *                                      which to handle a successful
 *                                      previously-requested online
 *                                      check.
 *  @param[in,out]  online_check_state  A pointer to the online check
 *                                      state for @a service
 *                                      associated with @a type.
 *  @param[in]      oneshot             A Boolean indicating whether the
 *                                      online check mode is
 *                                      "one-shot" (true) or
 *                                      "continuous" (false).
 *
 *  @returns
 *    True if another online check should be scheduled; otherwise,
 *    false.
 *
 *  @sa handle_online_check_failure
 *  @sa handle_oneshot_online_check_success
 *  @sa handle_continuous_online_check_success
 *
 */
static bool handle_online_check_success(struct connman_service *service,
				enum connman_ipconfig_type type,
				struct online_check_state *online_check_state,
				bool oneshot)
{
	bool reschedule;

	DBG("service %p (%s) type %d (%s) "
		"one-shot %u\n",
		service,
		connman_service_get_identifier(service),
		type, __connman_ipconfig_type2string(type),
		oneshot);

	if (oneshot)
		reschedule = handle_oneshot_online_check_success(service,
						type,
						online_check_state);
	else
		reschedule = handle_continuous_online_check_success(service,
						type,
						online_check_state);

	return reschedule;
}

/**
 *  @brief
 *    Log an online check failure.
 *
 *  This logs an online check failure for the specified network
 *  service IP configuration type.
 *
 *  @param[in]  service  A pointer to the immutable network
 *                       service for which to log an online
 *                       check failure.
 *  @param[in]  type     The IP configuration type for which
 *                       the online check failed.
 *  @param[in]  err      The error status, in the POSIX domain,
 *                       associated with the online check failure.
 *
 */
static void online_check_log_failure(const struct connman_service *service,
			enum connman_ipconfig_type type,
			int err)
{
	g_autofree char *interface = NULL;

	interface = connman_service_get_interface(service);

	connman_warn("Interface %s [ %s ] %s online check to %s failed: %d: %s",
		interface,
		__connman_service_type2string(service->type),
		__connman_ipconfig_type2string(type),
		type == CONNMAN_IPCONFIG_TYPE_IPV4 ?
			connman_setting_get_string("OnlineCheckIPv4URL") :
			connman_setting_get_string("OnlineCheckIPv6URL"),
		err,
		strerror(-err));
}

/**
 *  @brief
 *    Handle the failed completion of an one-shot mode "online"
 *    HTTP-based Internet reachability check for the specified network
 *    service and IP configuration type for the "one-shot" online
 *    check mode.
 *
 *  This handles the completion of a failed one-shot mode "online"
 *  HTTP-based Internet reachability check for the specified network
 *  service and IP configuration type for the "one-shot" online check
 *  mode. This effectively "bookends" an earlier
 *  #__connman_service_wispr_start.
 *
 *  This simply indicates that rescheduling another check is desired.
 *
 *  @param[in,out]  service             A pointer to the mutable service
 *                                      for which to handle a
 *                                      failed previously-requested
 *                                      online check.
 *  @param[in]      type                The IP configuration type for
 *                                      which to handle a failed
 *                                      previously-requested online
 *                                      check.
 *  @param[in]      ipconfig_state      The current @a type IP
 *                                      configuration state for @a
 *                                      service.
 *  @param[in,out]  online_check_state  A pointer to the online check
 *                                      state for @a service
 *                                      associated with @a type.
 *  @param[in]      err                 The error status associated with
 *                                      the failed previously-requested
 *                                      online check. This is expected
 *                                      to be less than zero ('< 0').
 *
 *  @returns
 *    True, unconditionally.
 *
 *  @sa handle_online_check_failure
 *  @sa handle_oneshot_online_check_failure
 *
 */
static bool handle_oneshot_online_check_failure(
			struct connman_service *service,
			enum connman_ipconfig_type type,
			enum connman_service_state ipconfig_state,
			struct online_check_state *online_check_state,
			int err)
{
	const bool reschedule = true;

	/* Simply indicate rescheduling another check is desired. */

	DBG("online check mode is one-shot; requesting another check");

	return reschedule;
}

/**
 *  @brief
 *    Handle the failed completion of an one-shot mode "online"
 *    HTTP-based Internet reachability check for the specified network
 *    service and IP configuration type for the "continuous" online
 *    check mode.
 *
 *  This handles the completion of a failed continuous mode "online"
 *  HTTP-based Internet reachability check for the specified network
 *  service and IP configuration type for the "continuous" online check
 *  mode. This effectively "bookends" an earlier
 *  #__connman_service_wispr_start.
 *
 *  @param[in,out]  service             A pointer to the mutable service
 *                                      for which to handle a
 *                                      failed previously-requested
 *                                      online check.
 *  @param[in]      type                The IP configuration type for
 *                                      which to handle a failed
 *                                      previously-requested online
 *                                      check.
 *  @param[in]      ipconfig_state      The current @a type IP
 *                                      configuration state for @a
 *                                      service.
 *  @param[in,out]  online_check_state  A pointer to the online check
 *                                      state for @a service
 *                                      associated with @a type.
 *  @param[in]      err                 The error status associated with
 *                                      the failed previously-requested
 *                                      online check. This is expected
 *                                      to be less than zero ('< 0').
 *
 *  @returns
 *    True if another online check should be scheduled; otherwise,
 *    false.
 *
 *  @sa handle_online_check_failure
 *  @sa handle_continuous_online_check_failure
 *
 */
static bool handle_continuous_online_check_failure(
			struct connman_service *service,
			enum connman_ipconfig_type type,
			enum connman_service_state ipconfig_state,
			struct online_check_state *online_check_state,
			int err)
{
	bool reschedule = false;

	/* Unconditionally increment and log the failure counter. */

	online_check_counter_increment_and_log(service, type,
		"failures", &online_check_state->failures);

	/*
	 * Ultimately, for successes, we are looking for a STRING of
	 * SUSTAINED, BACK-TO-BACK successes to meet the successes
	 * threshold. Consequently, any failure should reset the
	 * corresponding success count back to zero (0).
	 */
	online_check_counter_reset(&online_check_state->successes);

	/*
	 * If this is the first failure, then reset the online check
	 * interval to the initial, minimum value. Subsequent failures
	 * will increment the interval on reschedule from here until the
	 * maximum interval is hit.
	 */
	if (online_check_state->failures == 1)
		online_check_state->interval = online_check_initial_interval;

	DBG("failures threshold was met %u failures threshold is met %u "
		"default %u",
		online_check_failures_threshold_was_met(service),
		online_check_failures_threshold_is_met(service),
		connman_service_is_default(service));

	/*
	 * If the service HAD NOT previously-exceeded the failure
	 * threshold AND failures meet or exceed the configured failure
	 * threshold, then:
	 *
	 *	  1. Assert the failure threshold state.
	 *	  2. Reset the success counters.
	 *	  3. Attempt to downgrade the service IP configuration state
	 *		 from ONLINE to READY.
	 *	  4. Re-sort the network services.
	 *	  5. Update the gateways accordingly.
	 *
	 * The failing service will be demoted until such time as it has a
	 * configured number of successes, at which time, we will resort
	 * again.
	 *
	 */
	if (!online_check_failures_threshold_was_met(service) &&
		online_check_failures_threshold_is_met(service)) {
		online_check_failures_threshold_was_met_set(service);

		continuous_online_check_log_failures_threshold_met(service);

		online_check_successes_reset(service);

		/*
		 * Attempt to downgrade the service state from ONLINE to
		 * READY.
		 *
		 * We attempt BOTH IPv4 and IPv6 IP configuration states since
		 * the #online_check_failures_threshold_is_met predicate tells
		 * us that both IP configurations have met the failures
		 * threshold.
		 */
		service_downgrade_online_state(service);

		set_error(service, CONNMAN_SERVICE_ERROR_ONLINE_CHECK_FAILED);

		SERVICE_LIST_SORT();

		__connman_gateway_update();
	}

	DBG("failures threshold was met %u, default %u",
		online_check_failures_threshold_was_met(service),
		connman_service_is_default(service));

	/*
	 * We only want to reschedule future online checks for
	 * the default service or those that are in failure.
	 */
	if (connman_service_is_default(service) ||
		online_check_failures_threshold_was_met(service))
		reschedule = true;

	return reschedule;
}

/**
 *  @brief
 *    Handle the failed completion of an "online" HTTP-based
 *    Internet reachability check for the specified network service
 *    and IP configuration type.
 *
 *  This handles the completion of a failed "online" HTTP-based
 *  Internet reachability check for the specified network service and
 *  IP configuration type. This effectively "bookends" an earlier
 *  #__connman_service_wispr_start.
 *
 *  @param[in,out]  service             A pointer to the mutable service
 *                                      for which to handle a
 *                                      failed previously-requested
 *                                      online check.
 *  @param[in]      type                The IP configuration type for
 *                                      which to handle a failed
 *                                      previously-requested online
 *                                      check.
 *  @param[in]      ipconfig_state      The current @a type IP
 *                                      configuration state for @a
 *                                      service.
 *  @param[in,out]  online_check_state  A pointer to the online check
 *                                      state for @a service
 *                                      associated with @a type.
 *  @param[in]      oneshot             A Boolean indicating whether the
 *                                      online check mode is
 *                                      "one-shot" (true) or
 *                                      "continuous" (false).
 *  @param[in]      err                 The error status associated with
 *                                      the failed previously-requested
 *                                      online check. This is expected
 *                                      to be less than zero ('< 0').
 *
 *  @returns
 *    True if another online check should be scheduled; otherwise,
 *    false.
 *
 *  @sa handle_online_check_success
 *  @sa handle_oneshot_online_check_failure
 *  @sa handle_continuous_online_check_failure
 *
 */
static bool handle_online_check_failure(struct connman_service *service,
				enum connman_ipconfig_type type,
				enum connman_service_state ipconfig_state,
				struct online_check_state *online_check_state,
				bool oneshot,
				int err)
{
	bool reschedule = false;

	DBG("service %p (%s) type %d (%s) state %d (%s) "
		"one-shot %u err %d (%s)\n",
		service,
		connman_service_get_identifier(service),
		type, __connman_ipconfig_type2string(type),
		ipconfig_state, state2string(ipconfig_state),
		oneshot, err, strerror(-err));

	/*
	 * Regardless of online check mode, if this completion closure
	 * was a failure with error status -ECANCELED, then it was canceled
	 * by #__connman_wispr_cancel. Simply ignore it and DO NOT indicate
	 * rescheduling another check is desired.
	 */
	if (err == -ECANCELED) {
		DBG("online check was canceled; no action taken");

		goto done;
	}

	/* Unconditionally log the failure, regardless of online check mode. */

	online_check_log_failure(service, type, err);

	/* Handle the failure according to the online check mode. */

	if (oneshot)
		reschedule = handle_oneshot_online_check_failure(
						service,
						type,
						ipconfig_state,
						online_check_state,
						err);
	else
		reschedule = handle_continuous_online_check_failure(
						service,
						type,
						ipconfig_state,
						online_check_state,
						err);

done:
	return reschedule;
}

/**
 *  @brief
 *    This completes an "online" HTTP-based Internet reachability
 *    check for the specified network service and IP configuration
 *    type.
 *
 *  This completes a failed or successful "online" HTTP-based Internet
 *  reachability check for the specified network service and IP
 *  configuration type. This effectively "bookends" an earlier
 *  #__connman_service_wispr_start.
 *
 *  If "OnlineCheckMode" is "one-shot" and if @a success is asserted,
 *  then the state for the specified IP configuration type is
 *  transitioned to "online" and a future online check is scheduled
 *  based on the current interval and the "OnlineCheckIntervalStyle"
 *  setting.
 *
 *  Otherwise, if "OnlineCheckMode" is "continuous", then counters are
 *  managed for the success or failure and state is managed and
 *  tracked resulting in the potential demotion of the service,
 *  placing it into a temporary failure state until such time as a
 *  series of back-to-back online checks successfully complete. If the
 *  service is a non-default after demotion and it is in failure state
 *  or if it is the default service, then a future online check is
 *  scheduled based on the current interval and the
 *  "OnlineCheckIntervalStyle" setting.
 *
 *  @param[in,out]  service  A pointer to the mutable service for which
 *                           to complete a previously-requested online
 *                           check.
 *  @param[in]      type     The IP configuration type for which to
 *                           complete a previously-requested online
 *                           check.
 *  @param[in]      success  A Boolean indicating whether the previously-
 *                           requested online check was successful.
 *  @param[in]      err      The error status associated with previously-
 *                           requested online check. This is expected
 *                           to be zero ('0') if @a success is @a true
 *                           and less than zero ('< 0') if @a success
 *                           is @a false.
 *
 *  @sa cancel_online_check
 *  @sa start_online_check
 *  @sa start_online_check_if_connected
 *  @sa __connman_service_wispr_start
 *  @sa handle_online_check_success
 *  @sa handle_online_check_failure
 *  @sa reschedule_online_check
 *
 */
static void complete_online_check(struct connman_service *service,
					enum connman_ipconfig_type type,
					bool success,
					int err)
{
	const bool oneshot = __connman_service_is_online_check_mode(
		CONNMAN_SERVICE_ONLINE_CHECK_MODE_ONE_SHOT);
	struct online_check_state *online_check_state;
	enum connman_service_state ipconfig_state;
	bool reschedule = false;

	DBG("service %p (%s) type %d (%s) "
		"success %u err %d (%s)\n",
		service,
		connman_service_get_identifier(service),
		type, __connman_ipconfig_type2string(type),
		success, err, strerror(-err));

	if (type == CONNMAN_IPCONFIG_TYPE_IPV4) {
		online_check_state = &service->online_check_state_ipv4;
		ipconfig_state = service->state_ipv4;
	} else if (type == CONNMAN_IPCONFIG_TYPE_IPV6) {
		online_check_state = &service->online_check_state_ipv6;
		ipconfig_state = service->state_ipv6;
	} else
		return;

	if (success)
		reschedule = handle_online_check_success(service,
					 type,
					 online_check_state,
					 oneshot);
	else
		reschedule = handle_online_check_failure(service,
					 type,
					 ipconfig_state,
					 online_check_state,
					 oneshot,
					 err);

	DBG("reschedule online check %u", reschedule);

	if (reschedule)
		reschedule_online_check(service, type, online_check_state);
	else
		online_check_active_clear(service, type);
}

/**
 *  @brief
 *    Start HTTP-based Internet reachability probes if the specified
 *    service is connected.
 *
 *  This attempts to start IPv4 or IPv6 HTTP-based Internet
 *  reachability probes if the IPv4 state or IPv6 state is connected
 *  (that is, "ready" or "online") and if the online check state is
 *  not already active for the specified network service IP
 *  configuration type.
 *
 *  @param[in,out]  service  A pointer to a mutable service on which
 *                           to start "online" HTTP-based Internet
 *                           reachability checks if the IP
 *                           configuration state associated with @a
 *                           type is "connected" (that is, "ready" or
 *                           "online").
 *  @param[in]      type     The IP configuration type for which to
 *                           start the "online" HTTP-based Internet
 *                           reachability checks.
 *
 *  @retval  0          If successful.
 *  @retval  -EINVAL    If @a service is null or @a type is invalid.
 *  @retval  -EPERM     If online checks are disabled via
 *                      configuration.
 *  @retval  -ENOTCONN  If @a service is not "connected" (that is,
 *                      "ready" or "online").
 *  @retval  -EALREADY  If online checks are already active for @a
 *                      service.
 *
 *  @sa start_online_check
 *  @sa start_online_check_if_connected_with_type
 *
 */
static int start_online_check_if_connected_with_type(
					struct connman_service *service,
					enum connman_ipconfig_type type)
{
	int status = 0;

	switch (type) {
	case CONNMAN_IPCONFIG_TYPE_IPV4:
	case CONNMAN_IPCONFIG_TYPE_IPV6:
		break;
	default:
		return -EINVAL;
	}

	if (!__connman_service_is_connected_state(service, type))
		status = -ENOTCONN;
	else
		status = __connman_service_wispr_start(service, type);

	return status;
}

/**
 *  @brief
 *    Start HTTP-based Internet reachability probes if the specified
 *    service is connected.
 *
 *  This attempts to start IPv4 and/or IPv6 HTTP-based Internet
 *  reachability probes if the IPv4 state or IPv6 state is connected
 *  (that is, "ready" or "online").
 *
 *  @param[in,out]  service  A pointer to a mutable service on which
 *                           to start "online" HTTP-based Internet
 *                           reachability checks if the IPv4 or IPv6
 *                           state is "connected" (that is, "ready" or
 *                           "online").
 *
 *  @retval  0          If successful.
 *  @retval  -EINVAL    If @a service is null or @a type is invalid.
 *  @retval  -EPERM     If online checks are disabled via
 *                      configuration.
 *  @retval  -ENOTCONN  If @a service is not "connected" (that is,
 *                      "ready" or "online").
 *  @retval  -EALEADY   If online checks are already active for @a
 *                      service.
 *
 *  @sa start_online_check
 *  @sa start_online_check_if_connected_with_type
 *
 */
static int start_online_check_if_connected(struct connman_service *service)
{
	int status4 = 0, status6 = 0;

	DBG("service %p (%s) state4 %d (%s) state6 %d (%s) maybe start WISPr",
		service,
		connman_service_get_identifier(service),
		service->state_ipv4, state2string(service->state_ipv4),
		service->state_ipv6, state2string(service->state_ipv6));

	if (!service)
		return -EINVAL;

	if (!online_check_is_enabled_check(service))
		return -EPERM;

	status4 = start_online_check_if_connected_with_type(service,
			CONNMAN_IPCONFIG_TYPE_IPV4);

	status6 = start_online_check_if_connected_with_type(service,
			CONNMAN_IPCONFIG_TYPE_IPV6);

	DBG("status4 %d (%s) status6 %d (%s)",
		status4, strerror(-status4),
		status6, strerror(-status6));

	return (status4 < 0 ? status4 : status6);
}

/**
 *  @brief
 *    Start an "online" HTTP-based Internet reachability check for the
 *    specified network service IP configuration type.
 *
 *  This attempts to start an "online" HTTP-based Internet
 *  reachability check for the specified network service IP
 *  configuration type.
 *
 *  @param[in,out]  service  A pointer to the mutable network service
 *                           for which to start the "online"
 *                           reachability check.
 *  @param[in]      type     The IP configuration type for which the
 *                           "online" reachability check is to be
 *                           started.
 *
 *  @retval  0          If successful.
 *  @retval  -EINVAL    If @a service is null or @a type is invalid.
 *  @retval  -EALREADY  If online checks are already active for @a
 *                      service.
 *
 *  @sa cancel_online_check
 *  @sa start_online_check
 *  @sa complete_online_check
 *  @sa start_online_check_if_connected
 *
 */
int __connman_service_wispr_start(struct connman_service *service,
					enum connman_ipconfig_type type)
{
	DBG("service %p (%s) type %d (%s)",
		service,
		connman_service_get_identifier(service),
		type, __connman_ipconfig_type2string(type));

	if (!service)
		return -EINVAL;

	switch (type) {
	case CONNMAN_IPCONFIG_TYPE_IPV4:
	case CONNMAN_IPCONFIG_TYPE_IPV6:
		break;
	default:
		return -EINVAL;
	}

	if (online_check_is_active(service, type))
		return -EALREADY;

	/*
	 * At this particular entry point, we assume to be starting an
	 * "online" HTTP-based Internet reachability check
	 * afresh. Consequently, set the check interval to initial.
	 */
	if (type == CONNMAN_IPCONFIG_TYPE_IPV4)
		service->online_check_state_ipv4.interval =
					online_check_initial_interval;
	else if (type == CONNMAN_IPCONFIG_TYPE_IPV6)
		service->online_check_state_ipv6.interval =
					online_check_initial_interval;

	__connman_wispr_start(service, type,
			online_check_connect_timeout_ms, complete_online_check);

	/* Mark the online check state as active. */

	online_check_active_set(service, type);

	return 0;
}

/**
 *  @brief
 *    Handle an update to the address(es) for the specified network
 *    service and IP configuration type.
 *
 *  This attempts to handle an address change or update for the
 *  specified network service and IP configuration type if and only if
 *  it is connected (that is, #is_connected returns true) and it is
 *  the default service (that is, has the default route).
 *
 *  If the service meets those criteria, then nameservers are
 *  refreshed, an "online" HTTP-based Internet reachability check is
 *  initiated, and a time-of-day synchronization is requested.
 *
 *  @param[in,out]  service  A pointer to the mutable network service
 *                           for which there was an address change or
 *                           update.
 *  @param[in]      type     The IP configuration type for @a service
 *                           for which there was an address change or
 *                           update.
 *
 *  @sa nameserver_remove_all
 *  @sa nameserver_add_all
 *  @sa start_online_check
 *  @sa __connman_timeserver_sync
 *
 */
static void address_updated(struct connman_service *service,
			enum connman_ipconfig_type type)
{
	DBG("service %p (%s) type %d (%s)",
		service,
		connman_service_get_identifier(service),
		type, __connman_ipconfig_type2string(type));

	if (is_connected(service->state) &&
			connman_service_is_default(service)) {
		nameserver_remove_all(service, type);
		nameserver_add_all(service, type);
		start_online_check(service, type);

		__connman_timeserver_sync(service,
				CONNMAN_TIMESERVER_SYNC_REASON_ADDRESS_UPDATE);
	}
}

static struct connman_stats *stats_get(struct connman_service *service)
{
	if (service->roaming)
		return &service->stats_roaming;
	else
		return &service->stats;
}

static bool stats_enabled(struct connman_service *service)
{
	struct connman_stats *stats = stats_get(service);

	return stats->enabled;
}

static void stats_start(struct connman_service *service)
{
	struct connman_stats *stats = stats_get(service);

	DBG("service %p", service);

	if (!stats->timer)
		return;

	stats->enabled = true;
	stats->data_last.time = stats->data.time;

	g_timer_start(stats->timer);
}

static void stats_stop(struct connman_service *service)
{
	struct connman_stats *stats = stats_get(service);
	unsigned int seconds;

	DBG("service %p", service);

	if (!stats->timer)
		return;

	if (!stats->enabled)
		return;

	g_timer_stop(stats->timer);

	seconds = g_timer_elapsed(stats->timer, NULL);
	stats->data.time = stats->data_last.time + seconds;

	stats->enabled = false;
}

static void reset_stats(struct connman_service *service)
{
	DBG("service %p", service);

	/* home */
	service->stats.valid = false;

	service->stats.data.rx_packets = 0;
	service->stats.data.tx_packets = 0;
	service->stats.data.rx_bytes = 0;
	service->stats.data.tx_bytes = 0;
	service->stats.data.rx_errors = 0;
	service->stats.data.tx_errors = 0;
	service->stats.data.rx_dropped = 0;
	service->stats.data.tx_dropped = 0;
	service->stats.data.time = 0;
	service->stats.data_last.time = 0;

	g_timer_reset(service->stats.timer);

	/* roaming */
	service->stats_roaming.valid = false;

	service->stats_roaming.data.rx_packets = 0;
	service->stats_roaming.data.tx_packets = 0;
	service->stats_roaming.data.rx_bytes = 0;
	service->stats_roaming.data.tx_bytes = 0;
	service->stats_roaming.data.rx_errors = 0;
	service->stats_roaming.data.tx_errors = 0;
	service->stats_roaming.data.rx_dropped = 0;
	service->stats_roaming.data.tx_dropped = 0;
	service->stats_roaming.data.time = 0;
	service->stats_roaming.data_last.time = 0;

	g_timer_reset(service->stats_roaming.timer);
}

/**
 *  @brief
 *    Return the default service, if any.
 *
 *  This attempts to return a pointer to the default service (that is,
 *  the service with the default route), if any.
 *
 *  @returns
 *    A pointer to the mutable default service, if one exists;
 *    otherwise, null.
 *
 */
struct connman_service *connman_service_get_default(void)
{
	struct connman_service *service;

	if (!service_list)
		return NULL;

	// Sorting is such that the default service is ALWAYS at the
	// head of the service list, if one exists.

	service = service_list->data;

	if (!is_connected(service->state))
		return NULL;

	return service;
}

/**
 *  @brief
 *    Determine whether the specified service is the default service.
 *
 *  This determines whether the specified service is the default
 *  service (that is, the service with the default route).
 *
 *  @param[in]  service  A pointer to the immutable service for which
 *                       to determine whether it is the default
 *                       network service.
 *  @returns
 *    True if the specified service is the default network service;
 *    otherwise, false.
 *
 *  @sa connman_service_get_default
 *
 */
static bool connman_service_is_default(const struct connman_service *service)
{
	if (!service)
		return false;

	return connman_service_get_default() == service;
}

/**
 *  @brief
 *    Determine whether the specified network interface index belongs
 *    to the default service.
 *
 *  This determines whether or not the specified network interface
 *  index belongs to the default service (that is, the service with
 *  the default route).
 *
 *  @param[in]  index  The network interface to determine whether it
 *                     belongs to the default service.
 *
 *  @returns
 *    True if the specified index belongs to the default service;
 *    otherwise, false.
 *
 *  @sa connman_service_get_default
 *  @sa __connman_service_get_index
 *
 */
bool __connman_service_index_is_default(int index)
{
	struct connman_service *service;

	if (index < 0)
		return false;

	service = connman_service_get_default();

	return __connman_service_get_index(service) == index;
}

static void service_log_default(const struct connman_service *service)
{
	g_autofree char *interface = NULL;

	interface = connman_service_get_interface(service);

	connman_info("Interface %s [ %s ] is the default",
		interface,
		__connman_service_type2string(service->type));
}

static void default_changed(const char *function)
{
	struct connman_service *service = connman_service_get_default();

	DBG("from %s()", function);

	if (service == current_default)
		return;

	DBG("current default %p (%s)", current_default,
		connman_service_get_identifier(current_default));
	DBG("new default %p (%s)", service, connman_service_get_identifier(service));

	__connman_service_timeserver_changed(current_default, NULL);

	/*
	 * If there is a current default service, then it may either have
	 * been temporarily:
	 *
	 *	 1. promoted as a failover from another senior service that
	 *		was temporarily demoted
	 *	 2. demoted as a failover to another junior service that is
	 *		being temporarily promoted
	 *
	 * due to a continuous mode online check failure.
	 *
	 * Regardless, only services in online check failure or the default
	 * service should be running online checks and only the default
	 * service should be online. Consequently, make the appropriate
	 * calls on the current default to ensure that is the case BEFORE
	 * assigning the proposed new default as the current default.
	 */
	if (current_default) {
		if (!online_check_failures_threshold_was_met(current_default) &&
			current_default->error !=
				CONNMAN_SERVICE_ERROR_ONLINE_CHECK_FAILED) {
			cancel_online_check(current_default,
				CONNMAN_IPCONFIG_TYPE_ALL);

			service_downgrade_online_state(current_default);
		}
	}

	current_default = service;

	if (service) {
		service_log_default(service);

		if (service->hostname &&
				connman_setting_get_bool("AllowHostnameUpdates"))
			__connman_utsname_set_hostname(service->hostname);

		if (service->domainname &&
				connman_setting_get_bool("AllowDomainnameUpdates"))
			__connman_utsname_set_domainname(service->domainname);

		start_online_check_if_connected(service);

		/*
		 * Connect VPN automatically when new default service
		 * is set and connected, unless new default is VPN
		 */
		if (is_connected(service->state) &&
				service->type != CONNMAN_SERVICE_TYPE_VPN) {
			DBG("running vpn_auto_connect");
			vpn_auto_connect();
		}
	}

	__connman_notifier_default_changed(service);
}

static void service_log_state(const struct connman_service *service)
{
	g_autofree char *interface = NULL;

	interface = connman_service_get_interface(service);

	connman_info("Interface %s [ %s ] state is %s",
		interface,
		__connman_service_type2string(service->type),
		state2string(service->state));
}

static void state_changed(struct connman_service *service)
{
	const char *str;

	service_log_state(service);

	__connman_notifier_service_state_changed(service, service->state);

	str = state2string(service->state);
	if (!str)
		return;

	if (!allow_property_changed(service))
		return;

	connman_dbus_property_changed_basic(service->path,
				CONNMAN_SERVICE_INTERFACE, "State",
						DBUS_TYPE_STRING, &str);
}

static void strength_changed(struct connman_service *service)
{
	if (service->strength == 0)
		return;

	if (!allow_property_changed(service))
		return;

	connman_dbus_property_changed_basic(service->path,
				CONNMAN_SERVICE_INTERFACE, "Strength",
					DBUS_TYPE_BYTE, &service->strength);
}

static void favorite_changed(struct connman_service *service)
{
	dbus_bool_t favorite;

	if (!service->path)
		return;

	if (!allow_property_changed(service))
		return;

	favorite = service->favorite;
	connman_dbus_property_changed_basic(service->path,
				CONNMAN_SERVICE_INTERFACE, "Favorite",
					DBUS_TYPE_BOOLEAN, &favorite);
}

static void immutable_changed(struct connman_service *service)
{
	dbus_bool_t immutable;

	if (!service->path)
		return;

	if (!allow_property_changed(service))
		return;

	immutable = service->immutable;
	connman_dbus_property_changed_basic(service->path,
				CONNMAN_SERVICE_INTERFACE, "Immutable",
					DBUS_TYPE_BOOLEAN, &immutable);
}

static void roaming_changed(struct connman_service *service)
{
	dbus_bool_t roaming;

	if (!service->path)
		return;

	if (!allow_property_changed(service))
		return;

	roaming = service->roaming;
	connman_dbus_property_changed_basic(service->path,
				CONNMAN_SERVICE_INTERFACE, "Roaming",
					DBUS_TYPE_BOOLEAN, &roaming);
}

static void autoconnect_changed(struct connman_service *service)
{
	dbus_bool_t autoconnect;

	if (!service->path)
		return;

	if (!allow_property_changed(service))
		return;

	autoconnect = service->autoconnect;
	connman_dbus_property_changed_basic(service->path,
				CONNMAN_SERVICE_INTERFACE, "AutoConnect",
				DBUS_TYPE_BOOLEAN, &autoconnect);
}

bool connman_service_set_autoconnect(struct connman_service *service,
							bool autoconnect)
{
	if (service->autoconnect == autoconnect)
		return false;

	service->autoconnect = autoconnect;
	autoconnect_changed(service);

	connman_network_set_autoconnect(service->network, autoconnect);

	return true;
}

static void append_security(DBusMessageIter *iter, void *user_data)
{
	struct connman_service *service = user_data;
	const char *str;

	str = security2string(service->security);
	if (str)
		dbus_message_iter_append_basic(iter,
				DBUS_TYPE_STRING, &str);

	/*
	 * Some access points incorrectly advertise WPS even when they
	 * are configured as open or no security, so filter
	 * appropriately.
	 */
	if (service->wps) {
		switch (service->security) {
		case CONNMAN_SERVICE_SECURITY_PSK:
		case CONNMAN_SERVICE_SECURITY_WPA:
		case CONNMAN_SERVICE_SECURITY_RSN:
			str = "wps";
			dbus_message_iter_append_basic(iter,
						DBUS_TYPE_STRING, &str);
			break;
		case CONNMAN_SERVICE_SECURITY_UNKNOWN:
		case CONNMAN_SERVICE_SECURITY_NONE:
		case CONNMAN_SERVICE_SECURITY_WEP:
		case CONNMAN_SERVICE_SECURITY_8021X:
			break;
		}

		if (service->wps_advertizing) {
			str = "wps_advertising";
			dbus_message_iter_append_basic(iter,
						DBUS_TYPE_STRING, &str);
		}
	}
}

static void security_changed(struct connman_service *service)
{
	if (!service->path)
		return;

	if (!allow_property_changed(service))
		return;

	connman_dbus_property_changed_array(service->path,
				CONNMAN_SERVICE_INTERFACE, "Security",
				DBUS_TYPE_STRING, append_security, service);
}

static void append_ethernet(DBusMessageIter *iter, void *user_data)
{
	struct connman_service *service = user_data;

	if (service->ipconfig_ipv4)
		__connman_ipconfig_append_ethernet(service->ipconfig_ipv4,
									iter);
	else if (service->ipconfig_ipv6)
		__connman_ipconfig_append_ethernet(service->ipconfig_ipv6,
									iter);
}

static void append_ipv4(DBusMessageIter *iter, void *user_data)
{
	struct connman_service *service = user_data;

	if (!is_connected(service->state_ipv4))
		return;

	if (service->ipconfig_ipv4)
		__connman_ipconfig_append_ipv4(service->ipconfig_ipv4, iter);
}

static void append_ipv6(DBusMessageIter *iter, void *user_data)
{
	struct connman_service *service = user_data;

	if (!is_connected(service->state_ipv6))
		return;

	if (service->ipconfig_ipv6)
		__connman_ipconfig_append_ipv6(service->ipconfig_ipv6, iter,
						service->ipconfig_ipv4);
}

static void append_ipv4config(DBusMessageIter *iter, void *user_data)
{
	struct connman_service *service = user_data;

	if (service->ipconfig_ipv4)
		__connman_ipconfig_append_ipv4config(service->ipconfig_ipv4,
							iter);
}

static void append_ipv6config(DBusMessageIter *iter, void *user_data)
{
	struct connman_service *service = user_data;

	if (service->ipconfig_ipv6)
		__connman_ipconfig_append_ipv6config(service->ipconfig_ipv6,
							iter);
}

static void append_nameservers(DBusMessageIter *iter,
		struct connman_service *service, char **servers)
{
	int i;
	bool available = true;

	for (i = 0; servers[i]; i++) {
		if (service)
			available = nameserver_available(service,
						CONNMAN_IPCONFIG_TYPE_ALL,
						servers[i]);

		if (available)
			dbus_message_iter_append_basic(iter,
					DBUS_TYPE_STRING, &servers[i]);
	}
}

static void append_dns(DBusMessageIter *iter, void *user_data)
{
	struct connman_service *service = user_data;

	if (!is_connected(service->state))
		return;

	if (service->nameservers_config) {
		append_nameservers(iter, service, service->nameservers_config);
		return;
	} else {
		if (service->nameservers)
			append_nameservers(iter, service,
					service->nameservers);

		if (service->nameservers_auto)
			append_nameservers(iter, service,
					service->nameservers_auto);

		if (!service->nameservers && !service->nameservers_auto) {
			char **ns;

			DBG("append fallback nameservers");

			ns = connman_setting_get_string_list("FallbackNameservers");
			if (ns)
				append_nameservers(iter, service, ns);
		}
	}
}

static void append_dnsconfig(DBusMessageIter *iter, void *user_data)
{
	struct connman_service *service = user_data;

	if (!service->nameservers_config)
		return;

	append_nameservers(iter, NULL, service->nameservers_config);
}

static void append_ts(DBusMessageIter *iter, void *user_data)
{
	GSList *list = user_data;

	while (list) {
		char *timeserver = list->data;

		if (timeserver)
			dbus_message_iter_append_basic(iter, DBUS_TYPE_STRING,
					&timeserver);

		list = g_slist_next(list);
	}
}

static void append_tsconfig(DBusMessageIter *iter, void *user_data)
{
	struct connman_service *service = user_data;
	int i;

	if (!service->timeservers_config)
		return;

	for (i = 0; service->timeservers_config[i]; i++) {
		dbus_message_iter_append_basic(iter,
				DBUS_TYPE_STRING,
				&service->timeservers_config[i]);
	}
}

static void append_domainconfig(DBusMessageIter *iter, void *user_data)
{
	struct connman_service *service = user_data;
	int i;

	if (!service->domains)
		return;

	for (i = 0; service->domains[i]; i++)
		dbus_message_iter_append_basic(iter,
				DBUS_TYPE_STRING, &service->domains[i]);
}

static void append_domain(DBusMessageIter *iter, void *user_data)
{
	struct connman_service *service = user_data;

	if (!is_connected(service->state) &&
				!is_connecting(service->state))
		return;

	if (service->domains)
		append_domainconfig(iter, user_data);
	else if (service->domainname)
		dbus_message_iter_append_basic(iter,
				DBUS_TYPE_STRING, &service->domainname);
}

static void append_proxies(DBusMessageIter *iter, void *user_data)
{
	struct connman_service *service = user_data;
	int i;

	if (!service->proxies)
		return;

	for (i = 0; service->proxies[i]; i++)
		dbus_message_iter_append_basic(iter,
				DBUS_TYPE_STRING, &service->proxies[i]);
}

static void append_excludes(DBusMessageIter *iter, void *user_data)
{
	struct connman_service *service = user_data;
	int i;

	if (!service->excludes)
		return;

	for (i = 0; service->excludes[i]; i++)
		dbus_message_iter_append_basic(iter,
				DBUS_TYPE_STRING, &service->excludes[i]);
}

static void append_proxy(DBusMessageIter *iter, void *user_data)
{
	struct connman_service *service = user_data;
	enum connman_service_proxy_method proxy;
	const char *pac = NULL;
	const char *method = proxymethod2string(
		CONNMAN_SERVICE_PROXY_METHOD_DIRECT);

	if (!is_connected(service->state))
		return;

	proxy = connman_service_get_proxy_method(service);

	switch (proxy) {
	case CONNMAN_SERVICE_PROXY_METHOD_UNKNOWN:
		return;
	case CONNMAN_SERVICE_PROXY_METHOD_DIRECT:
		goto done;
	case CONNMAN_SERVICE_PROXY_METHOD_MANUAL:
		connman_dbus_dict_append_array(iter, "Servers",
					DBUS_TYPE_STRING, append_proxies,
					service);

		connman_dbus_dict_append_array(iter, "Excludes",
					DBUS_TYPE_STRING, append_excludes,
					service);
		break;
	case CONNMAN_SERVICE_PROXY_METHOD_AUTO:
		/* Maybe DHCP, or WPAD,  has provided an url for a pac file */
		if (service->ipconfig_ipv4)
			pac = __connman_ipconfig_get_proxy_autoconfig(
				service->ipconfig_ipv4);
		else if (service->ipconfig_ipv6)
			pac = __connman_ipconfig_get_proxy_autoconfig(
				service->ipconfig_ipv6);

		if (!service->pac && !pac)
			goto done;

		if (service->pac)
			pac = service->pac;

		connman_dbus_dict_append_basic(iter, "URL",
					DBUS_TYPE_STRING, &pac);
		break;
	}

	method = proxymethod2string(proxy);

done:
	connman_dbus_dict_append_basic(iter, "Method",
					DBUS_TYPE_STRING, &method);
}

static void append_proxyconfig(DBusMessageIter *iter, void *user_data)
{
	struct connman_service *service = user_data;
	const char *method;

	if (service->proxy_config == CONNMAN_SERVICE_PROXY_METHOD_UNKNOWN)
		return;

	switch (service->proxy_config) {
	case CONNMAN_SERVICE_PROXY_METHOD_UNKNOWN:
		return;
	case CONNMAN_SERVICE_PROXY_METHOD_DIRECT:
		break;
	case CONNMAN_SERVICE_PROXY_METHOD_MANUAL:
		if (service->proxies)
			connman_dbus_dict_append_array(iter, "Servers",
						DBUS_TYPE_STRING,
						append_proxies, service);

		if (service->excludes)
			connman_dbus_dict_append_array(iter, "Excludes",
						DBUS_TYPE_STRING,
						append_excludes, service);
		break;
	case CONNMAN_SERVICE_PROXY_METHOD_AUTO:
		if (service->pac)
			connman_dbus_dict_append_basic(iter, "URL",
					DBUS_TYPE_STRING, &service->pac);
		break;
	}

	method = proxymethod2string(service->proxy_config);

	connman_dbus_dict_append_basic(iter, "Method",
				DBUS_TYPE_STRING, &method);
}

static void append_provider(DBusMessageIter *iter, void *user_data)
{
	struct connman_service *service = user_data;

	if (!is_connected(service->state))
		return;

	if (service->provider)
		__connman_provider_append_properties(service->provider, iter);
}


static void settings_changed(struct connman_service *service,
				struct connman_ipconfig *ipconfig)
{
	enum connman_ipconfig_type type;

	type = __connman_ipconfig_get_config_type(ipconfig);

	__connman_notifier_ipconfig_changed(service, ipconfig);

	if (!allow_property_changed(service))
		return;

	if (type == CONNMAN_IPCONFIG_TYPE_IPV4)
		connman_dbus_property_changed_dict(service->path,
					CONNMAN_SERVICE_INTERFACE, "IPv4",
					append_ipv4, service);
	else if (type == CONNMAN_IPCONFIG_TYPE_IPV6)
		connman_dbus_property_changed_dict(service->path,
					CONNMAN_SERVICE_INTERFACE, "IPv6",
					append_ipv6, service);
}

static void ipv4_configuration_changed(struct connman_service *service)
{
	if (!allow_property_changed(service))
		return;

	connman_dbus_property_changed_dict(service->path,
					CONNMAN_SERVICE_INTERFACE,
							"IPv4.Configuration",
							append_ipv4config,
							service);
}

void __connman_service_notify_ipv4_configuration(
					struct connman_service *service)
{
	if (!service)
		return;

	ipv4_configuration_changed(service);
}

static void ipv6_configuration_changed(struct connman_service *service)
{
	if (!allow_property_changed(service))
		return;

	connman_dbus_property_changed_dict(service->path,
					CONNMAN_SERVICE_INTERFACE,
							"IPv6.Configuration",
							append_ipv6config,
							service);
}

static void dns_changed(struct connman_service *service)
{
	if (!allow_property_changed(service))
		return;

	connman_dbus_property_changed_array(service->path,
				CONNMAN_SERVICE_INTERFACE, "Nameservers",
					DBUS_TYPE_STRING, append_dns, service);
}

static void dns_configuration_changed(struct connman_service *service)
{
	if (!allow_property_changed(service))
		return;

	connman_dbus_property_changed_array(service->path,
				CONNMAN_SERVICE_INTERFACE,
				"Nameservers.Configuration",
				DBUS_TYPE_STRING, append_dnsconfig, service);

	dns_changed(service);
}

static void domain_changed(struct connman_service *service)
{
	if (!allow_property_changed(service))
		return;

	connman_dbus_property_changed_array(service->path,
				CONNMAN_SERVICE_INTERFACE, "Domains",
				DBUS_TYPE_STRING, append_domain, service);
}

static void domain_configuration_changed(struct connman_service *service)
{
	if (!allow_property_changed(service))
		return;

	connman_dbus_property_changed_array(service->path,
				CONNMAN_SERVICE_INTERFACE,
				"Domains.Configuration",
				DBUS_TYPE_STRING, append_domainconfig, service);
}

static void proxy_changed(struct connman_service *service)
{
	if (!allow_property_changed(service))
		return;

	connman_dbus_property_changed_dict(service->path,
					CONNMAN_SERVICE_INTERFACE, "Proxy",
							append_proxy, service);
}

static void proxy_configuration_changed(struct connman_service *service)
{
	if (!allow_property_changed(service))
		return;

	connman_dbus_property_changed_dict(service->path,
			CONNMAN_SERVICE_INTERFACE, "Proxy.Configuration",
						append_proxyconfig, service);

	proxy_changed(service);
}

static void mdns_changed(struct connman_service *service)
{
	dbus_bool_t mdns = service->mdns;

	if (!allow_property_changed(service))
		return;

	connman_dbus_property_changed_basic(service->path,
			CONNMAN_SERVICE_INTERFACE, "mDNS", DBUS_TYPE_BOOLEAN,
			&mdns);
}

static void mdns_configuration_changed(struct connman_service *service)
{
	dbus_bool_t mdns_config = service->mdns_config;

	if (!allow_property_changed(service))
		return;

	connman_dbus_property_changed_basic(service->path,
			CONNMAN_SERVICE_INTERFACE, "mDNS.Configuration",
			DBUS_TYPE_BOOLEAN, &mdns_config);
}

static int set_mdns(struct connman_service *service,
			bool enabled)
{
	int result;

	result = __connman_resolver_set_mdns(
			__connman_service_get_index(service), enabled);

	if (result == 0) {
		if (service->mdns != enabled) {
			service->mdns = enabled;
			mdns_changed(service);
		}
	}

	return result;
}

static void timeservers_configuration_changed(struct connman_service *service)
{
	if (!allow_property_changed(service))
		return;

	connman_dbus_property_changed_array(service->path,
			CONNMAN_SERVICE_INTERFACE,
			"Timeservers.Configuration",
			DBUS_TYPE_STRING,
			append_tsconfig, service);
}

static void link_changed(struct connman_service *service)
{
	if (!allow_property_changed(service))
		return;

	connman_dbus_property_changed_dict(service->path,
					CONNMAN_SERVICE_INTERFACE, "Ethernet",
						append_ethernet, service);
}

static void stats_append_counters(DBusMessageIter *dict,
			struct connman_stats_data *stats,
			struct connman_stats_data *counters,
			bool append_all)
{
	if (counters->rx_packets != stats->rx_packets || append_all) {
		counters->rx_packets = stats->rx_packets;
		connman_dbus_dict_append_basic(dict, "RX.Packets",
					DBUS_TYPE_UINT32, &stats->rx_packets);
	}

	if (counters->tx_packets != stats->tx_packets || append_all) {
		counters->tx_packets = stats->tx_packets;
		connman_dbus_dict_append_basic(dict, "TX.Packets",
					DBUS_TYPE_UINT32, &stats->tx_packets);
	}

	if (counters->rx_bytes != stats->rx_bytes || append_all) {
		counters->rx_bytes = stats->rx_bytes;
		connman_dbus_dict_append_basic(dict, "RX.Bytes",
					DBUS_TYPE_UINT32, &stats->rx_bytes);
	}

	if (counters->tx_bytes != stats->tx_bytes || append_all) {
		counters->tx_bytes = stats->tx_bytes;
		connman_dbus_dict_append_basic(dict, "TX.Bytes",
					DBUS_TYPE_UINT32, &stats->tx_bytes);
	}

	if (counters->rx_errors != stats->rx_errors || append_all) {
		counters->rx_errors = stats->rx_errors;
		connman_dbus_dict_append_basic(dict, "RX.Errors",
					DBUS_TYPE_UINT32, &stats->rx_errors);
	}

	if (counters->tx_errors != stats->tx_errors || append_all) {
		counters->tx_errors = stats->tx_errors;
		connman_dbus_dict_append_basic(dict, "TX.Errors",
					DBUS_TYPE_UINT32, &stats->tx_errors);
	}

	if (counters->rx_dropped != stats->rx_dropped || append_all) {
		counters->rx_dropped = stats->rx_dropped;
		connman_dbus_dict_append_basic(dict, "RX.Dropped",
					DBUS_TYPE_UINT32, &stats->rx_dropped);
	}

	if (counters->tx_dropped != stats->tx_dropped || append_all) {
		counters->tx_dropped = stats->tx_dropped;
		connman_dbus_dict_append_basic(dict, "TX.Dropped",
					DBUS_TYPE_UINT32, &stats->tx_dropped);
	}

	if (counters->time != stats->time || append_all) {
		counters->time = stats->time;
		connman_dbus_dict_append_basic(dict, "Time",
					DBUS_TYPE_UINT32, &stats->time);
	}
}

static void stats_append(struct connman_service *service,
				const char *counter,
				struct connman_stats_counter *counters,
				bool append_all)
{
	DBusMessageIter array, dict;
	DBusMessage *msg;

	DBG("service %p counter %s", service, counter);

	msg = dbus_message_new(DBUS_MESSAGE_TYPE_METHOD_CALL);
	if (!msg)
		return;

	dbus_message_append_args(msg, DBUS_TYPE_OBJECT_PATH,
				&service->path, DBUS_TYPE_INVALID);

	dbus_message_iter_init_append(msg, &array);

	/* home counter */
	connman_dbus_dict_open(&array, &dict);

	stats_append_counters(&dict, &service->stats.data,
				&counters->stats.data, append_all);

	connman_dbus_dict_close(&array, &dict);

	/* roaming counter */
	connman_dbus_dict_open(&array, &dict);

	stats_append_counters(&dict, &service->stats_roaming.data,
				&counters->stats_roaming.data, append_all);

	connman_dbus_dict_close(&array, &dict);

	__connman_counter_send_usage(counter, msg);
}

static void stats_update(struct connman_service *service,
				unsigned int rx_packets, unsigned int tx_packets,
				unsigned int rx_bytes, unsigned int tx_bytes,
				unsigned int rx_errors, unsigned int tx_errors,
				unsigned int rx_dropped, unsigned int tx_dropped)
{
	struct connman_stats *stats = stats_get(service);
	struct connman_stats_data *data_last = &stats->data_last;
	struct connman_stats_data *data = &stats->data;
	unsigned int seconds;

	DBG("service %p", service);

	if (stats->valid) {
		data->rx_packets +=
			rx_packets - data_last->rx_packets;
		data->tx_packets +=
			tx_packets - data_last->tx_packets;
		data->rx_bytes +=
			rx_bytes - data_last->rx_bytes;
		data->tx_bytes +=
			tx_bytes - data_last->tx_bytes;
		data->rx_errors +=
			rx_errors - data_last->rx_errors;
		data->tx_errors +=
			tx_errors - data_last->tx_errors;
		data->rx_dropped +=
			rx_dropped - data_last->rx_dropped;
		data->tx_dropped +=
			tx_dropped - data_last->tx_dropped;
	} else {
		stats->valid = true;
	}

	data_last->rx_packets = rx_packets;
	data_last->tx_packets = tx_packets;
	data_last->rx_bytes = rx_bytes;
	data_last->tx_bytes = tx_bytes;
	data_last->rx_errors = rx_errors;
	data_last->tx_errors = tx_errors;
	data_last->rx_dropped = rx_dropped;
	data_last->tx_dropped = tx_dropped;

	seconds = g_timer_elapsed(stats->timer, NULL);
	stats->data.time = stats->data_last.time + seconds;
}

void __connman_service_notify(struct connman_service *service,
			unsigned int rx_packets, unsigned int tx_packets,
			unsigned int rx_bytes, unsigned int tx_bytes,
			unsigned int rx_errors, unsigned int tx_errors,
			unsigned int rx_dropped, unsigned int tx_dropped)
{
	GHashTableIter iter;
	gpointer key, value;
	const char *counter;
	struct connman_stats_counter *counters;
	struct connman_stats_data *data;
	int err;

	if (!service)
		return;

	if (!is_connected(service->state))
		return;

	stats_update(service,
		rx_packets, tx_packets,
		rx_bytes, tx_bytes,
		rx_errors, tx_errors,
		rx_dropped, tx_dropped);

	data = &stats_get(service)->data;
	err = __connman_stats_update(service, service->roaming, data);
	if (err < 0)
		connman_error("Failed to store statistics for %s",
				service->identifier);

	g_hash_table_iter_init(&iter, service->counter_table);
	while (g_hash_table_iter_next(&iter, &key, &value)) {
		counter = key;
		counters = value;

		stats_append(service, counter, counters, counters->append_all);
		counters->append_all = false;
	}
}

int __connman_service_counter_register(const char *counter)
{
	struct connman_service *service;
	GList *list;
	struct connman_stats_counter *counters;

	DBG("counter %s", counter);

	counter_list = g_slist_prepend(counter_list, (gpointer)counter);

	for (list = service_list; list; list = list->next) {
		service = list->data;

		counters = g_try_new0(struct connman_stats_counter, 1);
		if (!counters)
			return -ENOMEM;

		counters->append_all = true;

		g_hash_table_replace(service->counter_table, (gpointer)counter,
					counters);
	}

	return 0;
}

void __connman_service_counter_unregister(const char *counter)
{
	struct connman_service *service;
	GList *list;

	DBG("counter %s", counter);

	for (list = service_list; list; list = list->next) {
		service = list->data;

		g_hash_table_remove(service->counter_table, counter);
	}

	counter_list = g_slist_remove(counter_list, counter);
}

int connman_service_iterate_services(connman_service_iterate_cb cb,
							void *user_data)
{
	GList *list;
	int ret = 0;

	for (list = service_list; list && ret == 0; list = list->next)
		ret = cb((struct connman_service *)list->data, user_data);

	return ret;
}

static void append_properties(DBusMessageIter *dict, dbus_bool_t limited,
					struct connman_service *service)
{
	dbus_bool_t val;
	const char *str;
	GSList *list;

	str = __connman_service_type2string(service->type);
	if (str)
		connman_dbus_dict_append_basic(dict, "Type",
						DBUS_TYPE_STRING, &str);

	connman_dbus_dict_append_array(dict, "Security",
				DBUS_TYPE_STRING, append_security, service);

	str = state2string(service->state);
	if (str)
		connman_dbus_dict_append_basic(dict, "State",
						DBUS_TYPE_STRING, &str);

	str = error2string(service->error);
	if (str)
		connman_dbus_dict_append_basic(dict, "Error",
						DBUS_TYPE_STRING, &str);

	if (service->strength > 0)
		connman_dbus_dict_append_basic(dict, "Strength",
					DBUS_TYPE_BYTE, &service->strength);

	val = service->favorite;
	connman_dbus_dict_append_basic(dict, "Favorite",
					DBUS_TYPE_BOOLEAN, &val);

	val = service->immutable;
	connman_dbus_dict_append_basic(dict, "Immutable",
					DBUS_TYPE_BOOLEAN, &val);

	if (service->favorite)
		val = service->autoconnect;
	else
		val = service->favorite;

	connman_dbus_dict_append_basic(dict, "AutoConnect",
				DBUS_TYPE_BOOLEAN, &val);

	if (service->name)
		connman_dbus_dict_append_basic(dict, "Name",
					DBUS_TYPE_STRING, &service->name);

	switch (service->type) {
	case CONNMAN_SERVICE_TYPE_UNKNOWN:
	case CONNMAN_SERVICE_TYPE_SYSTEM:
	case CONNMAN_SERVICE_TYPE_GPS:
	case CONNMAN_SERVICE_TYPE_P2P:
		break;
	case CONNMAN_SERVICE_TYPE_CELLULAR:
		val = service->roaming;
		connman_dbus_dict_append_basic(dict, "Roaming",
					DBUS_TYPE_BOOLEAN, &val);

		connman_dbus_dict_append_dict(dict, "Ethernet",
						append_ethernet, service);
		break;
	case CONNMAN_SERVICE_TYPE_VPN:
	case CONNMAN_SERVICE_TYPE_WIFI:
	case CONNMAN_SERVICE_TYPE_ETHERNET:
	case CONNMAN_SERVICE_TYPE_BLUETOOTH:
	case CONNMAN_SERVICE_TYPE_GADGET:
		connman_dbus_dict_append_dict(dict, "Ethernet",
						append_ethernet, service);
		break;
	}

	connman_dbus_dict_append_dict(dict, "IPv4", append_ipv4, service);

	connman_dbus_dict_append_dict(dict, "IPv4.Configuration",
						append_ipv4config, service);

	connman_dbus_dict_append_dict(dict, "IPv6", append_ipv6, service);

	connman_dbus_dict_append_dict(dict, "IPv6.Configuration",
						append_ipv6config, service);

	connman_dbus_dict_append_array(dict, "Nameservers",
				DBUS_TYPE_STRING, append_dns, service);

	connman_dbus_dict_append_array(dict, "Nameservers.Configuration",
				DBUS_TYPE_STRING, append_dnsconfig, service);

	if (is_connected(service->state))
		list = __connman_timeserver_get_all(service);
	else
		list = NULL;

	connman_dbus_dict_append_array(dict, "Timeservers",
				DBUS_TYPE_STRING, append_ts, list);

	g_slist_free_full(list, g_free);

	connman_dbus_dict_append_array(dict, "Timeservers.Configuration",
				DBUS_TYPE_STRING, append_tsconfig, service);

	connman_dbus_dict_append_array(dict, "Domains",
				DBUS_TYPE_STRING, append_domain, service);

	connman_dbus_dict_append_array(dict, "Domains.Configuration",
				DBUS_TYPE_STRING, append_domainconfig, service);

	connman_dbus_dict_append_dict(dict, "Proxy", append_proxy, service);

	connman_dbus_dict_append_dict(dict, "Proxy.Configuration",
						append_proxyconfig, service);

	val = service->mdns;
	connman_dbus_dict_append_basic(dict, "mDNS", DBUS_TYPE_BOOLEAN,
				&val);

	val = service->mdns_config;
	connman_dbus_dict_append_basic(dict, "mDNS.Configuration",
				DBUS_TYPE_BOOLEAN, &val);

	connman_dbus_dict_append_dict(dict, "Provider",
						append_provider, service);

	if (service->network)
		connman_network_append_acddbus(dict, service->network);
}

static void append_struct_service(DBusMessageIter *iter,
		connman_dbus_append_cb_t function,
		struct connman_service *service)
{
	DBusMessageIter entry, dict;

	dbus_message_iter_open_container(iter, DBUS_TYPE_STRUCT, NULL, &entry);

	dbus_message_iter_append_basic(&entry, DBUS_TYPE_OBJECT_PATH,
							&service->path);

	connman_dbus_dict_open(&entry, &dict);
	if (function)
		function(&dict, service);
	connman_dbus_dict_close(&entry, &dict);

	dbus_message_iter_close_container(iter, &entry);
}

static void append_dict_properties(DBusMessageIter *dict, void *user_data)
{
	struct connman_service *service = user_data;

	append_properties(dict, TRUE, service);
}

static void append_struct(gpointer value, gpointer user_data)
{
	struct connman_service *service = value;
	DBusMessageIter *iter = user_data;

	if (!service->path)
		return;

	append_struct_service(iter, append_dict_properties, service);
}

void __connman_service_list_struct(DBusMessageIter *iter)
{
	g_list_foreach(service_list, append_struct, iter);
}

bool __connman_service_is_hidden(const struct connman_service *service)
{
	return service->hidden;
}

bool
__connman_service_is_split_routing(const struct connman_service *service)
{
	return service->do_split_routing;
}

bool __connman_service_index_is_split_routing(int index)
{
	struct connman_service *service;

	if (index < 0)
		return false;

	service = __connman_service_lookup_from_index(index);
	if (!service)
		return false;

	return __connman_service_is_split_routing(service);
}

int __connman_service_get_index(const struct connman_service *service)
{
	if (!service)
		return -1;

	if (service->network)
		return connman_network_get_index(service->network);
	else if (service->provider)
		return connman_provider_get_index(service->provider);

	return -1;
}

void __connman_service_set_hidden(struct connman_service *service)
{
	if (!service || service->hidden)
		return;

	service->hidden_service = true;
}

void __connman_service_set_hostname(struct connman_service *service,
						const char *hostname)
{
	if (!service || service->hidden)
		return;

	g_free(service->hostname);
	service->hostname = NULL;

	if (hostname && g_str_is_ascii(hostname))
		service->hostname = g_strdup(hostname);
}

const char *__connman_service_get_hostname(const struct connman_service *service)
{
	if (!service)
		return NULL;

	return service->hostname;
}

void __connman_service_set_domainname(struct connman_service *service,
						const char *domainname)
{
	if (!service || service->hidden)
		return;

	g_free(service->domainname);
	service->domainname = NULL;

	if (domainname && g_str_is_ascii(domainname))
		service->domainname = g_strdup(domainname);

	domain_changed(service);
}

const char *connman_service_get_domainname(const struct connman_service *service)
{
	if (!service)
		return NULL;

	if (service->domains)
		return service->domains[0];
	else
		return service->domainname;
}

const char *connman_service_get_dbuspath(const struct connman_service *service)
{
	if (!service)
		return NULL;

	return service->path;
}

char **connman_service_get_nameservers(const struct connman_service *service)
{
	if (!service)
		return NULL;

	if (service->nameservers_config)
		return g_strdupv(service->nameservers_config);
	else if (service->nameservers ||
					service->nameservers_auto) {
		int len = 0, len_auto = 0, i;
		char **nameservers;

		if (service->nameservers)
			len = g_strv_length(service->nameservers);
		if (service->nameservers_auto)
			len_auto = g_strv_length(service->nameservers_auto);

		nameservers = g_try_new0(char *, len + len_auto + 1);
		if (!nameservers)
			return NULL;

		for (i = 0; i < len; i++)
			nameservers[i] = g_strdup(service->nameservers[i]);

		for (i = 0; i < len_auto; i++)
			nameservers[i + len] =
				g_strdup(service->nameservers_auto[i]);

		return nameservers;
	}

	return g_strdupv(connman_setting_get_string_list("FallbackNameservers"));
}

const char * const *connman_service_get_timeservers_config(const struct connman_service *service)
{
	if (!service)
		return NULL;

	return (const char * const *)service->timeservers_config;
}

const char * const *connman_service_get_timeservers(const struct connman_service *service)
{
	if (!service)
		return NULL;

	return (const char * const *)service->timeservers;
}

/**
 *  @brief
 *    Set the web proxy method of the specified service.
 *
 *  This attempts to set the web proxy method of the specified service
 *  but will fail to do so if @a service is null or is hidden.
 *
 *  @param[in,out]  service  A pointer to the mutable network service
 *                           for which to set the web proxy method.
 *  @param[in]      method   The web proxy method to set.
 *
 *  @sa proxy_changed
 *  @sa __connman_notifier_proxy_changed
 *
 */
void connman_service_set_proxy_method(struct connman_service *service,
					enum connman_service_proxy_method method)
{
	DBG("service %p (%s) method %d (%s)",
		service, connman_service_get_identifier(service),
		method, proxymethod2string(method));

	if (!service || service->hidden)
		return;

	service->proxy = method;

	proxy_changed(service);

	if (method != CONNMAN_SERVICE_PROXY_METHOD_AUTO)
		__connman_notifier_proxy_changed(service);
}

enum connman_service_proxy_method connman_service_get_proxy_method(
					const struct connman_service *service)
{
	if (!service)
		return CONNMAN_SERVICE_PROXY_METHOD_UNKNOWN;

	if (service->proxy_config != CONNMAN_SERVICE_PROXY_METHOD_UNKNOWN) {
		if (service->proxy_config == CONNMAN_SERVICE_PROXY_METHOD_AUTO &&
				!service->pac)
			return service->proxy;

		return service->proxy_config;
	}

	return service->proxy;
}

char **connman_service_get_proxy_servers(struct connman_service *service)
{
	return g_strdupv(service->proxies);
}

char **connman_service_get_proxy_excludes(struct connman_service *service)
{
	return g_strdupv(service->excludes);
}

const char *connman_service_get_proxy_url(const struct connman_service *service)
{
	if (!service)
		return NULL;

	return service->pac;
}

void __connman_service_set_proxy_autoconfig(struct connman_service *service,
							const char *url)
{
	if (!service || service->hidden)
		return;

	service->proxy = CONNMAN_SERVICE_PROXY_METHOD_AUTO;

	if (service->ipconfig_ipv4) {
		if (__connman_ipconfig_set_proxy_autoconfig(
			    service->ipconfig_ipv4, url) < 0)
			return;
	} else if (service->ipconfig_ipv6) {
		if (__connman_ipconfig_set_proxy_autoconfig(
			    service->ipconfig_ipv6, url) < 0)
			return;
	} else
		return;

	proxy_changed(service);

	__connman_notifier_proxy_changed(service);
}

const char *connman_service_get_proxy_autoconfig(struct connman_service *service)
{
	if (!service)
		return NULL;

	if (service->ipconfig_ipv4)
		return __connman_ipconfig_get_proxy_autoconfig(
						service->ipconfig_ipv4);
	else if (service->ipconfig_ipv6)
		return __connman_ipconfig_get_proxy_autoconfig(
						service->ipconfig_ipv6);
	return NULL;
}

void __connman_service_set_timeservers(struct connman_service *service,
				char **timeservers)
{
	int i;

	if (!service)
		return;

	g_strfreev(service->timeservers);
	service->timeservers = NULL;

	for (i = 0; timeservers && timeservers[i]; i++)
		__connman_service_timeserver_append(service, timeservers[i]);
}

int __connman_service_timeserver_append(struct connman_service *service,
						const char *timeserver)
{
	int len;

	DBG("service %p timeserver %s", service, timeserver);

	if (!timeserver)
		return -EINVAL;

	if (service->timeservers) {
		int i;

		for (i = 0; service->timeservers[i]; i++)
			if (g_strcmp0(service->timeservers[i], timeserver) == 0)
				return -EEXIST;

		len = g_strv_length(service->timeservers);
		service->timeservers = g_try_renew(char *, service->timeservers,
							len + 2);
	} else {
		len = 0;
		service->timeservers = g_try_new0(char *, len + 2);
	}

	if (!service->timeservers)
		return -ENOMEM;

	service->timeservers[len] = g_strdup(timeserver);
	service->timeservers[len + 1] = NULL;

	return 0;
}

int __connman_service_timeserver_remove(struct connman_service *service,
						const char *timeserver)
{
	char **servers;
	int len, i, j, found = 0;

	DBG("service %p timeserver %s", service, timeserver);

	if (!timeserver)
		return -EINVAL;

	if (!service->timeservers)
		return 0;

	for (i = 0; service->timeservers &&
					service->timeservers[i]; i++)
		if (g_strcmp0(service->timeservers[i], timeserver) == 0) {
			found = 1;
			break;
		}

	if (found == 0)
		return 0;

	len = g_strv_length(service->timeservers);

	if (len == 1) {
		g_strfreev(service->timeservers);
		service->timeservers = NULL;

		return 0;
	}

	servers = g_try_new0(char *, len);
	if (!servers)
		return -ENOMEM;

	for (i = 0, j = 0; i < len; i++) {
		if (g_strcmp0(service->timeservers[i], timeserver) != 0) {
			servers[j] = g_strdup(service->timeservers[i]);
			if (!servers[j]) {
				g_strfreev(servers);
				return -ENOMEM;
			}
			j++;
		}
	}
	servers[len - 1] = NULL;

	g_strfreev(service->timeservers);
	service->timeservers = servers;

	return 0;
}

void __connman_service_timeserver_changed(struct connman_service *service,
		GSList *ts_list)
{
	if (!service)
		return;

	if (!allow_property_changed(service))
		return;

	connman_dbus_property_changed_array(service->path,
			CONNMAN_SERVICE_INTERFACE, "Timeservers",
			DBUS_TYPE_STRING, append_ts, ts_list);
}

void __connman_service_set_pac(struct connman_service *service,
					const char *pac)
{
	if (service->hidden)
		return;
	g_free(service->pac);
	service->pac = g_strdup(pac);

	proxy_changed(service);
}

void __connman_service_set_agent_identity(struct connman_service *service,
						const char *agent_identity)
{
	if (service->hidden)
		return;
	g_free(service->agent_identity);
	service->agent_identity = g_strdup(agent_identity);

	if (service->network)
		connman_network_set_string(service->network,
					"WiFi.AgentIdentity",
					service->agent_identity);
}

int __connman_service_check_passphrase(enum connman_service_security security,
		const char *passphrase)
{
	guint i;
	gsize length;

	if (!passphrase)
		return 0;

	length = strlen(passphrase);

	switch (security) {
	case CONNMAN_SERVICE_SECURITY_UNKNOWN:
	case CONNMAN_SERVICE_SECURITY_NONE:
	case CONNMAN_SERVICE_SECURITY_WPA:
	case CONNMAN_SERVICE_SECURITY_RSN:

		DBG("service security '%s' (%d) not handled",
				security2string(security), security);

		return -EOPNOTSUPP;

	case CONNMAN_SERVICE_SECURITY_PSK:
		/* A raw key is always 64 bytes length,
		 * its content is in hex representation.
		 * A PSK key must be between [8..63].
		 */
		if (length == 64) {
			for (i = 0; i < 64; i++)
				if (!isxdigit((unsigned char)
					      passphrase[i]))
					return -ENOKEY;
		} else if (length < 8 || length > 63)
			return -ENOKEY;
		break;
	case CONNMAN_SERVICE_SECURITY_WEP:
		/* length of WEP key is 10 or 26
		 * length of WEP passphrase is 5 or 13
		 */
		if (length == 10 || length == 26) {
			for (i = 0; i < length; i++)
				if (!isxdigit((unsigned char)
					      passphrase[i]))
					return -ENOKEY;
		} else if (length != 5 && length != 13)
			return -ENOKEY;
		break;

	case CONNMAN_SERVICE_SECURITY_8021X:
		break;
	}

	return 0;
}

int __connman_service_set_passphrase(struct connman_service *service,
					const char *passphrase)
{
	int err;

	if (service->hidden)
		return -EINVAL;

	if (service->immutable &&
			service->security != CONNMAN_SERVICE_SECURITY_8021X)
		return -EINVAL;

	err = __connman_service_check_passphrase(service->security, passphrase);

	if (err < 0)
		return err;

	g_free(service->passphrase);
	service->passphrase = g_strdup(passphrase);

	if (service->network)
		connman_network_set_string(service->network, "WiFi.Passphrase",
				service->passphrase);

	if (service->hidden_service &&
			service->error == CONNMAN_SERVICE_ERROR_INVALID_KEY)
		clear_error(service);

	return 0;
}

const char *__connman_service_get_passphrase(const struct connman_service *service)
{
	if (!service)
		return NULL;

	return service->passphrase;
}

static DBusMessage *get_properties(DBusConnection *conn,
					DBusMessage *msg, void *user_data)
{
	struct connman_service *service = user_data;
	DBusMessage *reply;
	DBusMessageIter array, dict;

	reply = dbus_message_new_method_return(msg);
	if (!reply)
		return NULL;

	dbus_message_iter_init_append(reply, &array);

	connman_dbus_dict_open(&array, &dict);
	append_properties(&dict, FALSE, service);
	connman_dbus_dict_close(&array, &dict);

	return reply;
}

static char **remove_empty_strings(char **strv)
{
	int index = 0;
	char **iter = strv;

	while (*iter) {
		if (**iter)
			strv[index++] = *iter;
		else
			g_free(*iter);
		iter++;
	}

	strv[index] = NULL;
	return strv;
}

static int update_proxy_configuration(struct connman_service *service,
				DBusMessageIter *array)
{
	DBusMessageIter dict;
	enum connman_service_proxy_method method;
	GString *servers_str = NULL;
	GString *excludes_str = NULL;
	const char *url = NULL;

	method = CONNMAN_SERVICE_PROXY_METHOD_UNKNOWN;

	dbus_message_iter_recurse(array, &dict);

	while (dbus_message_iter_get_arg_type(&dict) == DBUS_TYPE_DICT_ENTRY) {
		DBusMessageIter entry, variant;
		const char *key;
		int type;

		dbus_message_iter_recurse(&dict, &entry);

		if (dbus_message_iter_get_arg_type(&entry) != DBUS_TYPE_STRING)
			goto error;

		dbus_message_iter_get_basic(&entry, &key);
		dbus_message_iter_next(&entry);

		if (dbus_message_iter_get_arg_type(&entry) != DBUS_TYPE_VARIANT)
			goto error;

		dbus_message_iter_recurse(&entry, &variant);

		type = dbus_message_iter_get_arg_type(&variant);

		if (g_str_equal(key, "Method")) {
			const char *val;

			if (type != DBUS_TYPE_STRING)
				goto error;

			dbus_message_iter_get_basic(&variant, &val);
			method = string2proxymethod(val);
		} else if (g_str_equal(key, "URL")) {
			if (type != DBUS_TYPE_STRING)
				goto error;

			dbus_message_iter_get_basic(&variant, &url);
		} else if (g_str_equal(key, "Servers")) {
			DBusMessageIter str_array;

			if (type != DBUS_TYPE_ARRAY)
				goto error;

			servers_str = g_string_new(NULL);
			if (!servers_str)
				goto error;

			dbus_message_iter_recurse(&variant, &str_array);

			while (dbus_message_iter_get_arg_type(&str_array) ==
							DBUS_TYPE_STRING) {
				char *val = NULL;

				dbus_message_iter_get_basic(&str_array, &val);

				if (servers_str->len > 0)
					g_string_append_printf(servers_str,
							" %s", val);
				else
					g_string_append(servers_str, val);

				dbus_message_iter_next(&str_array);
			}
		} else if (g_str_equal(key, "Excludes")) {
			DBusMessageIter str_array;

			if (type != DBUS_TYPE_ARRAY)
				goto error;

			excludes_str = g_string_new(NULL);
			if (!excludes_str)
				goto error;

			dbus_message_iter_recurse(&variant, &str_array);

			while (dbus_message_iter_get_arg_type(&str_array) ==
							DBUS_TYPE_STRING) {
				char *val = NULL;

				dbus_message_iter_get_basic(&str_array, &val);

				if (excludes_str->len > 0)
					g_string_append_printf(excludes_str,
							" %s", val);
				else
					g_string_append(excludes_str, val);

				dbus_message_iter_next(&str_array);
			}
		}

		dbus_message_iter_next(&dict);
	}

	switch (method) {
	case CONNMAN_SERVICE_PROXY_METHOD_DIRECT:
		break;
	case CONNMAN_SERVICE_PROXY_METHOD_MANUAL:
		if (!servers_str && !service->proxies)
			goto error;

		if (servers_str) {
			g_strfreev(service->proxies);

			if (servers_str->len > 0) {
				char **proxies = g_strsplit_set(
					servers_str->str, " ", 0);
				proxies = remove_empty_strings(proxies);
				service->proxies = proxies;
			} else
				service->proxies = NULL;
		}

		if (excludes_str) {
			g_strfreev(service->excludes);

			if (excludes_str->len > 0) {
				char **excludes = g_strsplit_set(
					excludes_str->str, " ", 0);
				excludes = remove_empty_strings(excludes);
				service->excludes = excludes;
			} else
				service->excludes = NULL;
		}

		if (!service->proxies)
			method = CONNMAN_SERVICE_PROXY_METHOD_DIRECT;

		break;
	case CONNMAN_SERVICE_PROXY_METHOD_AUTO:
		g_free(service->pac);

		if (url && strlen(url) > 0)
			service->pac = g_strstrip(g_strdup(url));
		else
			service->pac = NULL;

		/* if we are connected:
		   - if service->pac == NULL
		   - if __connman_ipconfig_get_proxy_autoconfig(
		   service->ipconfig) == NULL
		   --> We should start WPAD */

		break;
	case CONNMAN_SERVICE_PROXY_METHOD_UNKNOWN:
		goto error;
	}

	if (servers_str)
		g_string_free(servers_str, TRUE);

	if (excludes_str)
		g_string_free(excludes_str, TRUE);

	service->proxy_config = method;

	return 0;

error:
	if (servers_str)
		g_string_free(servers_str, TRUE);

	if (excludes_str)
		g_string_free(excludes_str, TRUE);

	return -EINVAL;
}

static void do_auto_connect(struct connman_service *service,
	enum connman_service_connect_reason reason)
{
	/*
	 * CONNMAN_SERVICE_CONNECT_REASON_NONE must be ignored for VPNs. VPNs
	 * always have reason CONNMAN_SERVICE_CONNECT_REASON_USER/AUTO.
	 */
	if (!service || (service->type == CONNMAN_SERVICE_TYPE_VPN &&
				reason == CONNMAN_SERVICE_CONNECT_REASON_NONE))
		return;

	/*
	 * Only user interaction should get VPN or WIFI connected in failure
	 * state.
	 */
	if (service->state == CONNMAN_SERVICE_STATE_FAILURE &&
				reason != CONNMAN_SERVICE_CONNECT_REASON_USER &&
				(service->type == CONNMAN_SERVICE_TYPE_VPN ||
				service->type == CONNMAN_SERVICE_TYPE_WIFI))
		return;

	/*
	 * Do not use the builtin auto connect, instead rely on the
	 * native auto connect feature of the service.
	 */
	if (service->connect_reason == CONNMAN_SERVICE_CONNECT_REASON_NATIVE)
		return;

	/*
	 * Run service auto connect for other than VPN services. Afterwards
	 * start also VPN auto connect process.
	 */
	if (service->type != CONNMAN_SERVICE_TYPE_VPN)
		__connman_service_auto_connect(reason);

	vpn_auto_connect();
}

int __connman_service_reset_ipconfig(struct connman_service *service,
		enum connman_ipconfig_type type, DBusMessageIter *array,
		enum connman_service_state *new_state)
{
	struct connman_ipconfig *ipconfig, *new_ipconfig;
	enum connman_ipconfig_method old_method, new_method;
	enum connman_service_state state;
	int err = 0, index;

	if (type == CONNMAN_IPCONFIG_TYPE_IPV4) {
		ipconfig = service->ipconfig_ipv4;
		state = service->state_ipv4;
		new_method = CONNMAN_IPCONFIG_METHOD_DHCP;
	} else if (type == CONNMAN_IPCONFIG_TYPE_IPV6) {
		ipconfig = service->ipconfig_ipv6;
		state = service->state_ipv6;
		new_method = CONNMAN_IPCONFIG_METHOD_AUTO;
	} else
		return -EINVAL;

	if (!ipconfig)
		return -ENXIO;

	old_method = __connman_ipconfig_get_method(ipconfig);
	index = __connman_ipconfig_get_index(ipconfig);

	if (type == CONNMAN_IPCONFIG_TYPE_IPV4)
		new_ipconfig = create_ip4config(service, index,
				CONNMAN_IPCONFIG_METHOD_UNKNOWN);
	else
		new_ipconfig = create_ip6config(service, index);

	if (array) {
		err = __connman_ipconfig_set_config(new_ipconfig, array);
		if (err < 0) {
			__connman_ipconfig_unref(new_ipconfig);
			return err;
		}

		new_method = __connman_ipconfig_get_method(new_ipconfig);
	}

	if (is_connecting(state) || is_connected(state))
		__connman_network_clear_ipconfig(service->network, ipconfig);

	__connman_ipconfig_unref(ipconfig);

	if (type == CONNMAN_IPCONFIG_TYPE_IPV4)
		service->ipconfig_ipv4 = new_ipconfig;
	else if (type == CONNMAN_IPCONFIG_TYPE_IPV6)
		service->ipconfig_ipv6 = new_ipconfig;

	if (is_connecting(state) || is_connected(state))
		__connman_ipconfig_enable(new_ipconfig);

	if (new_state && new_method != old_method) {
		if (type == CONNMAN_IPCONFIG_TYPE_IPV4)
			*new_state = service->state_ipv4;
		else
			*new_state = service->state_ipv6;

		settings_changed(service, new_ipconfig);
		address_updated(service, type);

		do_auto_connect(service, CONNMAN_SERVICE_CONNECT_REASON_AUTO);
	}

	DBG("err %d ipconfig %p type %d method %d state %s", err,
		new_ipconfig, type, new_method,
		!new_state  ? "-" : state2string(*new_state));

	return err;
}

static DBusMessage *set_property(DBusConnection *conn,
					DBusMessage *msg, void *user_data)
{
	struct connman_service *service = user_data;
	DBusMessageIter iter, value;
	const char *name;
	int type;

	DBG("service %p", service);

	if (!dbus_message_iter_init(msg, &iter))
		return __connman_error_invalid_arguments(msg);

	if (dbus_message_iter_get_arg_type(&iter) != DBUS_TYPE_STRING)
		return __connman_error_invalid_arguments(msg);

	dbus_message_iter_get_basic(&iter, &name);
	dbus_message_iter_next(&iter);

	if (dbus_message_iter_get_arg_type(&iter) != DBUS_TYPE_VARIANT)
		return __connman_error_invalid_arguments(msg);

	dbus_message_iter_recurse(&iter, &value);

	type = dbus_message_iter_get_arg_type(&value);

	if (g_str_equal(name, "AutoConnect")) {
		dbus_bool_t autoconnect;

		if (type != DBUS_TYPE_BOOLEAN)
			return __connman_error_invalid_arguments(msg);

		if (!service->favorite)
			return __connman_error_invalid_service(msg);

		dbus_message_iter_get_basic(&value, &autoconnect);

		if (autoconnect && service->type == CONNMAN_SERVICE_TYPE_VPN) {
			/*
			 * Changing the autoconnect flag on VPN to "on" should
			 * have the same effect as user connecting the VPN =
			 * clear previous error and change state to idle.
			 */
			clear_error(service);

			if (service->state == CONNMAN_SERVICE_STATE_FAILURE) {
				service->state = CONNMAN_SERVICE_STATE_IDLE;
				state_changed(service);
			}
		}

		if (connman_service_set_autoconnect(service, autoconnect)) {
			service_save(service);
			if (autoconnect)
				do_auto_connect(service,
					CONNMAN_SERVICE_CONNECT_REASON_AUTO);
		}
	} else if (g_str_equal(name, "Nameservers.Configuration")) {
		DBusMessageIter entry;
		GString *str;
		int index;
		const char *gw;

		if (__connman_provider_is_immutable(service->provider) ||
				service->immutable)
			return __connman_error_not_supported(msg);

		if (type != DBUS_TYPE_ARRAY)
			return __connman_error_invalid_arguments(msg);

		str = g_string_new(NULL);
		if (!str)
			return __connman_error_invalid_arguments(msg);

		index = __connman_service_get_index(service);
		gw = __connman_ipconfig_get_gateway_from_index(index,
			CONNMAN_IPCONFIG_TYPE_ALL);

		if (gw && strlen(gw))
			__connman_service_nameserver_del_routes(service,
						gw,
						CONNMAN_IPCONFIG_TYPE_ALL);

		dbus_message_iter_recurse(&value, &entry);

		while (dbus_message_iter_get_arg_type(&entry) == DBUS_TYPE_STRING) {
			const char *val;
			dbus_message_iter_get_basic(&entry, &val);
			dbus_message_iter_next(&entry);

			if (!val[0])
				continue;

			if (str->len > 0)
				g_string_append_printf(str, " %s", val);
			else
				g_string_append(str, val);
		}

		nameserver_remove_all(service, CONNMAN_IPCONFIG_TYPE_ALL);
		g_strfreev(service->nameservers_config);

		if (str->len > 0) {
			char **nameservers, **iter;

			nameservers = g_strsplit_set(str->str, " ", 0);

			for (iter = nameservers; *iter; iter++)
				if (connman_inet_check_ipaddress(*iter) <= 0)
					*iter[0] = '\0';

			nameservers = remove_empty_strings(nameservers);
			service->nameservers_config = nameservers;
		} else {
			service->nameservers_config = NULL;
		}

		g_string_free(str, TRUE);

		if (gw && strlen(gw))
			__connman_service_nameserver_add_routes(service, gw);

		nameserver_add_all(service, CONNMAN_IPCONFIG_TYPE_ALL);
		dns_configuration_changed(service);

		start_online_check_if_connected(service);

		service_save(service);
	} else if (g_str_equal(name, "Timeservers.Configuration")) {
		DBusMessageIter entry;
		GString *str;

		if (service->immutable)
			return __connman_error_not_supported(msg);

		if (type != DBUS_TYPE_ARRAY)
			return __connman_error_invalid_arguments(msg);

		str = g_string_new(NULL);
		if (!str)
			return __connman_error_invalid_arguments(msg);

		dbus_message_iter_recurse(&value, &entry);

		while (dbus_message_iter_get_arg_type(&entry) == DBUS_TYPE_STRING) {
			const char *val;
			dbus_message_iter_get_basic(&entry, &val);
			dbus_message_iter_next(&entry);

			if (!val[0])
				continue;

			if (str->len > 0)
				g_string_append_printf(str, " %s", val);
			else
				g_string_append(str, val);
		}

		g_strfreev(service->timeservers_config);
		service->timeservers_config = NULL;

		if (str->len > 0) {
			char **timeservers = g_strsplit_set(str->str, " ", 0);
			timeservers = remove_empty_strings(timeservers);
			service->timeservers_config = timeservers;
		}

		g_string_free(str, TRUE);

		service_save(service);
		timeservers_configuration_changed(service);
		__connman_timeserver_conf_update(service);

	} else if (g_str_equal(name, "Domains.Configuration")) {
		DBusMessageIter entry;
		GString *str;

		if (service->immutable)
			return __connman_error_not_supported(msg);

		if (type != DBUS_TYPE_ARRAY)
			return __connman_error_invalid_arguments(msg);

		str = g_string_new(NULL);
		if (!str)
			return __connman_error_invalid_arguments(msg);

		dbus_message_iter_recurse(&value, &entry);

		while (dbus_message_iter_get_arg_type(&entry) == DBUS_TYPE_STRING) {
			const char *val;
			dbus_message_iter_get_basic(&entry, &val);
			dbus_message_iter_next(&entry);

			if (!val[0])
				continue;

			if (str->len > 0)
				g_string_append_printf(str, " %s", val);
			else
				g_string_append(str, val);
		}

		searchdomain_remove_all(service);
		g_strfreev(service->domains);

		if (str->len > 0) {
			char **domains = g_strsplit_set(str->str, " ", 0);
			domains = remove_empty_strings(domains);
			service->domains = domains;
		} else
			service->domains = NULL;

		g_string_free(str, TRUE);

		searchdomain_add_all(service);
		domain_configuration_changed(service);
		domain_changed(service);

		service_save(service);
	} else if (g_str_equal(name, "Proxy.Configuration")) {
		int err;

		if (service->immutable)
			return __connman_error_not_supported(msg);

		if (type != DBUS_TYPE_ARRAY)
			return __connman_error_invalid_arguments(msg);

		err = update_proxy_configuration(service, &value);

		if (err < 0)
			return __connman_error_failed(msg, -err);

		proxy_configuration_changed(service);

		__connman_notifier_proxy_changed(service);

		service_save(service);
	} else if (g_str_equal(name, "mDNS.Configuration")) {
		dbus_bool_t val;

		if (service->immutable)
			return __connman_error_not_supported(msg);

		if (type != DBUS_TYPE_BOOLEAN)
			return __connman_error_invalid_arguments(msg);

		dbus_message_iter_get_basic(&value, &val);
		service->mdns_config = val;

		mdns_configuration_changed(service);

		set_mdns(service, service->mdns_config);

		service_save(service);
	} else if (g_str_equal(name, "IPv4.Configuration") ||
			g_str_equal(name, "IPv6.Configuration")) {

		enum connman_service_state state =
						CONNMAN_SERVICE_STATE_UNKNOWN;
		enum connman_ipconfig_type type =
			CONNMAN_IPCONFIG_TYPE_UNKNOWN;
		int err = 0;

		if (service->type == CONNMAN_SERVICE_TYPE_VPN ||
				service->immutable)
			return __connman_error_not_supported(msg);

		DBG("%s", name);

		if (!service->ipconfig_ipv4 &&
					!service->ipconfig_ipv6)
			return __connman_error_invalid_property(msg);

		if (g_str_equal(name, "IPv4.Configuration"))
			type = CONNMAN_IPCONFIG_TYPE_IPV4;
		else
			type = CONNMAN_IPCONFIG_TYPE_IPV6;

		err = __connman_service_reset_ipconfig(service, type, &value,
								&state);

		if (err < 0) {
			if (is_connected(state) || is_connecting(state)) {
				if (type == CONNMAN_IPCONFIG_TYPE_IPV4)
					__connman_network_enable_ipconfig(service->network,
							service->ipconfig_ipv4);
				else
					__connman_network_enable_ipconfig(service->network,
							service->ipconfig_ipv6);
			}

			return __connman_error_failed(msg, -err);
		}

		if (type == CONNMAN_IPCONFIG_TYPE_IPV4)
			ipv4_configuration_changed(service);
		else
			ipv6_configuration_changed(service);

		if (is_connecting(service->state) ||
				is_connected(service->state)) {
			if (type == CONNMAN_IPCONFIG_TYPE_IPV4)
				__connman_network_enable_ipconfig(service->network,
								service->ipconfig_ipv4);
			else
				__connman_network_enable_ipconfig(service->network,
								service->ipconfig_ipv6);
		}

		service_save(service);
	} else
		return __connman_error_invalid_property(msg);

	return g_dbus_create_reply(msg, DBUS_TYPE_INVALID);
}

static void service_log_error(const struct connman_service *service,
					enum connman_service_error error)
{
	g_autofree char *interface = NULL;

	interface = connman_service_get_interface(service);

	connman_warn("Interface %s [ %s ] error \"%s\"",
		interface,
		__connman_service_type2string(service->type),
		error2string(error));
}

/**
 *  @brief
 *    Set the specified network service "Error" property.
 *
 *  This sets the specified network service "Error" property to the
 *  provided value.
 *
 *  @note
 *    This function results in a D-Bus property changed signal for the
 *    network service "Error" property.
 *
 *  @param[in,out]  service  A pointer to the mutable network service
 *                           for which to set the "Error" property.
 *  @param[in]      error    The error value to set.
 *
 *  @sa clear_error
 *
 */
static void set_error(struct connman_service *service,
					enum connman_service_error error)
{
	const char *str = error2string(error);

	if (!str)
		str = "";

	DBG("service %p (%s) error %d (%s)",
		service, connman_service_get_identifier(service),
		error, str);

	if (service->error == error)
		return;

	service->error = error;

	if (!service->path)
		return;

	if (error != CONNMAN_SERVICE_ERROR_UNKNOWN)
		service_log_error(service, error);

	if (!allow_property_changed(service))
		return;

	connman_dbus_property_changed_basic(service->path,
				CONNMAN_SERVICE_INTERFACE, "Error",
				DBUS_TYPE_STRING, &str);
}

/**
 *  @brief
 *    Clear or reset the specified network service "Error" property.
 *
 *  This sets the specified network service "Error" property to the
 *  initialization value of #CONNMAN_SERVICE_ERROR_UNKNOWN,
 *  effectively clearing or resetting the property.
 *
 *  @note
 *    This function results in a D-Bus property changed signal for the
 *    network service "Error" property.
 *
 *  @param[in,out]  service  A pointer to the mutable network service
 *                           for which to clear or reset the "Error"
 *                           property.
 *
 *  @sa set_error
 *
 */
static void clear_error(struct connman_service *service)
{
	set_error(service, CONNMAN_SERVICE_ERROR_UNKNOWN);
}

static void remove_timeout(struct connman_service *service)
{
	if (service->timeout > 0) {
		g_source_remove(service->timeout);
		service->timeout = 0;
	}
}

static void reply_pending(struct connman_service *service, int error)
{
	remove_timeout(service);

	if (service->pending) {
		connman_dbus_reply_pending(service->pending, error, NULL);
		service->pending = NULL;
	}
}

static void service_complete(struct connman_service *service)
{
	reply_pending(service, EIO);

	if (service->connect_reason != CONNMAN_SERVICE_CONNECT_REASON_USER)
		do_auto_connect(service, service->connect_reason);

	gettimeofday(&service->modified, NULL);
	service_save(service);
}

static DBusMessage *clear_property(DBusConnection *conn,
					DBusMessage *msg, void *user_data)
{
	struct connman_service *service = user_data;
	const char *name;

	DBG("service %p", service);

	dbus_message_get_args(msg, NULL, DBUS_TYPE_STRING, &name,
							DBUS_TYPE_INVALID);

	if (g_str_equal(name, "Error")) {
		clear_error(service);

		__connman_service_clear_error(service);
		service_complete(service);
	} else
		return __connman_error_invalid_property(msg);

	return g_dbus_create_reply(msg, DBUS_TYPE_INVALID);
}

static bool is_ipconfig_usable(struct connman_service *service)
{
	if (!__connman_ipconfig_is_usable(service->ipconfig_ipv4) &&
			!__connman_ipconfig_is_usable(service->ipconfig_ipv6))
		return false;

	return true;
}

static bool is_ignore(struct connman_service *service)
{
	if (!service->autoconnect)
		return true;

	if (service->roaming &&
		!connman_setting_get_bool("AutoConnectRoamingServices"))
		return true;

	if (service->ignore)
		return true;

	if (service->state == CONNMAN_SERVICE_STATE_FAILURE)
		return true;

	if (!is_ipconfig_usable(service))
		return true;

	return false;
}

static void disconnect_on_last_session(enum connman_service_type type)
{
	GList *list;

	for (list = service_list; list; list = list->next) {
		struct connman_service *service = list->data;

		if (service->type != type)
			continue;

		if (service->connect_reason != CONNMAN_SERVICE_CONNECT_REASON_SESSION)
			 continue;

		__connman_service_disconnect(service);
		return;
	}
}

static int active_sessions[MAX_CONNMAN_SERVICE_TYPES] = {};
static int always_connect[MAX_CONNMAN_SERVICE_TYPES] = {};
static int active_count = 0;

void __connman_service_set_active_session(bool enable, GSList *list)
{
	if (!list)
		return;

	if (enable)
		active_count++;
	else
		active_count--;

	while (list) {
		enum connman_service_type type = GPOINTER_TO_INT(list->data);

		switch (type) {
		case CONNMAN_SERVICE_TYPE_ETHERNET:
		case CONNMAN_SERVICE_TYPE_WIFI:
		case CONNMAN_SERVICE_TYPE_BLUETOOTH:
		case CONNMAN_SERVICE_TYPE_CELLULAR:
		case CONNMAN_SERVICE_TYPE_GADGET:
			if (enable)
				active_sessions[type]++;
			else
				active_sessions[type]--;
			break;

		case CONNMAN_SERVICE_TYPE_UNKNOWN:
		case CONNMAN_SERVICE_TYPE_SYSTEM:
		case CONNMAN_SERVICE_TYPE_GPS:
		case CONNMAN_SERVICE_TYPE_VPN:
		case CONNMAN_SERVICE_TYPE_P2P:
			break;
		}

		if (active_sessions[type] == 0)
			disconnect_on_last_session(type);

		list = g_slist_next(list);
	}

	DBG("eth %d wifi %d bt %d cellular %d gadget %d sessions %d",
			active_sessions[CONNMAN_SERVICE_TYPE_ETHERNET],
			active_sessions[CONNMAN_SERVICE_TYPE_WIFI],
			active_sessions[CONNMAN_SERVICE_TYPE_BLUETOOTH],
			active_sessions[CONNMAN_SERVICE_TYPE_CELLULAR],
			active_sessions[CONNMAN_SERVICE_TYPE_GADGET],
			active_count);
}

struct preferred_tech_data {
	GList *preferred_list;
	enum connman_service_type type;
};

static void preferred_tech_add_by_type(gpointer data, gpointer user_data)
{
	struct connman_service *service = data;
	struct preferred_tech_data *tech_data = user_data;

	if (service->type == tech_data->type) {
		tech_data->preferred_list =
			g_list_append(tech_data->preferred_list, service);

		DBG("type %d service %p %s", tech_data->type, service,
				service->name);
	}
}

static GList *preferred_tech_list_get(void)
{
	unsigned int *tech_array;
	struct preferred_tech_data tech_data = { 0, };
	int i;

	tech_array = connman_setting_get_uint_list("PreferredTechnologies");
	if (!tech_array)
		return NULL;

	if (connman_setting_get_bool("SingleConnectedTechnology")) {
		GList *list;
		for (list = service_list; list; list = list->next) {
			struct connman_service *service = list->data;

			if (!is_connected(service->state))
				break;

			if (service->connect_reason ==
					CONNMAN_SERVICE_CONNECT_REASON_USER) {
				DBG("service %p name %s is user connected",
						service, service->name);
				return NULL;
			}
		}
	}

	for (i = 0; tech_array[i] != 0; i += 1) {
		tech_data.type = tech_array[i];
		g_list_foreach(service_list, preferred_tech_add_by_type,
				&tech_data);
	}

	return tech_data.preferred_list;
}

static void set_always_connecting_technologies()
{
	unsigned int *always_connected_techs =
		connman_setting_get_uint_list("AlwaysConnectedTechnologies");
	int i;
	for (i = 0; always_connected_techs && always_connected_techs[i]; i++)
		always_connect[always_connected_techs[i]] = 1;
}

static bool autoconnect_no_session_active(struct connman_service *service)
{
	/*
	 * Test active_count to see if there are no sessions set up and
	 * stop autoconnecting, but continue connecting if the service
	 * belongs to a technology which should always autoconnect.
	 */
	if (!active_count && !always_connect[service->type])
		return true;

	return false;
}

static bool autoconnect_already_connecting(struct connman_service *service,
					   bool autoconnecting)
{
	/*
	 * If another service is already connecting and this service type has
	 * not been marked as always connecting, stop the connecting procedure.
	 */
	if (autoconnecting &&
			!active_sessions[service->type] &&
			!always_connect[service->type])
		return true;

	return false;
}

static int service_indicate_state(struct connman_service *service);

static bool auto_connect_service(GList *services,
				enum connman_service_connect_reason reason,
				bool preferred)
{
	struct connman_service *service = NULL;
	bool ignore[MAX_CONNMAN_SERVICE_TYPES] = { };
	bool autoconnecting = false;
	GList *list;
	int index;

	DBG("preferred %d sessions %d reason %s", preferred, active_count,
		reason2string(reason));

	ignore[CONNMAN_SERVICE_TYPE_VPN] = true;

	for (list = services; list; list = list->next) {
		service = list->data;

		if (ignore[service->type]) {
			DBG("service %p type %s ignore", service,
				__connman_service_type2string(service->type));
			continue;
		}

		if (service->connect_reason ==
				CONNMAN_SERVICE_CONNECT_REASON_NATIVE) {
			DBG("service %p uses native autonnect, skip", service);
			continue;
		}

		index = __connman_service_get_index(service);
		if (g_hash_table_lookup(passphrase_requested,
					GINT_TO_POINTER(index)))
			return true;

		if (service->pending ||
				is_connecting(service->state) ||
				is_connected(service->state)) {
			if (autoconnect_no_session_active(service))
					return true;

			ignore[service->type] = true;
			autoconnecting = true;

			DBG("service %p type %s busy", service,
				__connman_service_type2string(service->type));

			continue;
		}

		if (!service->favorite) {
			if (preferred)
			       continue;

			return autoconnecting;
		}

		if (is_ignore(service) || service->state !=
				CONNMAN_SERVICE_STATE_IDLE)
			continue;

		if (autoconnect_already_connecting(service, autoconnecting)) {
			DBG("service %p type %s has no users", service,
				__connman_service_type2string(service->type));
			continue;
		}

		DBG("service %p %s %s", service, service->name,
			(preferred) ? "preferred" : reason2string(reason));

		if (__connman_service_connect(service, reason) == 0)
			service_indicate_state(service);

		if (autoconnect_no_session_active(service))
			return true;

		ignore[service->type] = true;
	}

	return autoconnecting;
}

static gboolean run_auto_connect(gpointer data)
{
	enum connman_service_connect_reason reason = GPOINTER_TO_UINT(data);
	bool autoconnecting = false;
	GList *preferred_tech;

	autoconnect_id = 0;

	DBG("");

	preferred_tech = preferred_tech_list_get();
	if (preferred_tech) {
		autoconnecting = auto_connect_service(preferred_tech, reason,
							true);
		g_list_free(preferred_tech);
	}

	if (!autoconnecting || active_count)
		auto_connect_service(service_list, reason, false);

	return FALSE;
}

void __connman_service_auto_connect(enum connman_service_connect_reason reason)
{
	DBG("");

	if (autoconnect_id != 0)
		return;

	if (!__connman_session_policy_autoconnect(reason))
		return;

	autoconnect_id = g_idle_add(run_auto_connect,
						GUINT_TO_POINTER(reason));
}

static gboolean run_vpn_auto_connect(gpointer data) {
	GList *list;
	bool need_split = false;
	bool autoconnectable_vpns = false;
	int attempts = 0;
	int timeout = VPN_AUTOCONNECT_TIMEOUT_DEFAULT;
	struct connman_service *def_service;

	attempts = GPOINTER_TO_INT(data);
	def_service = connman_service_get_default();

	/*
	 * Stop auto connecting VPN if there is no transport service or the
	 * transport service is not connected or if the  current default service
	 * is a connected VPN (in ready state).
	 */
	if (!def_service || !is_connected(def_service->state) ||
		(def_service->type == CONNMAN_SERVICE_TYPE_VPN &&
		is_connected(def_service->state))) {

		DBG("stopped, default service %s connected %d",
			connman_service_get_identifier(def_service),
			def_service ? is_connected(def_service->state) : -1);
		goto out;
	}

	for (list = service_list; list; list = list->next) {
		struct connman_service *service = list->data;
		int res;

		if (service->type != CONNMAN_SERVICE_TYPE_VPN)
			continue;

		if (is_connected(service->state) ||
					is_connecting(service->state)) {
			if (!service->do_split_routing)
				need_split = true;

			/*
			 * If the service is connecting it must be accounted
			 * for to keep the autoconnection in main loop.
			 */
			if (is_connecting(service->state))
				autoconnectable_vpns = true;

			continue;
		}

		if (is_ignore(service) || !service->favorite)
			continue;

		if (need_split && !service->do_split_routing) {
			DBG("service %p no split routing", service);
			continue;
		}

		DBG("service %p %s %s", service, service->name,
				service->do_split_routing ?
				"split routing" : "");

		res = __connman_service_connect(service,
				CONNMAN_SERVICE_CONNECT_REASON_AUTO);

		switch (res) {
		case 0:
			service_indicate_state(service);
			/* fall through */
		case -EINPROGRESS:
			autoconnectable_vpns = true;
			break;
		default:
			continue;
		}

		if (!service->do_split_routing)
			need_split = true;
	}

	/* Stop if there is no VPN to automatically connect.*/
	if (!autoconnectable_vpns) {
		DBG("stopping, no autoconnectable VPNs found");
		goto out;
	}

	/* Increase the attempt count up to the threshold.*/
	if (attempts < VPN_AUTOCONNECT_TIMEOUT_ATTEMPTS_THRESHOLD)
		attempts++;

	/*
	 * Timeout increases with 1s after VPN_AUTOCONNECT_TIMEOUT_STEP amount
	 * of attempts made. After VPN_AUTOCONNECT_TIMEOUT_ATTEMPTS_THRESHOLD is
	 * reached the delay does not increase.
	 */
	timeout = timeout + (int)(attempts / VPN_AUTOCONNECT_TIMEOUT_STEP);

	/* Re add this to main loop */
	vpn_autoconnect_id =
		g_timeout_add_seconds(timeout, run_vpn_auto_connect,
			GINT_TO_POINTER(attempts));

	DBG("re-added to main loop, next VPN autoconnect in %d seconds (#%d)",
		timeout, attempts);

	return G_SOURCE_REMOVE;

out:
	vpn_autoconnect_id = 0;
	return G_SOURCE_REMOVE;
}

static void vpn_auto_connect(void)
{
	/*
	 * Remove existing autoconnect from main loop to reset the attempt
	 * counter in order to get VPN connected when there is a network change.
	 */
	if (vpn_autoconnect_id) {
		if (!g_source_remove(vpn_autoconnect_id))
			return;
	}

	vpn_autoconnect_id =
		g_idle_add(run_vpn_auto_connect, NULL);
}

static void check_pending_msg(struct connman_service *service)
{
	if (!service->pending)
		return;

	DBG("service %p pending msg %p already exists", service,
						service->pending);
	dbus_message_unref(service->pending);
}

void __connman_service_set_hidden_data(struct connman_service *service,
							gpointer user_data)
{
	DBusMessage *pending = user_data;

	DBG("service %p pending %p", service, pending);

	if (!pending)
		return;

	check_pending_msg(service);

	service->pending = pending;
}

void __connman_service_return_error(struct connman_service *service,
				int error, gpointer user_data)
{
	DBG("service %p error %d user_data %p", service, error, user_data);

	__connman_service_set_hidden_data(service, user_data);

	reply_pending(service, error);
}

static gboolean connect_timeout(gpointer user_data)
{
	struct connman_service *service = user_data;
	bool autoconnect = false;

	DBG("service %p", service);

	service->timeout = 0;

	if (service->network)
		__connman_network_disconnect(service->network);
	else if (service->provider)
		connman_provider_disconnect(service->provider);

	__connman_stats_service_unregister(service);

	if (service->pending) {
		DBusMessage *reply;

		reply = __connman_error_operation_timeout(service->pending);
		if (reply)
			g_dbus_send_message(connection, reply);

		dbus_message_unref(service->pending);
		service->pending = NULL;
	} else
		autoconnect = true;

	__connman_service_ipconfig_indicate_state(service,
					CONNMAN_SERVICE_STATE_FAILURE,
					CONNMAN_IPCONFIG_TYPE_IPV4);
	__connman_service_ipconfig_indicate_state(service,
					CONNMAN_SERVICE_STATE_FAILURE,
					CONNMAN_IPCONFIG_TYPE_IPV6);

	if (autoconnect &&
			service->connect_reason !=
				CONNMAN_SERVICE_CONNECT_REASON_USER)
		do_auto_connect(service, CONNMAN_SERVICE_CONNECT_REASON_AUTO);

	return FALSE;
}

static DBusMessage *connect_service(DBusConnection *conn,
					DBusMessage *msg, void *user_data)
{
	struct connman_service *service = user_data;
	int index, err = 0;
	GList *list;

	DBG("service %p", service);

	/* Hidden services do not keep the pending msg, check it from agent */
	if (service->pending || (service->hidden &&
				__connman_agent_is_request_pending(service,
						dbus_message_get_sender(msg))))
		return __connman_error_in_progress(msg);

	index = __connman_service_get_index(service);

	for (list = service_list; list; list = list->next) {
		struct connman_service *temp = list->data;

		if (!is_connecting(temp->state) && !is_connected(temp->state))
			continue;

		if (service == temp)
			continue;

		if (service->type != temp->type)
			continue;

		if (__connman_service_get_index(temp) == index &&
				__connman_service_disconnect(temp) == -EINPROGRESS)
			err = -EINPROGRESS;

	}
	if (err == -EINPROGRESS)
		return __connman_error_operation_timeout(msg);

	service->ignore = false;

	service->pending = dbus_message_ref(msg);

	err = __connman_service_connect(service,
			CONNMAN_SERVICE_CONNECT_REASON_USER);

	if (err != -EINPROGRESS)
		reply_pending(service, -err);

	return NULL;
}

static DBusMessage *disconnect_service(DBusConnection *conn,
					DBusMessage *msg, void *user_data)
{
	struct connman_service *service = user_data;
	int err;

	DBG("service %p", service);

	service->ignore = true;

	err = __connman_service_disconnect(service);
	if (err < 0 && err != -EINPROGRESS)
		return __connman_error_failed(msg, -err);

	return g_dbus_create_reply(msg, DBUS_TYPE_INVALID);
}

bool __connman_service_remove(struct connman_service *service)
{
	if (service->type == CONNMAN_SERVICE_TYPE_ETHERNET ||
			service->type == CONNMAN_SERVICE_TYPE_GADGET)
		return false;

	if (service->immutable || service->hidden ||
			__connman_provider_is_immutable(service->provider))
		return false;

	if (!service->favorite && !is_idle(service->state))
		return false;

	__connman_service_disconnect(service);
	if (service->network)
		__connman_network_forget(service->network);

	g_free(service->passphrase);
	service->passphrase = NULL;

	g_free(service->identity);
	service->identity = NULL;

	g_free(service->anonymous_identity);
	service->anonymous_identity = NULL;

	g_free(service->subject_match);
	service->subject_match = NULL;

	g_free(service->altsubject_match);
	service->altsubject_match = NULL;

	g_free(service->domain_suffix_match);
	service->domain_suffix_match = NULL;

	g_free(service->domain_match);
	service->domain_match = NULL;

	g_free(service->agent_identity);
	service->agent_identity = NULL;

	g_free(service->eap);
	service->eap = NULL;

	service->error = CONNMAN_SERVICE_ERROR_UNKNOWN;

	__connman_service_set_favorite(service, false);

	__connman_ipconfig_ipv6_reset_privacy(service->ipconfig_ipv6);

	service_save(service);

	return true;
}

static DBusMessage *remove_service(DBusConnection *conn,
					DBusMessage *msg, void *user_data)
{
	struct connman_service *service = user_data;

	DBG("service %p", service);

	if (!__connman_service_remove(service))
		return __connman_error_not_supported(msg);

	return g_dbus_create_reply(msg, DBUS_TYPE_INVALID);
}

static bool check_suitable_state(enum connman_service_state a,
					enum connman_service_state b)
{
	/*
	 * Special check so that "ready" service can be moved before
	 * "online" one.
	 */
	if ((a == CONNMAN_SERVICE_STATE_ONLINE &&
			b == CONNMAN_SERVICE_STATE_READY) ||
		(b == CONNMAN_SERVICE_STATE_ONLINE &&
			a == CONNMAN_SERVICE_STATE_READY))
		return true;

	return a == b;
}

/**
 *  @brief
 *    Downgrade the service IP configuration state from "online" to
 *    "ready".
 *
 *  This attempts to downgrade the specified IP configuration state of
 *  the specified service to "ready" if it is "online".
 *
 *  @param[in,out]  service  A pointer to the mutable service whose IP
 *                           configuration state, if
 *                           #CONNMAN_SERVICE_STATE_ONLINE, is to be
 *                           downgraded to
 *                           #CONNMAN_SERVICE_STATE_READY.
 *  @param[in]      state    The current IP configuration state of @a
 *                           service.
 *  @param[in]      type     The IP configuration type of @a service to
 *                           try to downgrade.
 *
 *  @returns
 *    True if the service state was downgraded for the specified IP
 *    configuration type; otherwise, false.
 *
 *  @sa service_downgrade_online_state
 *  @sa service_downgrade_online_state_if_default
 *
 */
static bool service_ipconfig_downgrade_online_state(
					struct connman_service *service,
					enum connman_service_state state,
					enum connman_ipconfig_type type)
{
	if (!service)
		return false;

	DBG("service %p (%s) type %d (%s) state %d (%s)",
		service,
		connman_service_get_identifier(service),
		type, __connman_ipconfig_type2string(type),
		state, state2string(state));

	if (is_online(state)) {
		__connman_service_ipconfig_indicate_state(service,
						CONNMAN_SERVICE_STATE_READY,
						type);

		return true;
	}

	return false;
}

/**
 *  @brief
 *    Downgrade the service IPv4 and IPv6 states from "online" to
 *    "ready".
 *
 *  This attempts to downgrade the IPv4 and IPv6 states of the
 *  specified service to "ready" if they are "online".
 *
 *  @param[in,out]  service  A pointer to the mutable service whose IPv4
 *                           and IPv6 states, if
 *                           #CONNMAN_SERVICE_STATE_ONLINE, are to be
 *                           downgraded to
 *                           #CONNMAN_SERVICE_STATE_READY.
 *
 *  @returns
 *    True if either IPv4 or IPv6 service state was downgraded;
 *    otherwise, false.
 *
 *  @sa service_ipconfig_downgrade_online_state
 *  @sa service_downgrade_online_state_if_default
 *
 */
static bool service_downgrade_online_state(struct connman_service *service)
{
	bool ipv4_downgraded = false;
	bool ipv6_downgraded = false;

	if (!service)
		return false;

	DBG("service %p (%s) state4 %d (%s) state6 %d (%s)",
		service,
		connman_service_get_identifier(service),
		service->state_ipv4, state2string(service->state_ipv4),
		service->state_ipv6, state2string(service->state_ipv6));

	ipv4_downgraded = service_ipconfig_downgrade_online_state(service,
								 service->state_ipv4,
								 CONNMAN_IPCONFIG_TYPE_IPV4);

	ipv6_downgraded = service_ipconfig_downgrade_online_state(service,
								 service->state_ipv6,
								 CONNMAN_IPCONFIG_TYPE_IPV6);

	return ipv4_downgraded || ipv6_downgraded;
}

/**
 *  @brief
 *    Downgrade the service IPv4 and IPv6 states from "online" to
 *    "ready" if and only if the service is the default service and it
 *    is "online".
 *
 *  This attempts to downgrade the IPv4 and IPv6 states of the
 *  specified service to "ready" if and only if the service is the
 *  default service and its combined service state is "online".
 *
 *  @param[in,out]  service  A pointer to the mutable service whose IPv4
 *                           and IPv6 states, if it is the default
 *                           service and its combined service state is
 *                           #CONNMAN_SERVICE_STATE_ONLINE, are to be
 *                           downgraded to
 *                           #CONNMAN_SERVICE_STATE_READY.
 *
 *  @returns
 *    True if either IPv4 or IPv6 service state was downgraded;
 *    otherwise, false.
 *
 *  @sa service_ipconfig_downgrade_online_state
 *  @sa service_downgrade_online_state
 *
 */
static bool service_downgrade_online_state_if_default(struct connman_service *service)
{
	struct connman_service *def_service;

	def_service = connman_service_get_default();
	if (!def_service || def_service != service ||
		!is_online(def_service->state))
		return false;

	return service_downgrade_online_state(def_service);
}

/**
 *  @brief
 *    Switch the order of the two specified services in the network
 *    service list.
 *
 *  This attempts to switch the order of the two specified services in
 *  the ntework service list. This has the side-effect of potentially
 *  downgrading the state of @a demoted_service from "online" to
 *  "ready" if it is "online" and is the default service and
 *  downgrading the state of @a promoted_service from "online" to
 *  "ready".
 *
 *  @note
 *    If the two services have pointer equivalence or are already in
 *    the specified order, there is no state downgrade of @a
 *    promoted_service.
 *
 *  @param[in,out]  demoted_service   A pointer to the mutable service
 *                                    to demote in the network service
 *                                    list to @b after @a
 *                                    promoted_service.
 *  @param[in,out]  promoted_service  A pointer to the mutable service
 *                                    to promote in the network service
 *                                    list to @b before @a
 *                                    demoted_service.
 *
 */
static void switch_service_order(struct connman_service *demoted_service,
		struct connman_service *promoted_service)
{
	struct connman_service *service;
	GList *src, *dst;

	DBG("demoted_service %p (%s) default %u promoted_sevice %p (%s) default %u",
		demoted_service,
		connman_service_get_identifier(demoted_service),
		connman_service_is_default(demoted_service),
		promoted_service,
		connman_service_get_identifier(promoted_service),
		connman_service_is_default(promoted_service));

	service_downgrade_online_state_if_default(demoted_service);

	src = g_list_find(service_list, promoted_service);
	dst = g_list_find(service_list, demoted_service);

	/* Nothing to do */
	if (src == dst || src->next == dst)
		return;

	service = src->data;
	service_list = g_list_delete_link(service_list, src);
	service_list = g_list_insert_before(service_list, dst, service);

	service_downgrade_online_state(promoted_service);
}

static struct _services_notify {
	int id;
	GHashTable *add;
	GHashTable *remove;
} *services_notify;


static void service_append_added_foreach(gpointer data, gpointer user_data)
{
	struct connman_service *service = data;
	DBusMessageIter *iter = user_data;

	if (!service || !service->path) {
		DBG("service %p or path is NULL", service);
		return;
	}

	if (g_hash_table_lookup(services_notify->add, service->path)) {
		DBG("new %s", service->path);

		append_struct(service, iter);
		g_hash_table_remove(services_notify->add, service->path);
	} else {
		DBG("changed %s", service->path);

		append_struct_service(iter, NULL, service);
	}
}

static void service_append_ordered(DBusMessageIter *iter, void *user_data)
{
	g_list_foreach(service_list, service_append_added_foreach, iter);
}

static void append_removed(gpointer key, gpointer value, gpointer user_data)
{
	char *objpath = key;
	DBusMessageIter *iter = user_data;

	DBG("removed %s", objpath);
	dbus_message_iter_append_basic(iter, DBUS_TYPE_OBJECT_PATH, &objpath);
}

static void service_append_removed(DBusMessageIter *iter, void *user_data)
{
	g_hash_table_foreach(services_notify->remove, append_removed, iter);
}

static gboolean service_send_changed(gpointer data)
{
	DBusMessage *signal;

	DBG("");

	services_notify->id = 0;

	signal = dbus_message_new_signal(CONNMAN_MANAGER_PATH,
			CONNMAN_MANAGER_INTERFACE, "ServicesChanged");
	if (!signal)
		return FALSE;

	__connman_dbus_append_objpath_dict_array(signal,
					service_append_ordered, NULL);
	__connman_dbus_append_objpath_array(signal,
					service_append_removed, NULL);

	dbus_connection_send(connection, signal, NULL);
	dbus_message_unref(signal);

	g_hash_table_remove_all(services_notify->remove);
	g_hash_table_remove_all(services_notify->add);

	return FALSE;
}

/**
 *  @brief
 *    Schedule a D-Bus "ServicesChanged" signal at 100 milliseconds
 *    from now.
 *
 *  @sa service_send_changed
 *  @sa service_list_sort
 *
 */
static void service_schedule_changed(void)
{
	if (services_notify->id != 0)
		return;

	services_notify->id = g_timeout_add(100, service_send_changed, NULL);
}

int __connman_service_move(struct connman_service *service,
				struct connman_service *target, bool before)
{
	enum connman_ipconfig_method target4, target6;
	enum connman_ipconfig_method service4, service6;

	DBG("service %p", service);

	if (!service)
		return -EINVAL;

	if (!service->favorite)
		return -EOPNOTSUPP;

	if (!target || !target->favorite || target == service)
		return -EINVAL;

	if (target->type == CONNMAN_SERVICE_TYPE_VPN) {
		/*
		 * We only allow VPN route splitting if there are
		 * routes defined for a given VPN.
		 */
		if (!__connman_provider_check_routes(target->provider)) {
			connman_info("Cannot move service. "
				"No routes defined for provider %s",
				__connman_provider_get_ident(target->provider));
			return -EINVAL;
		}

		__connman_service_set_split_routing(target, true);
	} else
		__connman_service_set_split_routing(target, false);

	__connman_service_set_split_routing(service, false);

	target4 = __connman_ipconfig_get_method(target->ipconfig_ipv4);
	target6 = __connman_ipconfig_get_method(target->ipconfig_ipv6);
	service4 = __connman_ipconfig_get_method(service->ipconfig_ipv4);
	service6 = __connman_ipconfig_get_method(service->ipconfig_ipv6);

	DBG("target %s method %d/%d state %d/%d split %d", target->identifier,
		target4, target6, target->state_ipv4, target->state_ipv6,
		target->do_split_routing);

	DBG("service %s method %d/%d state %d/%d", service->identifier,
				service4, service6,
				service->state_ipv4, service->state_ipv6);

	/*
	 * If method is OFF, then we do not need to check the corresponding
	 * ipconfig state.
	 */
	if (target4 == CONNMAN_IPCONFIG_METHOD_OFF) {
		if (service6 != CONNMAN_IPCONFIG_METHOD_OFF) {
			if (!check_suitable_state(target->state_ipv6,
							service->state_ipv6))
				return -EINVAL;
		}
	}

	if (target6 == CONNMAN_IPCONFIG_METHOD_OFF) {
		if (service4 != CONNMAN_IPCONFIG_METHOD_OFF) {
			if (!check_suitable_state(target->state_ipv4,
							service->state_ipv4))
				return -EINVAL;
		}
	}

	if (service4 == CONNMAN_IPCONFIG_METHOD_OFF) {
		if (target6 != CONNMAN_IPCONFIG_METHOD_OFF) {
			if (!check_suitable_state(target->state_ipv6,
							service->state_ipv6))
				return -EINVAL;
		}
	}

	if (service6 == CONNMAN_IPCONFIG_METHOD_OFF) {
		if (target4 != CONNMAN_IPCONFIG_METHOD_OFF) {
			if (!check_suitable_state(target->state_ipv4,
							service->state_ipv4))
				return -EINVAL;
		}
	}

	gettimeofday(&service->modified, NULL);
	service_save(service);
	service_save(target);

	/*
	 * If the service which goes down is the default service and is
	 * online, we downgrade directly its state to ready so:
	 * the service which goes up, needs to recompute its state which
	 * is triggered via downgrading it - if relevant - to state ready.
	 */
	if (before)
		switch_service_order(target, service);
	else
		switch_service_order(service, target);

	__connman_gateway_update();

	service_schedule_changed();

	return 0;
}

static DBusMessage *move_service(DBusConnection *conn,
					DBusMessage *msg, void *user_data,
								bool before)
{
	struct connman_service *service = user_data;
	struct connman_service *target;
	const char *path;
	int err;

	DBG("service %p", service);

	dbus_message_get_args(msg, NULL, DBUS_TYPE_OBJECT_PATH, &path,
							DBUS_TYPE_INVALID);

	target = find_service(path);

	err = __connman_service_move(service, target, before);
	switch (err) {
	case 0:
		break;
	case -EINVAL:
		return __connman_error_invalid_service(msg);
	case -EOPNOTSUPP:
		return __connman_error_not_supported(msg);
	default:
		connman_warn("unsupported error code %d in move_service()",
									err);
		break;
	}

	return g_dbus_create_reply(msg, DBUS_TYPE_INVALID);
}

static DBusMessage *move_before(DBusConnection *conn,
					DBusMessage *msg, void *user_data)
{
	return move_service(conn, msg, user_data, true);
}

static DBusMessage *move_after(DBusConnection *conn,
					DBusMessage *msg, void *user_data)
{
	return move_service(conn, msg, user_data, false);
}

static DBusMessage *reset_counters(DBusConnection *conn,
					DBusMessage *msg, void *user_data)
{
	struct connman_service *service = user_data;

	reset_stats(service);

	return g_dbus_create_reply(msg, DBUS_TYPE_INVALID);
}

static void service_schedule_added(struct connman_service *service)
{
	DBG("service %p (%s)",
		service, connman_service_get_identifier(service));

	g_hash_table_remove(services_notify->remove, service->path);
	g_hash_table_replace(services_notify->add, service->path, service);

	service_schedule_changed();
}

static void service_schedule_removed(struct connman_service *service)
{
	if (!service || !service->path) {
		DBG("service %p or path is NULL", service);
		return;
	}

	DBG("service %p %s", service, service->path);

	g_hash_table_remove(services_notify->add, service->path);
	g_hash_table_replace(services_notify->remove, g_strdup(service->path),
			NULL);

	service_schedule_changed();
}

static bool allow_property_changed(struct connman_service *service)
{
	if (g_hash_table_lookup_extended(services_notify->add, service->path,
					NULL, NULL))
		return false;

	return true;
}

static const GDBusMethodTable service_methods[] = {
	{ GDBUS_DEPRECATED_METHOD("GetProperties",
			NULL, GDBUS_ARGS({ "properties", "a{sv}" }),
			get_properties) },
	{ GDBUS_METHOD("SetProperty",
			GDBUS_ARGS({ "name", "s" }, { "value", "v" }),
			NULL, set_property) },
	{ GDBUS_METHOD("ClearProperty",
			GDBUS_ARGS({ "name", "s" }), NULL,
			clear_property) },
	{ GDBUS_ASYNC_METHOD("Connect", NULL, NULL,
			      connect_service) },
	{ GDBUS_METHOD("Disconnect", NULL, NULL,
			disconnect_service) },
	{ GDBUS_METHOD("Remove", NULL, NULL, remove_service) },
	{ GDBUS_METHOD("MoveBefore",
			GDBUS_ARGS({ "service", "o" }), NULL,
			move_before) },
	{ GDBUS_METHOD("MoveAfter",
			GDBUS_ARGS({ "service", "o" }), NULL,
			move_after) },
	{ GDBUS_METHOD("ResetCounters", NULL, NULL, reset_counters) },
	{ },
};

static const GDBusSignalTable service_signals[] = {
	{ GDBUS_SIGNAL("PropertyChanged",
			GDBUS_ARGS({ "name", "s" }, { "value", "v" })) },
	{ },
};

static void service_free(gpointer user_data)
{
	struct connman_service *service = user_data;
	char *path = service->path;

	DBG("service %p (%s)", service, connman_service_get_identifier(service));

	reply_pending(service, ENOENT);

	if (service->nameservers_timeout) {
		g_source_remove(service->nameservers_timeout);
		dns_changed(service);
	}

	__connman_notifier_service_remove(service);
	service_schedule_removed(service);

	cancel_online_check(service, CONNMAN_IPCONFIG_TYPE_ALL);

	__connman_wispr_stop(service);

	stats_stop(service);

	service->path = NULL;

	if (path) {
		__connman_gateway_update();

		g_dbus_unregister_interface(connection, path,
						CONNMAN_SERVICE_INTERFACE);
		g_free(path);
	}

	g_hash_table_destroy(service->counter_table);

	if (service->network) {
		__connman_network_disconnect(service->network);
		connman_network_unref(service->network);
		service->network = NULL;
	}

	if (service->provider)
		connman_provider_unref(service->provider);

	if (service->ipconfig_ipv4) {
		__connman_ipconfig_set_ops(service->ipconfig_ipv4, NULL);
		__connman_ipconfig_set_data(service->ipconfig_ipv4, NULL);
		__connman_ipconfig_unref(service->ipconfig_ipv4);
		service->ipconfig_ipv4 = NULL;
	}

	if (service->ipconfig_ipv6) {
		__connman_ipconfig_set_ops(service->ipconfig_ipv6, NULL);
		__connman_ipconfig_set_data(service->ipconfig_ipv6, NULL);
		__connman_ipconfig_unref(service->ipconfig_ipv6);
		service->ipconfig_ipv6 = NULL;
	}

	g_strfreev(service->timeservers);
	g_strfreev(service->timeservers_config);
	g_strfreev(service->nameservers);
	g_strfreev(service->nameservers_config);
	g_strfreev(service->nameservers_auto);
	g_strfreev(service->domains);
	g_strfreev(service->proxies);
	g_strfreev(service->excludes);

	g_free(service->hostname);
	g_free(service->domainname);
	g_free(service->pac);
	g_free(service->name);
	g_free(service->passphrase);
	g_free(service->identifier);
	g_free(service->eap);
	g_free(service->identity);
	g_free(service->anonymous_identity);
	g_free(service->agent_identity);
	g_free(service->ca_cert_file);
	g_free(service->subject_match);
	g_free(service->altsubject_match);
	g_free(service->domain_suffix_match);
	g_free(service->domain_match);
	g_free(service->client_cert_file);
	g_free(service->private_key_file);
	g_free(service->private_key_passphrase);
	g_free(service->phase2);
	g_free(service->config_file);
	g_free(service->config_entry);

	if (service->stats.timer)
		g_timer_destroy(service->stats.timer);
	if (service->stats_roaming.timer)
		g_timer_destroy(service->stats_roaming.timer);

	if (current_default == service)
		current_default = NULL;

	g_free(service);
}

static void stats_init(struct connman_service *service)
{
	/* home */
	service->stats.valid = false;
	service->stats.enabled = false;
	service->stats.timer = g_timer_new();

	/* roaming */
	service->stats_roaming.valid = false;
	service->stats_roaming.enabled = false;
	service->stats_roaming.timer = g_timer_new();
}

static void service_initialize(struct connman_service *service)
{
	DBG("service %p", service);

	service->refcount = 1;

	service->error = CONNMAN_SERVICE_ERROR_UNKNOWN;

	service->type     = CONNMAN_SERVICE_TYPE_UNKNOWN;
	service->security = CONNMAN_SERVICE_SECURITY_UNKNOWN;

	service->state = CONNMAN_SERVICE_STATE_UNKNOWN;
	service->state_ipv4 = CONNMAN_SERVICE_STATE_UNKNOWN;
	service->state_ipv6 = CONNMAN_SERVICE_STATE_UNKNOWN;

	service->favorite  = false;
	service->immutable = false;
	service->hidden = false;

	service->ignore = false;

	service->connect_reason = CONNMAN_SERVICE_CONNECT_REASON_NONE;

	service->order = 0;

	stats_init(service);

	service->provider = NULL;

	service->wps = false;
	service->wps_advertizing = false;
}

/**
 * connman_service_create:
 *
 * Allocate a new service.
 *
 * Returns: a newly-allocated #connman_service structure
 */
struct connman_service *connman_service_create(void)
{
	GSList *list;
	struct connman_stats_counter *counters;
	const char *counter;

	struct connman_service *service;

	service = g_try_new0(struct connman_service, 1);
	if (!service)
		return NULL;

	DBG("service %p", service);

	service->counter_table = g_hash_table_new_full(g_str_hash,
						g_str_equal, NULL, g_free);

	for (list = counter_list; list; list = list->next) {
		counter = list->data;

		counters = g_try_new0(struct connman_stats_counter, 1);
		if (!counters) {
			g_hash_table_destroy(service->counter_table);
			g_free(service);
			return NULL;
		}

		counters->append_all = true;

		g_hash_table_replace(service->counter_table, (gpointer)counter,
				counters);
	}

	service_initialize(service);

	return service;
}

/**
 * connman_service_ref:
 * @service: service structure
 *
 * Increase reference counter of service
 */
struct connman_service *
connman_service_ref_debug(struct connman_service *service,
			const char *file, int line, const char *caller)
{
	DBG("%p ref %d by %s:%d:%s()", service, service->refcount + 1,
		file, line, caller);

	__sync_fetch_and_add(&service->refcount, 1);

	return service;
}

/**
 * connman_service_unref:
 * @service: service structure
 *
 * Decrease reference counter of service and release service if no
 * longer needed.
 */
void connman_service_unref_debug(struct connman_service *service,
			const char *file, int line, const char *caller)
{
	DBG("%p ref %d by %s:%d:%s()", service, service->refcount - 1,
		file, line, caller);

	if (__sync_fetch_and_sub(&service->refcount, 1) != 1)
		return;

	service_list = g_list_remove(service_list, service);

	__connman_service_disconnect(service);

	g_hash_table_remove(service_hash, service->identifier);
}

static gint service_compare(gconstpointer a, gconstpointer b);

static gint service_compare_vpn(const struct connman_service *a,
						const struct connman_service *b)
{
	struct connman_provider *provider;
	const struct connman_service *service;
	struct connman_service *transport;
	const char *ident;
	bool reverse;

	if (a->provider) {
		provider = a->provider;
		service = b;
		reverse = false;
	} else if (b->provider) {
		provider = b->provider;
		service = a;
		reverse = true;
	} else {
		return 0;
	}

	ident = __connman_provider_get_transport_ident(provider);
	transport = connman_service_lookup_from_identifier(ident);
	if (!transport)
		return 0;

	if (reverse)
		return service_compare(service, transport);

	return service_compare(transport, service);
}

/**
 *  @brief
 *    Compare two network services against the @a
 *    PreferredTechnologies priority list.
 *
 *  This compares the two specified network services, by their
 *  technology type, against the @a PreferredTechnologies priority
 *  list.
 *
 *  @param[in]  service_a  A pointer to the first immutable service
 *                         to compare by its technology type with the
 *                         @a PreferredTechnologies priority list.
 *  @param[in]  service_b  A pointer to the second immutable service
 *                         to compare by its technology type with the
 *                         @a PreferredTechnologies priority list.
 *
 *  @retval   0  If the @a PreferredTechnologies configuration is empty
 *               or if neither service type matches a technology type
 *               in the @a PreferredTechnologies list.
 *  @retval  -1  If @a service_a type matches a technology type
 *               in the @a PreferredTechnologies list and should sort
 *               @b before @a service_b.
 *  @retval   1  If @a service_b type matches a technology type
 *               in the @a PreferredTechnologies list and should sort
 *               @b before @a service_a.
 *
 */
static gint service_compare_preferred(const struct connman_service *service_a,
					const struct connman_service *service_b)
{
	unsigned int *tech_array;
	int i;

	tech_array = connman_setting_get_uint_list("PreferredTechnologies");
	if (tech_array) {
		for (i = 0; tech_array[i]; i++) {
			if (tech_array[i] == service_a->type)
				return -1;

			if (tech_array[i] == service_b->type)
				return 1;
		}
	}
	return 0;
}

/**
 *  @brief
 *    Compare two network services against one another.
 *
 *  This compares the two specified network services.
 *
 *  Services are compared with the following sort criteria:
 *
 *    1. State
 *    2. Favorite status
 *    3. Type
 *    4. Strength
 *    5. Name
 *
 *  @param[in]  a  A pointer to the first immutable service
 *                 to compare.
 *  @param[in]  b  A pointer to the second immutable service
 *                 to compare.
 *
 *  @retval    0  If service @a a and @a b are equivalent.
 *  @retval  < 0  If service @a a should sort @b before service @a b.
 *  @retval  > 0  If service @a b should sort @b before service @a a.
 *
 *  @sa service_compare_preferred
 *  @sa __connman_service_compare
 *
 */
static gint service_compare(gconstpointer a, gconstpointer b)
{
	const struct connman_service *service_a = (const void *) a;
	const struct connman_service *service_b = (const void *) b;
	enum connman_service_state state_a, state_b;
	bool a_connected, b_connected;
	gint strength;

	state_a = service_a->state;
	state_b = service_b->state;
	a_connected = is_connected(state_a);
	b_connected = is_connected(state_b);

	/*
	 * If both services are connected (that is, "ready" or "online"),
	 * then further sort by whether the services are VPN type, then
	 * service order if there is VPN equivalence, and then by their
	 * preferred technology status.
	 */
	if (a_connected && b_connected) {
		int rval;

		/*
		 * If at this point the services are still comparing as
		 * equivalent, then use online check failure status, giving
		 * priority to the service that has not met the failure
		 * threshold.
		 */
		if (!online_check_failures_threshold_was_met(service_a) &&
			online_check_failures_threshold_was_met(service_b)) {
			return -1;
		}

		if (online_check_failures_threshold_was_met(service_a) &&
			!online_check_failures_threshold_was_met(service_b)) {
			return 1;
		}

		/* Compare the VPN transport and the service */
		if ((service_a->type == CONNMAN_SERVICE_TYPE_VPN ||
				service_b->type == CONNMAN_SERVICE_TYPE_VPN) &&
				service_b->type != service_a->type) {
			rval = service_compare_vpn(service_a, service_b);
			if (rval)
				return rval;
		}

		if (service_a->order > service_b->order)
			return -1;

		if (service_a->order < service_b->order)
			return 1;

		rval = service_compare_preferred(service_a, service_b);
		if (rval)
			return rval;
	}

	/*
	 * If at this point the services are still comparing as
	 * equilvalent, then check whether their combined states are
	 * different. If they are, then prefer the service that is
	 * "online" to that which is only "ready", then prefer @a a being
	 * connected versus @a b being connected, and, finally, then
	 * prefer @a a being in the process of connecting to @a b being in
	 * the process of connecting.
	 */
	if (state_a != state_b) {
		if (a_connected && b_connected) {
			/* We prefer online over ready state */
			if (is_online(state_a))
				return -1;

			if (is_online(state_b))
				return 1;
		}

		if (a_connected)
			return -1;
		if (b_connected)
			return 1;

		if (is_connecting(state_a))
			return -1;
		if (is_connecting(state_b))
			return 1;
	}

	/*
	 * If at this point the services are still comparing as
	 * equivalent, then use favorite status, giving priority to @a a
	 * as a favorite versus @a b as a favorite.
	 */
	if (service_a->favorite && !service_b->favorite)
		return -1;

	if (!service_a->favorite && service_b->favorite)
		return 1;

	/*
	 * If at this point the services are still comparing as
	 * equivalent, then check whether their types are different. If
	 * they are, then compare their types. First, against the
	 * PreferredTechnologies priority list and then by an internal
	 * prioritization favoring Ethernet over Wi-Fi, Wi-Fi over
	 * Cellular, Cellular over Bluetooth, Bluetooth over VPN, and VPN
	 * over Gadget (that is, USB Ethernet).
	 */
	if (service_a->type != service_b->type) {
		int rval;

		rval = service_compare_preferred(service_a, service_b);
		if (rval)
			return rval;

		if (service_a->type == CONNMAN_SERVICE_TYPE_ETHERNET)
			return -1;
		if (service_b->type == CONNMAN_SERVICE_TYPE_ETHERNET)
			return 1;

		if (service_a->type == CONNMAN_SERVICE_TYPE_WIFI)
			return -1;
		if (service_b->type == CONNMAN_SERVICE_TYPE_WIFI)
			return 1;

		if (service_a->type == CONNMAN_SERVICE_TYPE_CELLULAR)
			return -1;
		if (service_b->type == CONNMAN_SERVICE_TYPE_CELLULAR)
			return 1;

		if (service_a->type == CONNMAN_SERVICE_TYPE_BLUETOOTH)
			return -1;
		if (service_b->type == CONNMAN_SERVICE_TYPE_BLUETOOTH)
			return 1;

		if (service_a->type == CONNMAN_SERVICE_TYPE_VPN)
			return -1;
		if (service_b->type == CONNMAN_SERVICE_TYPE_VPN)
			return 1;

		if (service_a->type == CONNMAN_SERVICE_TYPE_GADGET)
			return -1;
		if (service_b->type == CONNMAN_SERVICE_TYPE_GADGET)
			return 1;
	}

	/*
	 * If at this point the services are still comparing as
	 * equivalent, then check their strengths.
	 */
	strength = (gint) service_b->strength - (gint) service_a->strength;
	if (strength)
		return strength;

	/*
	 * Finally, if at this point the services are still comparing as
	 * equivalent, then check their names.
	 */
	return g_strcmp0(service_a->name, service_b->name);
}

/**
 *  @brief
 *    Sort the network services list and schedule a "ServicesChanged"
 *    D-Bus signal.
 *
 *  This attempts to sort, if non-null and has more than one element,
 *  the network services list. On completion of the sort, a D-Bus
 *  "ServicesChanged" signal is scheduled.
 *
 *  @param[in]  function  A pointer to an immutable null-terminated
 *                        C string containing the function name to
 *                        which the call to this function should be
 *                        attributed.
 *
 *  @sa service_compare
 *  @sa service_compare_preferred
 *  @sa service_schedule_changed
 *
 */
static void service_list_sort(const char *function)
{
	DBG("from %s()", function);

	if (service_list && service_list->next) {
		service_list = g_list_sort(service_list, service_compare);
		service_schedule_changed();
	}
}

/**
 *  @brief
 *    Compare two network services against one another.
 *
 *  This compares the two specified network services.
 *
 *  @param[in]  a  A pointer to the first immutable service
 *                 to compare.
 *  @param[in]  b  A pointer to the second immutable service
 *                 to compare.
 *
 *  @retval    0  If service @a a and @a b are equivalent.
 *  @retval  < 0  If service @a a should sort @b before service @a b.
 *  @retval  > 0  If service @a b should sort @b before service @a a.
 *
 *  @sa service_compare
 *  @sa service_compare_preferred
 *  @sa service_list_sort
 *
 */
int __connman_service_compare(const struct connman_service *a,
					const struct connman_service *b)
{
	return service_compare(a, b);
}

/**
 * connman_service_get_type:
 * @service: service structure
 *
 * Get the type of service
 */
enum connman_service_type connman_service_get_type(const struct connman_service *service)
{
	if (!service)
		return CONNMAN_SERVICE_TYPE_UNKNOWN;

	return service->type;
}

/**
 * connman_service_get_interface:
 * @service: service structure
 *
 * Get network interface of service
 */
char *connman_service_get_interface(const struct connman_service *service)
{
	int index;

	if (!service)
		return NULL;

	index = __connman_service_get_index(service);

	return connman_inet_ifname(index);
}

/**
 * connman_service_get_network:
 * @service: service structure
 *
 * Get the service network
 */
struct connman_network *
__connman_service_get_network(struct connman_service *service)
{
	if (!service)
		return NULL;

	return service->network;
}

/**
 *  @brief
 *    Return the current service count.
 *
 *  @returns
 *    The current service count.
 *
 */
static size_t service_get_count(void)
{
	return service_list ? g_list_length(service_list) : 0;
}

/**
 *  @brief
 *    Get the route metric/priority for the specified service.
 *
 *  This attempts to get the route metric/priority for the specified
 *  service based on the current service and services state.
 *
 *  If the service is the default or if it is the only service, then
 *  the metric is zero (0). Otherwise, a low-priority metric (metric >
 *  0) unique to @a service and its underlying network interface is
 *  computed and returned.
 *
 *  @param[in]      service  A pointer to the immutable service for
 *                           which to get the route metric/priority.
 *  @param[in,out]  metric   A pointer to storage for the route
 *                           metric/priority, populated with the route
 *                           metric/priority on success.
 *
 *  @retval  0        If successful.
 *  @retval  -EINVAL  If @a service or @a metric are null.
 *  @retval  -ENXIO   If the network interface index associated with
 *                    @a service is invalid.
 *
 *  @sa connman_service_is_default
 *
 */
int __connman_service_get_route_metric(const struct connman_service *service,
				uint32_t *metric)
{
	static const uint32_t metric_base = UINT32_MAX;
	static const uint32_t metric_ceiling = (1 << 20);
	static const uint32_t metric_index_step = (1 << 10);
	int index;

	DBG("");

	if (!service || !metric)
		return -EINVAL;

	DBG("service %p (%s) metric %p",
		service, connman_service_get_identifier(service),
		metric);

	index = __connman_service_get_index(service);
	if (index < 0)
		return -ENXIO;

	/*
	 * The algorithm uses the network interface index since it is
	 * assumed to be stable for the uptime of the network interface
	 * and, consequently, the potential maximum lifetime of the route.
	 *
	 * The algorithm establishes UINT32_MAX as the metric base (the
	 * lowest possible priority) and a somewhat-arbitrary 2^20 as the
	 * ceiling (to keep metrics out of a range that might be used by
	 * other applications). The metric is then adjusted in increments
	 * of 1,024 (2^10) from the base, but less than the ceiling, by
	 * multiplying the increment by the network interface index. This
	 * is easy and simple to compute and is invariant on service
	 * order.
	 *
	 * In the fullness of time, the "rule of least astonishment" for
	 * Connection Manager might be that low priority metrics follow
	 * the service order with the default service always having metric
	 * zero (0) and lowest priority metric assigned to the lowest
	 * priority service, etc. Achieving this would require having
	 * access to APIs (such as '__connman_service_get_count()' and
	 * '__connman_service_get_order(service)') that expose a
	 * strictly-in/decreasing service order with no duplicates. Today,
	 * there is no such API nor is there such a durable service order
	 * meeting that mathematical requirement.
	 */

	if (service_get_count() <= 1 || connman_service_is_default(service))
		*metric = 0;
	else
		*metric = MAX(metric_ceiling,
					metric_base -
					(index * metric_index_step));

	DBG("metric %u", *metric);

	return 0;
}

struct connman_ipconfig *
__connman_service_get_ip4config(struct connman_service *service)
{
	if (!service)
		return NULL;

	return service->ipconfig_ipv4;
}

struct connman_ipconfig *
__connman_service_get_ip6config(struct connman_service *service)
{
	if (!service)
		return NULL;

	return service->ipconfig_ipv6;
}

struct connman_ipconfig *
__connman_service_get_ipconfig(struct connman_service *service, int family)
{
	if (family == AF_INET)
		return __connman_service_get_ip4config(service);
	else if (family == AF_INET6)
		return __connman_service_get_ip6config(service);
	else
		return NULL;

}

bool __connman_service_is_connected_state(const struct connman_service *service,
					enum connman_ipconfig_type type)
{
	if (!service)
		return false;

	switch (type) {
	case CONNMAN_IPCONFIG_TYPE_UNKNOWN:
		break;
	case CONNMAN_IPCONFIG_TYPE_IPV4:
		return is_connected(service->state_ipv4);
	case CONNMAN_IPCONFIG_TYPE_IPV6:
		return is_connected(service->state_ipv6);
	case CONNMAN_IPCONFIG_TYPE_ALL:
		return is_connected(service->state_ipv4) &&
			is_connected(service->state_ipv6);
	}

	return false;
}
enum connman_service_security __connman_service_get_security(
				const struct connman_service *service)
{
	if (!service)
		return CONNMAN_SERVICE_SECURITY_UNKNOWN;

	return service->security;
}

const char *__connman_service_get_phase2(const struct connman_service *service)
{
	if (!service)
		return NULL;

	return service->phase2;
}

bool __connman_service_wps_enabled(const struct connman_service *service)
{
	if (!service)
		return false;

	return service->wps;
}

void __connman_service_mark_dirty(void)
{
	services_dirty = true;
}

/**
 * __connman_service_set_favorite_delayed:
 * @service: service structure
 * @favorite: favorite value
 * @delay_ordering: do not order service sequence
 *
 * Change the favorite setting of service
 */
int __connman_service_set_favorite_delayed(struct connman_service *service,
					bool favorite,
					bool delay_ordering)
{
	if (service->hidden)
		return -EOPNOTSUPP;

	if (service->favorite == favorite)
		return -EALREADY;

	service->favorite = favorite;

	favorite_changed(service);
	/* If native autoconnect is in use, the favorite state may affect the
	 * autoconnect state, so it needs to be rerun. */
	trigger_autoconnect(service);

	if (!delay_ordering) {

		SERVICE_LIST_SORT();

		__connman_gateway_update();
	}

	return 0;
}

/**
 * __connman_service_set_favorite:
 * @service: service structure
 * @favorite: favorite value
 *
 * Change the favorite setting of service
 */
int __connman_service_set_favorite(struct connman_service *service,
						bool favorite)
{
	return __connman_service_set_favorite_delayed(service, favorite,
							false);
}

bool connman_service_get_favorite(const struct connman_service *service)
{
	return service->favorite;
}

bool connman_service_get_autoconnect(const struct connman_service *service)
{
	return service->autoconnect;
}

int __connman_service_set_immutable(struct connman_service *service,
						bool immutable)
{
	if (service->hidden)
		return -EOPNOTSUPP;

	if (service->immutable == immutable)
		return 0;

	service->immutable = immutable;

	immutable_changed(service);

	return 0;
}

int __connman_service_set_ignore(struct connman_service *service,
						bool ignore)
{
	if (!service)
		return -EINVAL;

	service->ignore = ignore;

	return 0;
}

void __connman_service_set_string(struct connman_service *service,
				  const char *key, const char *value)
{
	if (service->hidden)
		return;
	if (g_str_equal(key, "EAP")) {
		g_free(service->eap);
		service->eap = g_strdup(value);
	} else if (g_str_equal(key, "Identity")) {
		g_free(service->identity);
		service->identity = g_strdup(value);
	} else if (g_str_equal(key, "AnonymousIdentity")) {
		g_free(service->anonymous_identity);
		service->anonymous_identity = g_strdup(value);
	} else if (g_str_equal(key, "CACertFile")) {
		g_free(service->ca_cert_file);
		service->ca_cert_file = g_strdup(value);
	} else if (g_str_equal(key, "SubjectMatch")) {
		g_free(service->subject_match);
		service->subject_match = g_strdup(value);
	} else if (g_str_equal(key, "AltSubjectMatch")) {
		g_free(service->altsubject_match);
		service->altsubject_match = g_strdup(value);
	} else if (g_str_equal(key, "DomainSuffixMatch")) {
		g_free(service->domain_suffix_match);
		service->domain_suffix_match = g_strdup(value);
	} else if (g_str_equal(key, "DomainMatch")) {
		g_free(service->domain_match);
		service->domain_match = g_strdup(value);
	} else if (g_str_equal(key, "ClientCertFile")) {
		g_free(service->client_cert_file);
		service->client_cert_file = g_strdup(value);
	} else if (g_str_equal(key, "PrivateKeyFile")) {
		g_free(service->private_key_file);
		service->private_key_file = g_strdup(value);
	} else if (g_str_equal(key, "PrivateKeyPassphrase")) {
		g_free(service->private_key_passphrase);
		service->private_key_passphrase = g_strdup(value);
	} else if (g_str_equal(key, "Phase2")) {
		g_free(service->phase2);
		service->phase2 = g_strdup(value);
	} else if (g_str_equal(key, "Passphrase"))
		__connman_service_set_passphrase(service, value);
}

void __connman_service_set_search_domains(struct connman_service *service,
					char **domains)
{
	searchdomain_remove_all(service);

	if (service->domains)
		g_strfreev(service->domains);

	service->domains = g_strdupv(domains);

	searchdomain_add_all(service);
}

int __connman_service_set_mdns(struct connman_service *service,
			bool enabled)
{
	service->mdns_config = enabled;

	return set_mdns(service, enabled);
}

static void report_error_cb(void *user_context, bool retry,
							void *user_data)
{
	struct connman_service *service = user_context;

	if (retry)
		__connman_service_connect(service,
					CONNMAN_SERVICE_CONNECT_REASON_USER);
	else {
		/* It is not relevant to stay on Failure state
		 * when failing is due to wrong user input */
		__connman_service_clear_error(service);

		service_complete(service);
		SERVICE_LIST_SORT();
		__connman_gateway_update();
	}
}

static int check_wpspin(struct connman_service *service, const char *wpspin)
{
	int length;
	guint i;

	if (!wpspin)
		return 0;

	length = strlen(wpspin);

	/* If 0, it will mean user wants to use PBC method */
	if (length == 0) {
		connman_network_set_string(service->network,
							"WiFi.PinWPS", NULL);
		return 0;
	}

	/* A WPS PIN is always 8 chars length,
	 * its content is in digit representation.
	 */
	if (length != 8)
		return -ENOKEY;

	for (i = 0; i < 8; i++)
		if (!isdigit((unsigned char) wpspin[i]))
			return -ENOKEY;

	connman_network_set_string(service->network, "WiFi.PinWPS", wpspin);

	return 0;
}

static void request_input_cb(struct connman_service *service,
			bool values_received,
			const char *name, int name_len,
			const char *identity, const char *passphrase,
			bool wps, const char *wpspin,
			const char *error, void *user_data)
{
	struct connman_device *device;
	const char *security;
	int err = 0;
	int index;

	DBG("RequestInput return, %p", service);

	if (error) {
		DBG("error: %s", error);

		if (g_strcmp0(error,
				"net.connman.Agent.Error.Canceled") == 0) {
			err = -ECONNABORTED;

			if (service->hidden)
				__connman_service_return_error(service,
							ECONNABORTED,
							user_data);
		} else {
			err = -ETIMEDOUT;

			if (service->hidden)
				__connman_service_return_error(service,
							ETIMEDOUT, user_data);
		}

		goto done;
	}

	if (service->hidden) {
		if (name_len > 0 && name_len <= 32) {
			device = connman_network_get_device(service->network);
			security = connman_network_get_string(service->network,
								"WiFi.Security");
			err = __connman_device_request_hidden_scan(device,
								name, name_len,
								identity, passphrase,
								security, user_data);
		} else {
			err = -EINVAL;
		}
		if (err < 0)
			__connman_service_return_error(service,	-err,
							user_data);
	}

	if (!values_received || service->hidden) {
		err = -EINVAL;
		goto done;
	}

	if (wps && service->network) {
		err = check_wpspin(service, wpspin);
		if (err < 0)
			goto done;

		connman_network_set_bool(service->network, "WiFi.UseWPS", wps);
	}

	if (identity)
		__connman_service_set_agent_identity(service, identity);

	if (passphrase)
		err = __connman_service_set_passphrase(service, passphrase);

 done:
	index = __connman_service_get_index(service);
	g_hash_table_remove(passphrase_requested,
				GINT_TO_POINTER(index));

	if (err >= 0) {
		/* We forget any previous error. */
		clear_error(service);

		__connman_service_connect(service,
					CONNMAN_SERVICE_CONNECT_REASON_USER);

	} else if (err == -ENOKEY) {
		__connman_service_indicate_error(service,
					CONNMAN_SERVICE_ERROR_INVALID_KEY);
	} else {
		/* It is not relevant to stay on Failure state
		 * when failing is due to wrong user input */
		service->state = CONNMAN_SERVICE_STATE_IDLE;

		if (!service->hidden) {
			/*
			 * If there was a real error when requesting
			 * hidden scan, then that error is returned already
			 * to the user somewhere above so do not try to
			 * do this again.
			 */
			__connman_service_return_error(service,	-err,
							user_data);
		}

		service_complete(service);
		__connman_gateway_update();
	}
}

/**
 *  @brief
 *    Downgrade the service IPv4 and IPv6 states from "online" to
 *    "ready" of all connected services.
 *
 *  This attempts to downgrade the IPv4 and IPv6 states of all
 *  @a is_connected services to "ready" if they are "online".
 *
 *  @sa service_ipconfig_downgrade_online_state
 *  @sa service_downgrade_online_state
 *  @sa service_downgrade_online_state_if_default
 *
 */
static void downgrade_connected_services(void)
{
	struct connman_service *up_service;
	GList *list;

	DBG("");

	for (list = service_list; list; list = list->next) {
		up_service = list->data;

		if (!is_connected(up_service->state))
			continue;

		if (is_online(up_service->state))
			return;

		service_downgrade_online_state(up_service);
	}
}

/**
 *  @brief
 *    Potentially change the network service list order of the default
 *    network service and the specified network service.
 *
 *  This attempts to switch the order of the specified services in the
 *  network service list if and only if a) the services are non-null,
 *  b) do not have pointer equivalence, and c) if @a new_service
 *  should sort before @a default_service according to the @a
 *  PreferredTechnologies list.
 *
 *  @param[in,out]  default_service  A pointer to the mutable, default
 *                                   network service to potentially
 *                                   demote in the network service
 *                                   list to @b after @a new_service.
 *  @param[in,out]  new_service      A pointer to the mutable service
 *                                   to potentially promote in the
 *                                   network service list to @b before
 *                                   @a default_service.
 *  @param[in]      new_state        The pending network service state
 *                                   of @a new_service that is
 *                                   precipitating the order update.
 *
 *  @retval  0          If the preferred order was successfully
 *                      changed which includes @a default_service
 *                      being null or @a default_service and @a
 *                      new_service having pointer equivalence.
 *  @retval  -EALREADY  If the preferred order was unchanged.
 *
 */
static int service_update_preferred_order(struct connman_service *default_service,
		struct connman_service *new_service,
		enum connman_service_state new_state)
{
	DBG("default_service %p (%s) new_service %p (%s) new_state %d (%s)",
		default_service, connman_service_get_identifier(default_service),
		new_service, connman_service_get_identifier(new_service),
		new_state, state2string(new_state));

	if (!default_service || default_service == new_service)
		return 0;

	if (service_compare_preferred(default_service, new_service) > 0) {
		switch_service_order(default_service,
				new_service);
		__connman_gateway_update();
		return 0;
	}

	return -EALREADY;
}

static void single_connected_tech(struct connman_service *allowed)
{
	struct connman_service *service;
	GSList *services = NULL, *list;
	GList *iter;

	DBG("keeping %p %s", allowed, allowed->path);

	for (iter = service_list; iter; iter = iter->next) {
		service = iter->data;

		if (!is_connected(service->state))
			break;

		if (service == allowed)
			continue;

		services = g_slist_prepend(services, service);
	}

	for (list = services; list; list = list->next) {
		service = list->data;

		DBG("disconnecting %p %s", service, service->path);
		__connman_service_disconnect(service);
	}

	g_slist_free(services);
}

static const char *get_dbus_sender(struct connman_service *service)
{
	if (!service->pending)
		return NULL;

	return dbus_message_get_sender(service->pending);
}

static int service_indicate_state(struct connman_service *service)
{
	enum connman_service_state old_state, new_state;
	struct connman_service *def_service;
	enum connman_ipconfig_method method;
	int result;

	if (!service)
		return -EINVAL;

	old_state = service->state;
	new_state = combine_state(service->state_ipv4, service->state_ipv6);

	DBG("service %p (%s) old %s - new %s/%s => %s",
					service,
					connman_service_get_identifier(service),
					state2string(old_state),
					state2string(service->state_ipv4),
					state2string(service->state_ipv6),
					state2string(new_state));

	if (old_state == new_state)
		return -EALREADY;

	def_service = connman_service_get_default();

	if (is_online(new_state)) {
		result = service_update_preferred_order(def_service,
				service, new_state);
		if (result == -EALREADY)
			return result;
	}

	if (is_online(old_state))
		__connman_notifier_leave_online(service->type);

	if (is_connected(old_state) && !is_connected(new_state))
		searchdomain_remove_all(service);

	service->state = new_state;
	state_changed(service);

	if (!is_connected(old_state) && is_connected(new_state))
		searchdomain_add_all(service);

	switch(new_state) {
	case CONNMAN_SERVICE_STATE_UNKNOWN:

		break;

	case CONNMAN_SERVICE_STATE_IDLE:
		if (old_state == CONNMAN_SERVICE_STATE_FAILURE &&
				service->connect_reason ==
					CONNMAN_SERVICE_CONNECT_REASON_NATIVE &&
				service->error ==
					CONNMAN_SERVICE_ERROR_INVALID_KEY) {
			__connman_service_clear_error(service);
			service_complete(service);
		}

		if (old_state != CONNMAN_SERVICE_STATE_DISCONNECT)
			__connman_service_disconnect(service);

		break;

	case CONNMAN_SERVICE_STATE_ASSOCIATION:

		break;

	case CONNMAN_SERVICE_STATE_CONFIGURATION:
		if (!service->new_service &&
				__connman_stats_service_register(service) == 0) {
			/*
			 * For new services the statistics are updated after
			 * we have successfully connected.
			 */
			__connman_stats_get(service, false,
						&service->stats.data);
			__connman_stats_get(service, true,
						&service->stats_roaming.data);
		}

		break;

	case CONNMAN_SERVICE_STATE_READY:
		clear_error(service);

		if (service->new_service &&
				__connman_stats_service_register(service) == 0) {
			/*
			 * This is normally done after configuring state
			 * but for new service do this after we have connected
			 * successfully.
			 */
			__connman_stats_get(service, false,
						&service->stats.data);
			__connman_stats_get(service, true,
						&service->stats_roaming.data);
		}

		service->new_service = false;

		def_service = connman_service_get_default();

		service_update_preferred_order(def_service, service, new_state);

		DEFAULT_CHANGED();

		__connman_service_set_favorite(service, true);

		reply_pending(service, 0);

		if (service->type == CONNMAN_SERVICE_TYPE_WIFI &&
			connman_network_get_bool(service->network,
						"WiFi.UseWPS")) {
			const char *pass;

			pass = connman_network_get_string(service->network,
							"WiFi.Passphrase");

			__connman_service_set_passphrase(service, pass);

			connman_network_set_bool(service->network,
							"WiFi.UseWPS", false);
		}

		gettimeofday(&service->modified, NULL);
		service_save(service);

		domain_changed(service);
		proxy_changed(service);

		if (!is_online(old_state))
			__connman_notifier_connect(service->type);

		method = __connman_ipconfig_get_method(service->ipconfig_ipv6);
		if (method == CONNMAN_IPCONFIG_METHOD_OFF)
			__connman_ipconfig_disable_ipv6(
						service->ipconfig_ipv6);

		if (connman_setting_get_bool("SingleConnectedTechnology"))
			single_connected_tech(service);
		else if (service->type != CONNMAN_SERVICE_TYPE_VPN)
			vpn_auto_connect();

		break;

	case CONNMAN_SERVICE_STATE_ONLINE:

		break;

	case CONNMAN_SERVICE_STATE_DISCONNECT:
		clear_error(service);

		reply_pending(service, ECONNABORTED);

		DEFAULT_CHANGED();

		cancel_online_check(service, CONNMAN_IPCONFIG_TYPE_ALL);

		__connman_wispr_stop(service);

		online_check_state_reset(service);

		__connman_wpad_stop(service);

		domain_changed(service);
		proxy_changed(service);

		/*
		 * Previous services which are connected and which states
		 * are set to online should reset relevantly ipconfig_state
		 * to ready so wispr/portal will be rerun on those
		 */
		downgrade_connected_services();

		do_auto_connect(service, CONNMAN_SERVICE_CONNECT_REASON_AUTO);
		break;

	case CONNMAN_SERVICE_STATE_FAILURE:
		if (service->connect_reason == CONNMAN_SERVICE_CONNECT_REASON_USER ||
			service->connect_reason == CONNMAN_SERVICE_CONNECT_REASON_NATIVE) {
			connman_agent_report_error(service, service->path,
						error2string(service->error),
						report_error_cb,
						get_dbus_sender(service),
						NULL);
			goto notifier;
		}
		service_complete(service);
		break;
	}

	SERVICE_LIST_SORT();

	__connman_gateway_update();

notifier:
	if ((old_state == CONNMAN_SERVICE_STATE_ONLINE &&
			new_state != CONNMAN_SERVICE_STATE_READY) ||
		(old_state == CONNMAN_SERVICE_STATE_READY &&
			new_state != CONNMAN_SERVICE_STATE_ONLINE)) {
		__connman_notifier_disconnect(service->type);
	}

	if (is_online(new_state)) {
		__connman_notifier_enter_online(service->type);
		DEFAULT_CHANGED();
	}

	return 0;
}

int __connman_service_indicate_error(struct connman_service *service,
					enum connman_service_error error)
{
	DBG("service %p error %d", service, error);

	if (!service)
		return -EINVAL;

	if (service->state == CONNMAN_SERVICE_STATE_FAILURE)
		return -EALREADY;

	set_error(service, error);

	__connman_service_ipconfig_indicate_state(service,
						CONNMAN_SERVICE_STATE_FAILURE,
						CONNMAN_IPCONFIG_TYPE_IPV4);
	__connman_service_ipconfig_indicate_state(service,
						CONNMAN_SERVICE_STATE_FAILURE,
						CONNMAN_IPCONFIG_TYPE_IPV6);
	return 0;
}

int __connman_service_clear_error(struct connman_service *service)
{
	DBusMessage *pending;

	DBG("service %p", service);

	if (!service)
		return -EINVAL;

	if (service->state != CONNMAN_SERVICE_STATE_FAILURE)
		return -EINVAL;

	pending = service->pending;
	service->pending = NULL;

	__connman_service_ipconfig_indicate_state(service,
						CONNMAN_SERVICE_STATE_IDLE,
						CONNMAN_IPCONFIG_TYPE_IPV6);

	__connman_service_ipconfig_indicate_state(service,
						CONNMAN_SERVICE_STATE_IDLE,
						CONNMAN_IPCONFIG_TYPE_IPV4);

	service->pending = pending;

	return 0;
}

int __connman_service_indicate_default(struct connman_service *service)
{
	DBG("service %p (%s) state %d (%s)",
		service, connman_service_get_identifier(service),
		service->state, state2string(service->state));

	if (!is_connected(service->state)) {
		/*
		 * If service is not yet fully connected, then we must not
		 * change the default yet. The default gw will be changed
		 * after the service state is in ready.
		 */
		return -EINPROGRESS;
	}

	DEFAULT_CHANGED();

	return 0;
}

enum connman_service_state __connman_service_ipconfig_get_state(
					struct connman_service *service,
					enum connman_ipconfig_type type)
{
	if (!service)
		return CONNMAN_SERVICE_STATE_UNKNOWN;

	if (type == CONNMAN_IPCONFIG_TYPE_IPV4)
		return service->state_ipv4;

	if (type == CONNMAN_IPCONFIG_TYPE_IPV6)
		return service->state_ipv6;

	return CONNMAN_SERVICE_STATE_UNKNOWN;
}

/*
 * How many networks are connected at the same time. If more than 1,
 * then set the rp_filter setting properly (loose mode routing) so that network
 * connectivity works ok. This is only done for IPv4 networks as IPv6
 * does not have rp_filter knob.
 */
static int connected_networks_count;
static int original_rp_filter;

static void service_rp_filter(struct connman_service *service,
				bool connected)
{
	enum connman_ipconfig_method method;

	method = __connman_ipconfig_get_method(service->ipconfig_ipv4);

	switch (method) {
	case CONNMAN_IPCONFIG_METHOD_UNKNOWN:
	case CONNMAN_IPCONFIG_METHOD_OFF:
	case CONNMAN_IPCONFIG_METHOD_AUTO:
		return;
	case CONNMAN_IPCONFIG_METHOD_FIXED:
	case CONNMAN_IPCONFIG_METHOD_MANUAL:
	case CONNMAN_IPCONFIG_METHOD_DHCP:
		break;
	}

	if (connected) {
		if (connected_networks_count == 1) {
			int filter_value;
			filter_value = __connman_ipconfig_set_rp_filter();
			if (filter_value < 0)
				return;

			original_rp_filter = filter_value;
		}
		connected_networks_count++;

	} else {
		if (connected_networks_count == 2)
			__connman_ipconfig_unset_rp_filter(original_rp_filter);

		connected_networks_count--;
		if (connected_networks_count < 0)
			connected_networks_count = 0;
	}

	DBG("%s %s ipconfig %p method %d count %d filter %d",
		connected ? "connected" : "disconnected", service->identifier,
		service->ipconfig_ipv4, method,
		connected_networks_count, original_rp_filter);
}

int __connman_service_ipconfig_indicate_state(struct connman_service *service,
					enum connman_service_state new_state,
					enum connman_ipconfig_type type)
{
	struct connman_ipconfig *ipconfig = NULL;
	enum connman_service_state old_state;
	enum connman_ipconfig_method method;

	if (!service)
		return -EINVAL;

	switch (type) {
	case CONNMAN_IPCONFIG_TYPE_UNKNOWN:
	case CONNMAN_IPCONFIG_TYPE_ALL:
		return -EINVAL;

	case CONNMAN_IPCONFIG_TYPE_IPV4:
		old_state = service->state_ipv4;
		ipconfig = service->ipconfig_ipv4;

		break;

	case CONNMAN_IPCONFIG_TYPE_IPV6:
		old_state = service->state_ipv6;
		ipconfig = service->ipconfig_ipv6;

		break;
	}

	if (!ipconfig)
		return -EINVAL;

	method = __connman_ipconfig_get_method(ipconfig);

	switch (method) {
	case CONNMAN_IPCONFIG_METHOD_UNKNOWN:
	case CONNMAN_IPCONFIG_METHOD_OFF:
		if (new_state != CONNMAN_SERVICE_STATE_IDLE)
			connman_warn("ipconfig state %d ipconfig method %d",
				new_state, method);

		new_state = CONNMAN_SERVICE_STATE_IDLE;
		break;

	case CONNMAN_IPCONFIG_METHOD_FIXED:
	case CONNMAN_IPCONFIG_METHOD_MANUAL:
	case CONNMAN_IPCONFIG_METHOD_DHCP:
	case CONNMAN_IPCONFIG_METHOD_AUTO:
		break;

	}

	/* Any change? */
	if (old_state == new_state)
		return -EALREADY;

	DBG("service %p (%s) type %d (%s) old state %d (%s) new state %d (%s)",
		service, connman_service_get_identifier(service),
		type, __connman_ipconfig_type2string(type),
		old_state, state2string(old_state),
		new_state, state2string(new_state));

	switch (new_state) {
	case CONNMAN_SERVICE_STATE_UNKNOWN:
	case CONNMAN_SERVICE_STATE_ASSOCIATION:
		break;
	case CONNMAN_SERVICE_STATE_CONFIGURATION:
		break;
	case CONNMAN_SERVICE_STATE_READY:
		if (type == CONNMAN_IPCONFIG_TYPE_IPV4)
			service_rp_filter(service, true);
		set_mdns(service, service->mdns_config);
		break;
	case CONNMAN_SERVICE_STATE_ONLINE:
		break;
	case CONNMAN_SERVICE_STATE_DISCONNECT:
		if (service->state == CONNMAN_SERVICE_STATE_IDLE)
			return -EINVAL;

		if (type == CONNMAN_IPCONFIG_TYPE_IPV4)
			service_rp_filter(service, false);

		break;

	case CONNMAN_SERVICE_STATE_IDLE:
	case CONNMAN_SERVICE_STATE_FAILURE:
		__connman_ipconfig_disable(ipconfig);

		break;
	}

	if (is_connected(old_state) && !is_connected(new_state)) {
		nameserver_remove_all(service, type);
		cancel_online_check(service, type);
	}

	if (type == CONNMAN_IPCONFIG_TYPE_IPV4)
		service->state_ipv4 = new_state;
	else
		service->state_ipv6 = new_state;

	if (!is_connected(old_state) && is_connected(new_state)) {
		nameserver_add_all(service, type);

		/*
		 * Care must be taken here in a multi-technology and -service
		 * environment. In such an environment, there may be a senior,
		 * default service that is providing the network service for
		 * time-of-day synchronization.
		 *
		 * Without an appropriate qualifier here, a junior,
		 * non-default service may come in and usurp the senior,
		 * default service and start trying to provide time-of-day
		 * synchronization which is NOT what is desired.
		 *
		 * However, this qualifier should NOT be moved to the next
		 * most outer block. Otherwise, name servers will not be added
		 * to junior, non-default services and they will be unusable
		 * from a DNS perspective.
		 */
		if (connman_service_is_default(service))
			__connman_timeserver_sync(service,
<<<<<<< HEAD
						CONNMAN_TIMESERVER_SYNC_REASON_STATE_UPDATE);
=======
				CONNMAN_TIMESERVER_SYNC_REASON_STATE_UPDATE);
>>>>>>> 807ad961
	}

	return service_indicate_state(service);
}

static bool prepare_network(struct connman_service *service)
{
	enum connman_network_type type;
	unsigned int ssid_len;

	type = connman_network_get_type(service->network);

	switch (type) {
	case CONNMAN_NETWORK_TYPE_UNKNOWN:
	case CONNMAN_NETWORK_TYPE_VENDOR:
		return false;
	case CONNMAN_NETWORK_TYPE_WIFI:
		if (!connman_network_get_blob(service->network, "WiFi.SSID",
						&ssid_len))
			return false;

		if (service->passphrase)
			connman_network_set_string(service->network,
				"WiFi.Passphrase", service->passphrase);
		break;
	case CONNMAN_NETWORK_TYPE_ETHERNET:
	case CONNMAN_NETWORK_TYPE_GADGET:
	case CONNMAN_NETWORK_TYPE_BLUETOOTH_PAN:
	case CONNMAN_NETWORK_TYPE_BLUETOOTH_DUN:
	case CONNMAN_NETWORK_TYPE_CELLULAR:
		break;
	}

	return true;
}

static void prepare_8021x(struct connman_service *service)
{
	if (service->eap)
		connman_network_set_string(service->network, "WiFi.EAP",
								service->eap);

	if (service->identity)
		connman_network_set_string(service->network, "WiFi.Identity",
							service->identity);

	if (service->anonymous_identity)
		connman_network_set_string(service->network,
						"WiFi.AnonymousIdentity",
						service->anonymous_identity);

	if (service->ca_cert_file)
		connman_network_set_string(service->network, "WiFi.CACertFile",
							service->ca_cert_file);

	if (service->subject_match)
		connman_network_set_string(service->network, "WiFi.SubjectMatch",
							service->subject_match);

	if (service->altsubject_match)
		connman_network_set_string(service->network, "WiFi.AltSubjectMatch",
							service->altsubject_match);

	if (service->domain_suffix_match)
		connman_network_set_string(service->network, "WiFi.DomainSuffixMatch",
							service->domain_suffix_match);

	if (service->domain_match)
		connman_network_set_string(service->network, "WiFi.DomainMatch",
							service->domain_match);

	if (service->client_cert_file)
		connman_network_set_string(service->network,
						"WiFi.ClientCertFile",
						service->client_cert_file);

	if (service->private_key_file)
		connman_network_set_string(service->network,
						"WiFi.PrivateKeyFile",
						service->private_key_file);

	if (service->private_key_passphrase)
		connman_network_set_string(service->network,
					"WiFi.PrivateKeyPassphrase",
					service->private_key_passphrase);

	if (service->phase2)
		connman_network_set_string(service->network, "WiFi.Phase2",
							service->phase2);
}

static int service_connect(struct connman_service *service)
{
	int err;

	if (service->hidden)
		return -EPERM;

	switch (service->type) {
	case CONNMAN_SERVICE_TYPE_UNKNOWN:
	case CONNMAN_SERVICE_TYPE_SYSTEM:
	case CONNMAN_SERVICE_TYPE_GPS:
	case CONNMAN_SERVICE_TYPE_P2P:
		return -EINVAL;
	case CONNMAN_SERVICE_TYPE_ETHERNET:
	case CONNMAN_SERVICE_TYPE_GADGET:
	case CONNMAN_SERVICE_TYPE_BLUETOOTH:
	case CONNMAN_SERVICE_TYPE_CELLULAR:
	case CONNMAN_SERVICE_TYPE_VPN:
		break;
	case CONNMAN_SERVICE_TYPE_WIFI:
		switch (service->security) {
		case CONNMAN_SERVICE_SECURITY_UNKNOWN:
		case CONNMAN_SERVICE_SECURITY_NONE:
			break;
		case CONNMAN_SERVICE_SECURITY_WEP:
		case CONNMAN_SERVICE_SECURITY_PSK:
		case CONNMAN_SERVICE_SECURITY_WPA:
		case CONNMAN_SERVICE_SECURITY_RSN:
			if (service->error == CONNMAN_SERVICE_ERROR_INVALID_KEY)
				return -ENOKEY;

			if (!service->passphrase) {
				if (!service->network)
					return -EOPNOTSUPP;

				if (!service->wps ||
					!connman_network_get_bool(service->network, "WiFi.UseWPS"))
					return -ENOKEY;
			}
			break;

		case CONNMAN_SERVICE_SECURITY_8021X:
			if (!service->eap) {
				connman_warn("EAP type has not been found. "
					"Most likely ConnMan is not able to "
					"find a configuration for given "
					"8021X network. "
					"Check SSID or Name match with the "
					"network name.");
				return -EINVAL;
			}

			/*
			 * never request credentials if using EAP-TLS
			 * (EAP-TLS networks need to be fully provisioned)
			 */
			if (g_str_equal(service->eap, "tls"))
				break;

			/*
			 * Return -ENOKEY if either identity or passphrase is
			 * missing. Agent provided credentials can be used as
			 * fallback if needed.
			 */
			if (((!service->identity &&
					!service->agent_identity) ||
					!service->passphrase) ||
					service->error == CONNMAN_SERVICE_ERROR_INVALID_KEY)
				return -ENOKEY;

			break;
		}
		break;
	}

	if (service->network) {
		if (!prepare_network(service))
			return -EINVAL;

		switch (service->security) {
		case CONNMAN_SERVICE_SECURITY_UNKNOWN:
		case CONNMAN_SERVICE_SECURITY_NONE:
		case CONNMAN_SERVICE_SECURITY_WEP:
		case CONNMAN_SERVICE_SECURITY_PSK:
		case CONNMAN_SERVICE_SECURITY_WPA:
		case CONNMAN_SERVICE_SECURITY_RSN:
			break;
		case CONNMAN_SERVICE_SECURITY_8021X:
			prepare_8021x(service);
			break;
		}

		if (__connman_stats_service_register(service) == 0) {
			__connman_stats_get(service, false,
						&service->stats.data);
			__connman_stats_get(service, true,
						&service->stats_roaming.data);
		}

		err = __connman_network_connect(service->network);
	} else if (service->type == CONNMAN_SERVICE_TYPE_VPN &&
					service->provider)
		err = __connman_provider_connect(service->provider,
						get_dbus_sender(service));
	else
		return -EOPNOTSUPP;

	if (err < 0) {
		if (err != -EINPROGRESS) {
			__connman_service_ipconfig_indicate_state(service,
						CONNMAN_SERVICE_STATE_FAILURE,
						CONNMAN_IPCONFIG_TYPE_IPV4);
			__connman_service_ipconfig_indicate_state(service,
						CONNMAN_SERVICE_STATE_FAILURE,
						CONNMAN_IPCONFIG_TYPE_IPV6);
			__connman_stats_service_unregister(service);
		}
	}

	return err;
}

int __connman_service_connect(struct connman_service *service,
			enum connman_service_connect_reason reason)
{
	int index;
	int err;

	DBG("service %p state %s connect reason %s -> %s",
		service, state2string(service->state),
		reason2string(service->connect_reason),
		reason2string(reason));

	if (is_connected(service->state))
		return -EISCONN;

	if (is_connecting(service->state))
		return -EALREADY;

	switch (service->type) {
	case CONNMAN_SERVICE_TYPE_UNKNOWN:
	case CONNMAN_SERVICE_TYPE_SYSTEM:
	case CONNMAN_SERVICE_TYPE_GPS:
	case CONNMAN_SERVICE_TYPE_P2P:
		return -EINVAL;

	case CONNMAN_SERVICE_TYPE_ETHERNET:
	case CONNMAN_SERVICE_TYPE_GADGET:
	case CONNMAN_SERVICE_TYPE_BLUETOOTH:
	case CONNMAN_SERVICE_TYPE_CELLULAR:
	case CONNMAN_SERVICE_TYPE_VPN:
	case CONNMAN_SERVICE_TYPE_WIFI:
		break;
	}

	if (!is_ipconfig_usable(service))
		return -ENOLINK;

	__connman_service_clear_error(service);

	if (service->network && service->autoconnect &&
			__connman_network_native_autoconnect(service->network)) {
		DBG("service %p switch connecting reason to native", service);
		reason = CONNMAN_SERVICE_CONNECT_REASON_NATIVE;
	}

	err = service_connect(service);

	DBG("service %p err %d", service, err);

	service->connect_reason = reason;

	if (err >= 0)
		return 0;

	if (err == -EINPROGRESS) {
		if (service->timeout == 0)
			service->timeout = g_timeout_add_seconds(
				CONNECT_TIMEOUT, connect_timeout, service);

		return -EINPROGRESS;
	}

	if (service->network)
		__connman_network_disconnect(service->network);
	else if (service->type == CONNMAN_SERVICE_TYPE_VPN &&
				service->provider)
			connman_provider_disconnect(service->provider);

	if (reason == CONNMAN_SERVICE_CONNECT_REASON_USER ||
			reason == CONNMAN_SERVICE_CONNECT_REASON_NATIVE) {
		if (err == -ENOKEY || err == -EPERM) {
			DBusMessage *pending = NULL;
			const char *dbus_sender = get_dbus_sender(service);

			/*
			 * We steal the reply here. The idea is that the
			 * connecting client will see the connection status
			 * after the real hidden network is connected or
			 * connection failed.
			 */
			if (service->hidden) {
				pending = service->pending;
				service->pending = NULL;
			}

			if (service->hidden_service &&
			service->error == CONNMAN_SERVICE_ERROR_INVALID_KEY) {
				__connman_service_indicate_error(service,
					CONNMAN_SERVICE_ERROR_INVALID_KEY);
				return err;
			}

			err = __connman_agent_request_passphrase_input(service,
					request_input_cb,
					dbus_sender,
					pending);
			if (service->hidden && err != -EINPROGRESS)
				service->pending = pending;

			if (err == -EINPROGRESS) {
				index = __connman_service_get_index(service);
				g_hash_table_replace(passphrase_requested,
						GINT_TO_POINTER(index),
						GINT_TO_POINTER(true));
			}

			return err;
		}
	}

	return err;
}

int __connman_service_disconnect(struct connman_service *service)
{
	int err;

	DBG("service %p", service);

	service->connect_reason = CONNMAN_SERVICE_CONNECT_REASON_NONE;
	service->proxy = CONNMAN_SERVICE_PROXY_METHOD_UNKNOWN;

	connman_agent_cancel(service);

	__connman_stats_service_unregister(service);

	if (service->network) {
		err = __connman_network_disconnect(service->network);
	} else if (service->type == CONNMAN_SERVICE_TYPE_VPN &&
					service->provider)
		err = connman_provider_disconnect(service->provider);
	else
		return -EOPNOTSUPP;

	if (err < 0 && err != -EINPROGRESS)
		return err;

	__connman_6to4_remove(service->ipconfig_ipv4);

	if (service->ipconfig_ipv4)
		__connman_ipconfig_set_proxy_autoconfig(service->ipconfig_ipv4,
							NULL);
	else
		__connman_ipconfig_set_proxy_autoconfig(service->ipconfig_ipv6,
							NULL);

	__connman_ipconfig_address_remove(service->ipconfig_ipv4);
	settings_changed(service, service->ipconfig_ipv4);

	__connman_ipconfig_address_remove(service->ipconfig_ipv6);
	settings_changed(service, service->ipconfig_ipv6);

	__connman_ipconfig_disable(service->ipconfig_ipv4);
	__connman_ipconfig_disable(service->ipconfig_ipv6);

	return err;
}

/**
 * lookup_by_identifier:
 * @identifier: service identifier
 *
 * Look up a service by identifier (reference count will not be increased)
 */
static struct connman_service *lookup_by_identifier(const char *identifier)
{
	return g_hash_table_lookup(service_hash, identifier);
}

struct connman_service *connman_service_lookup_from_identifier(const char* identifier)
{
	return identifier ? lookup_by_identifier(identifier) : NULL;
}

struct provision_user_data {
	const char *ident;
	int ret;
};

static void provision_changed(gpointer value, gpointer user_data)
{
	struct connman_service *service = value;
	struct provision_user_data *data = user_data;
	const char *path = data->ident;
	int ret;

	ret = __connman_config_provision_service_ident(service, path,
			service->config_file, service->config_entry);
	if (ret > 0)
		data->ret = ret;
}

int __connman_service_provision_changed(const char *ident)
{
	struct provision_user_data data = {
		.ident = ident,
		.ret = 0
	};

	g_list_foreach(service_list, provision_changed, (void *)&data);

	/*
	 * Because the provision_changed() might have set some services
	 * as favorite, we must sort the sequence now.
	 */
	if (services_dirty) {
		services_dirty = false;

		SERVICE_LIST_SORT();

		__connman_gateway_update();
	}

	return data.ret;
}

void __connman_service_set_config(struct connman_service *service,
				const char *file_id, const char *entry)
{
	if (!service)
		return;

	g_free(service->config_file);
	service->config_file = g_strdup(file_id);

	g_free(service->config_entry);
	service->config_entry = g_strdup(entry);
}

/**
 * __connman_service_get:
 * @identifier: service identifier
 *
 * Look up a service by identifier or create a new one if not found
 */
static struct connman_service *service_get(const char *identifier)
{
	struct connman_service *service;

	service = g_hash_table_lookup(service_hash, identifier);
	if (service) {
		connman_service_ref(service);
		return service;
	}

	service = connman_service_create();
	if (!service)
		return NULL;

	DBG("service %p", service);

	service->identifier = g_strdup(identifier);

	service_list = g_list_insert_sorted(service_list, service,
						service_compare);

	g_hash_table_insert(service_hash, service->identifier, service);

	return service;
}

static int service_register(struct connman_service *service)
{
	DBG("service %p", service);

	if (service->path)
		return -EALREADY;

	service->path = g_strdup_printf("%s/service/%s", CONNMAN_PATH,
						service->identifier);

	DBG("path %s", service->path);

	g_dbus_register_interface(connection, service->path,
					CONNMAN_SERVICE_INTERFACE,
					service_methods, service_signals,
							NULL, service, NULL);

	if (__connman_config_provision_service(service) < 0)
		service_load(service);

	SERVICE_LIST_SORT();

	__connman_gateway_update();

	return 0;
}

static void service_up(struct connman_ipconfig *ipconfig,
		const char *ifname)
{
	struct connman_service *service = __connman_ipconfig_get_data(ipconfig);

	DBG("%s up", ifname);

	link_changed(service);

	service->stats.valid = false;
	service->stats_roaming.valid = false;
}

static void service_down(struct connman_ipconfig *ipconfig,
			const char *ifname)
{
	DBG("%s down", ifname);
}

static void service_lower_up(struct connman_ipconfig *ipconfig,
			const char *ifname)
{
	struct connman_service *service = __connman_ipconfig_get_data(ipconfig);

	DBG("%s lower up", ifname);

	stats_start(service);
}

static void service_lower_down(struct connman_ipconfig *ipconfig,
			const char *ifname)
{
	struct connman_service *service = __connman_ipconfig_get_data(ipconfig);

	DBG("%s lower down", ifname);

	stats_stop(service);
	service_save(service);
}

static void service_ip_bound(struct connman_ipconfig *ipconfig,
			const char *ifname)
{
	struct connman_service *service = __connman_ipconfig_get_data(ipconfig);
	enum connman_ipconfig_method method = CONNMAN_IPCONFIG_METHOD_UNKNOWN;
	enum connman_ipconfig_type type = CONNMAN_IPCONFIG_TYPE_UNKNOWN;

	DBG("%s ip bound", ifname);

	type = __connman_ipconfig_get_config_type(ipconfig);
	method = __connman_ipconfig_get_method(ipconfig);

	DBG("service %p (%s) type %d (%s) ipconfig %p method %d (%s)",
		service, connman_service_get_identifier(service),
		type, __connman_ipconfig_type2string(type),
		ipconfig, method, __connman_ipconfig_method2string(method));

	if (type == CONNMAN_IPCONFIG_TYPE_IPV6 &&
			method == CONNMAN_IPCONFIG_METHOD_AUTO)
		__connman_service_ipconfig_indicate_state(service,
						CONNMAN_SERVICE_STATE_READY,
						CONNMAN_IPCONFIG_TYPE_IPV6);

	settings_changed(service, ipconfig);
	address_updated(service, type);
}

static void service_ip_release(struct connman_ipconfig *ipconfig,
			const char *ifname)
{
	struct connman_service *service = __connman_ipconfig_get_data(ipconfig);
	enum connman_ipconfig_method method = CONNMAN_IPCONFIG_METHOD_UNKNOWN;
	enum connman_ipconfig_type type = CONNMAN_IPCONFIG_TYPE_UNKNOWN;

	DBG("%s ip release", ifname);

	type = __connman_ipconfig_get_config_type(ipconfig);
	method = __connman_ipconfig_get_method(ipconfig);

	DBG("service %p ipconfig %p type %d method %d", service, ipconfig,
							type, method);

	if (type == CONNMAN_IPCONFIG_TYPE_IPV6 &&
			method == CONNMAN_IPCONFIG_METHOD_OFF)
		__connman_service_ipconfig_indicate_state(service,
					CONNMAN_SERVICE_STATE_DISCONNECT,
					CONNMAN_IPCONFIG_TYPE_IPV6);

	if (type == CONNMAN_IPCONFIG_TYPE_IPV4 &&
			method == CONNMAN_IPCONFIG_METHOD_OFF)
		__connman_service_ipconfig_indicate_state(service,
					CONNMAN_SERVICE_STATE_DISCONNECT,
					CONNMAN_IPCONFIG_TYPE_IPV4);

	settings_changed(service, ipconfig);
}

/**
 *  @brief
 *    Handler for IP configuration routes changes.
 *
 *  This is the IP configuration handler for route set (add) and unset
 *  (delete) operations for the specified IP configuration and its
 *  associated network interface name.
 *
 *  @param[in]  ipconfig  A pointer to the IP configuration associated
 *                        with the network service route change.
 *  @param[in]  ifname    A pointer to an immutable null-terminated
 *                        C string containing the network interface
 *                        name associated with the route change.
 *
 *  @sa __connman_ipconfig_set_data
 *  @sa __connman_ipconfig_set_ops
 *  @sa settings_changed
 *
 */
static void service_route_changed(struct connman_ipconfig *ipconfig,
				const char *ifname)
{
	struct connman_service *service = __connman_ipconfig_get_data(ipconfig);

	DBG("service %p (%s) ipconfig %p ifname %s route changed",
		service, connman_service_get_identifier(service),
		ipconfig,
		ifname);

	settings_changed(service, ipconfig);
}

static const struct connman_ipconfig_ops service_ops = {
	.up		= service_up,
	.down		= service_down,
	.lower_up	= service_lower_up,
	.lower_down	= service_lower_down,
	.ip_bound	= service_ip_bound,
	.ip_release	= service_ip_release,
	.route_set	= service_route_changed,
	.route_unset	= service_route_changed,
};

static struct connman_ipconfig *create_ip4config(struct connman_service *service,
		int index, enum connman_ipconfig_method method)
{
	struct connman_ipconfig *ipconfig_ipv4;

	ipconfig_ipv4 = __connman_ipconfig_create(index,
						CONNMAN_IPCONFIG_TYPE_IPV4);
	if (!ipconfig_ipv4)
		return NULL;

	__connman_ipconfig_set_method(ipconfig_ipv4, method);

	__connman_ipconfig_set_data(ipconfig_ipv4, service);

	__connman_ipconfig_set_ops(ipconfig_ipv4, &service_ops);

	return ipconfig_ipv4;
}

static struct connman_ipconfig *create_ip6config(struct connman_service *service,
		int index)
{
	struct connman_ipconfig *ipconfig_ipv6;

	ipconfig_ipv6 = __connman_ipconfig_create(index,
						CONNMAN_IPCONFIG_TYPE_IPV6);
	if (!ipconfig_ipv6)
		return NULL;

	__connman_ipconfig_set_data(ipconfig_ipv6, service);

	__connman_ipconfig_set_ops(ipconfig_ipv6, &service_ops);

	return ipconfig_ipv6;
}

void __connman_service_read_ip4config(struct connman_service *service)
{
	GKeyFile *keyfile;

	if (!service->ipconfig_ipv4)
		return;

	keyfile = connman_storage_load_service(service->identifier);
	if (!keyfile)
		return;

	__connman_ipconfig_load(service->ipconfig_ipv4, keyfile,
				service->identifier, "IPv4.");

	g_key_file_free(keyfile);
}

void connman_service_create_ip4config(struct connman_service *service,
					int index)
{
	DBG("ipv4 %p", service->ipconfig_ipv4);

	if (service->ipconfig_ipv4)
		return;

	service->ipconfig_ipv4 = create_ip4config(service, index,
			CONNMAN_IPCONFIG_METHOD_DHCP);
	__connman_service_read_ip4config(service);
}

void __connman_service_read_ip6config(struct connman_service *service)
{
	GKeyFile *keyfile;

	if (!service->ipconfig_ipv6)
		return;

	keyfile = connman_storage_load_service(service->identifier);
	if (!keyfile)
		return;

	__connman_ipconfig_load(service->ipconfig_ipv6, keyfile,
				service->identifier, "IPv6.");

	g_key_file_free(keyfile);
}

void connman_service_create_ip6config(struct connman_service *service,
								int index)
{
	DBG("ipv6 %p", service->ipconfig_ipv6);

	if (service->ipconfig_ipv6)
		return;

	service->ipconfig_ipv6 = create_ip6config(service, index);

	__connman_service_read_ip6config(service);
}

/**
 * connman_service_lookup_from_network:
 * @network: network structure
 *
 * Look up a service by network (reference count will not be increased)
 */
struct connman_service *connman_service_lookup_from_network(struct connman_network *network)
{
	struct connman_service *service;
	const char *ident, *group;
	char *name;

	if (!network)
		return NULL;

	ident = __connman_network_get_ident(network);
	if (!ident)
		return NULL;

	group = connman_network_get_group(network);
	if (!group)
		return NULL;

	name = g_strdup_printf("%s_%s_%s",
			__connman_network_get_type(network), ident, group);
	service = lookup_by_identifier(name);
	g_free(name);

	return service;
}

struct connman_service *__connman_service_lookup_from_index(int index)
{
	struct connman_service *service;
	GList *list;

	for (list = service_list; list; list = list->next) {
		service = list->data;

		if (__connman_ipconfig_get_index(service->ipconfig_ipv4)
							== index)
			return service;

		if (__connman_ipconfig_get_index(service->ipconfig_ipv6)
							== index)
			return service;
	}

	return NULL;
}

const char *connman_service_get_identifier(const struct connman_service *service)
{
	return service ? service->identifier : "<null>";
}

const char *__connman_service_get_path(const struct connman_service *service)
{
	return service->path;
}

const char *__connman_service_get_name(const struct connman_service *service)
{
	return service->name;
}

enum connman_service_state connman_service_get_state(const struct connman_service *service)
{
	return service ? service->state : CONNMAN_SERVICE_STATE_UNKNOWN;
}

static enum connman_service_type convert_network_type(struct connman_network *network)
{
	enum connman_network_type type = connman_network_get_type(network);

	switch (type) {
	case CONNMAN_NETWORK_TYPE_UNKNOWN:
	case CONNMAN_NETWORK_TYPE_VENDOR:
		break;
	case CONNMAN_NETWORK_TYPE_ETHERNET:
		return CONNMAN_SERVICE_TYPE_ETHERNET;
	case CONNMAN_NETWORK_TYPE_WIFI:
		return CONNMAN_SERVICE_TYPE_WIFI;
	case CONNMAN_NETWORK_TYPE_BLUETOOTH_PAN:
	case CONNMAN_NETWORK_TYPE_BLUETOOTH_DUN:
		return CONNMAN_SERVICE_TYPE_BLUETOOTH;
	case CONNMAN_NETWORK_TYPE_CELLULAR:
		return CONNMAN_SERVICE_TYPE_CELLULAR;
	case CONNMAN_NETWORK_TYPE_GADGET:
		return CONNMAN_SERVICE_TYPE_GADGET;
	}

	return CONNMAN_SERVICE_TYPE_UNKNOWN;
}

static enum connman_service_security convert_wifi_security(const char *security)
{
	if (!security)
		return CONNMAN_SERVICE_SECURITY_UNKNOWN;
	else if (g_str_equal(security, "none"))
		return CONNMAN_SERVICE_SECURITY_NONE;
	else if (g_str_equal(security, "wep"))
		return CONNMAN_SERVICE_SECURITY_WEP;
	else if (g_str_equal(security, "psk"))
		return CONNMAN_SERVICE_SECURITY_PSK;
	else if (g_str_equal(security, "ieee8021x"))
		return CONNMAN_SERVICE_SECURITY_8021X;
	else if (g_str_equal(security, "wpa"))
		return CONNMAN_SERVICE_SECURITY_WPA;
	else if (g_str_equal(security, "rsn"))
		return CONNMAN_SERVICE_SECURITY_RSN;
	else
		return CONNMAN_SERVICE_SECURITY_UNKNOWN;
}

static void update_wps_values(struct connman_service *service,
				struct connman_network *network)
{
	bool wps = connman_network_get_bool(network, "WiFi.WPS");
	bool wps_advertising = connman_network_get_bool(network,
							"WiFi.WPSAdvertising");

	if (service->wps != wps ||
			service->wps_advertizing != wps_advertising) {
		service->wps = wps;
		service->wps_advertizing = wps_advertising;
		security_changed(service);
	}
}

static void update_from_network(struct connman_service *service,
					struct connman_network *network)
{
	uint8_t strength = service->strength;
	const char *str;

	DBG("service %p network %p", service, network);

	if (is_connected(service->state))
		return;

	if (is_connecting(service->state))
		return;

	str = connman_network_get_string(network, "Name");
	if (str) {
		g_free(service->name);
		service->name = g_strdup(str);
		service->hidden = false;
	} else {
		g_free(service->name);
		service->name = NULL;
		service->hidden = true;
	}

	service->strength = connman_network_get_strength(network);
	service->roaming = connman_network_get_bool(network, "Roaming");

	if (service->strength == 0) {
		/*
		 * Filter out 0-values; it's unclear what they mean
		 * and they cause anomalous sorting of the priority list.
		 */
		service->strength = strength;
	}

	str = connman_network_get_string(network, "WiFi.Security");
	service->security = convert_wifi_security(str);

	if (service->type == CONNMAN_SERVICE_TYPE_WIFI)
		update_wps_values(service, network);

	if (service->strength > strength && service->network) {
		connman_network_unref(service->network);
		service->network = connman_network_ref(network);

		strength_changed(service);
	}

	if (!service->network)
		service->network = connman_network_ref(network);

	SERVICE_LIST_SORT();
}

static void trigger_autoconnect(struct connman_service *service)
{
	struct connman_device *device;
	bool native;

	if (!service->favorite)
		return;

	native = __connman_network_native_autoconnect(service->network);
	if (native && service->autoconnect) {
		DBG("trigger native autoconnect");
		connman_network_set_autoconnect(service->network, true);
		return;
	}

	device = connman_network_get_device(service->network);
	if (device && connman_device_get_scanning(device, CONNMAN_SERVICE_TYPE_UNKNOWN))
		return;

	switch (service->type) {
	case CONNMAN_SERVICE_TYPE_UNKNOWN:
	case CONNMAN_SERVICE_TYPE_SYSTEM:
	case CONNMAN_SERVICE_TYPE_P2P:
		break;

	case CONNMAN_SERVICE_TYPE_GADGET:
	case CONNMAN_SERVICE_TYPE_ETHERNET:
		if (service->autoconnect) {
			__connman_service_connect(service,
						CONNMAN_SERVICE_CONNECT_REASON_AUTO);
			break;
		}

		/* fall through */
	case CONNMAN_SERVICE_TYPE_BLUETOOTH:
	case CONNMAN_SERVICE_TYPE_GPS:
	case CONNMAN_SERVICE_TYPE_VPN:
	case CONNMAN_SERVICE_TYPE_WIFI:
	case CONNMAN_SERVICE_TYPE_CELLULAR:
		do_auto_connect(service, CONNMAN_SERVICE_CONNECT_REASON_AUTO);
		break;
	}
}

/**
 * __connman_service_create_from_network:
 * @network: network structure
 *
 * Look up service by network and if not found, create one
 */
struct connman_service * __connman_service_create_from_network(struct connman_network *network)
{
	struct connman_service *service;
	const char *ident, *group;
	char *name;
	unsigned int *auto_connect_types, *favorite_types;
	int i, index;

	DBG("network %p", network);

	if (!network)
		return NULL;

	ident = __connman_network_get_ident(network);
	if (!ident)
		return NULL;

	group = connman_network_get_group(network);
	if (!group)
		return NULL;

	name = g_strdup_printf("%s_%s_%s",
			__connman_network_get_type(network), ident, group);
	service = service_get(name);
	g_free(name);

	if (!service)
		return NULL;

	if (__connman_network_get_weakness(network))
		return service;

	index = connman_network_get_index(network);

	if (service->path) {
		update_from_network(service, network);

		if (service->ipconfig_ipv4)
			__connman_ipconfig_set_index(service->ipconfig_ipv4,
									index);

		if (service->ipconfig_ipv6)
			__connman_ipconfig_set_index(service->ipconfig_ipv6,
									index);

		__connman_gateway_update();
		return service;
	}

	service->type = convert_network_type(network);

	auto_connect_types = connman_setting_get_uint_list("DefaultAutoConnectTechnologies");
	service->autoconnect = false;
	for (i = 0; auto_connect_types &&
		     auto_connect_types[i] != 0; i++) {
		if (service->type == auto_connect_types[i]) {
			service->autoconnect = true;
			break;
		}
	}

	favorite_types = connman_setting_get_uint_list("DefaultFavoriteTechnologies");
	service->favorite = false;
	for (i = 0; favorite_types && favorite_types[i] != 0; i++) {
		if (service->type == favorite_types[i]) {
			service->favorite = true;
			break;
		}
	}

	service->state_ipv4 = service->state_ipv6 = CONNMAN_SERVICE_STATE_IDLE;
	service->state = combine_state(service->state_ipv4, service->state_ipv6);

	update_from_network(service, network);

	if (!service->ipconfig_ipv4)
		service->ipconfig_ipv4 = create_ip4config(service, index,
				CONNMAN_IPCONFIG_METHOD_DHCP);
	else
		__connman_ipconfig_set_index(service->ipconfig_ipv4, index);

	if (!service->ipconfig_ipv6)
		service->ipconfig_ipv6 = create_ip6config(service, index);
	else
		__connman_ipconfig_set_index(service->ipconfig_ipv6, index);

	service_register(service);
	service_schedule_added(service);

	trigger_autoconnect(service);

	__connman_notifier_service_add(service, service->name);

	return service;
}

void __connman_service_update_from_network(struct connman_network *network)
{
	bool need_sort = false;
	struct connman_service *service;
	uint8_t strength;
	bool roaming;
	const char *name;
	bool stats_enable;

	service = connman_service_lookup_from_network(network);
	if (!service)
		return;

	if (!service->network)
		return;

	name = connman_network_get_string(service->network, "Name");
	if (g_strcmp0(service->name, name) != 0) {
		g_free(service->name);
		service->name = g_strdup(name);

		if (allow_property_changed(service))
			connman_dbus_property_changed_basic(service->path,
					CONNMAN_SERVICE_INTERFACE, "Name",
					DBUS_TYPE_STRING, &service->name);
	}

	if (service->type == CONNMAN_SERVICE_TYPE_WIFI)
		update_wps_values(service, network);

	strength = connman_network_get_strength(service->network);
	if (strength == service->strength)
		goto roaming;

	service->strength = strength;
	need_sort = true;

	strength_changed(service);

roaming:
	roaming = connman_network_get_bool(service->network, "Roaming");
	if (roaming == service->roaming)
		goto sorting;

	stats_enable = stats_enabled(service);
	if (stats_enable)
		stats_stop(service);

	service->roaming = roaming;
	need_sort = true;

	if (stats_enable)
		stats_start(service);

	roaming_changed(service);

sorting:
	if (need_sort) {
		SERVICE_LIST_SORT();
	}
}

void __connman_service_remove_from_network(struct connman_network *network)
{
	struct connman_service *service;

	service = connman_service_lookup_from_network(network);

	DBG("network %p service %p", network, service);

	if (!service)
		return;

	service->ignore = true;

	__connman_gateway_remove(service,
					CONNMAN_IPCONFIG_TYPE_ALL);

	connman_service_unref(service);
}

/**
 * __connman_service_create_from_provider:
 * @provider: provider structure
 *
 * Look up service by provider and if not found, create one
 */
struct connman_service *
__connman_service_create_from_provider(struct connman_provider *provider)
{
	struct connman_service *service;
	const char *ident, *str;
	char *name;
	int index = connman_provider_get_index(provider);

	DBG("provider %p", provider);

	ident = __connman_provider_get_ident(provider);
	if (!ident)
		return NULL;

	name = g_strdup_printf("vpn_%s", ident);
	service = service_get(name);
	g_free(name);

	if (!service)
		return NULL;

	service->type = CONNMAN_SERVICE_TYPE_VPN;
	service->order = service->do_split_routing ? 0 : 10;
	service->provider = connman_provider_ref(provider);
	service->autoconnect = false;
	service->favorite = true;

	service->state_ipv4 = service->state_ipv6 = CONNMAN_SERVICE_STATE_IDLE;
	service->state = combine_state(service->state_ipv4, service->state_ipv6);

	str = connman_provider_get_string(provider, "Name");
	if (str) {
		g_free(service->name);
		service->name = g_strdup(str);
		service->hidden = false;
	} else {
		g_free(service->name);
		service->name = NULL;
		service->hidden = true;
	}

	service->strength = 0;

	if (!service->ipconfig_ipv4)
		service->ipconfig_ipv4 = create_ip4config(service, index,
				CONNMAN_IPCONFIG_METHOD_MANUAL);

	if (!service->ipconfig_ipv6)
		service->ipconfig_ipv6 = create_ip6config(service, index);

	service_register(service);

	__connman_notifier_service_add(service, service->name);
	service_schedule_added(service);

	return service;
}

static void remove_unprovisioned_services(void)
{
	gchar **services;
	GKeyFile *keyfile, *configkeyfile;
	char *file, *section;
	int i = 0;

	services = connman_storage_get_services();
	if (!services)
		return;

	for (; services[i]; i++) {
		file = section = NULL;
		keyfile = configkeyfile = NULL;

		keyfile = connman_storage_load_service(services[i]);
		if (!keyfile)
			continue;

		file = g_key_file_get_string(keyfile, services[i],
					"Config.file", NULL);
		if (!file)
			goto next;

		section = g_key_file_get_string(keyfile, services[i],
					"Config.ident", NULL);
		if (!section)
			goto next;

		configkeyfile = __connman_storage_load_config(file);
		if (!configkeyfile) {
			/*
			 * Config file is missing, remove the provisioned
			 * service.
			 */
			__connman_storage_remove_service(services[i]);
			goto next;
		}

		if (!g_key_file_has_group(configkeyfile, section))
			/*
			 * Config section is missing, remove the provisioned
			 * service.
			 */
			__connman_storage_remove_service(services[i]);

	next:
		if (keyfile)
			g_key_file_free(keyfile);

		if (configkeyfile)
			g_key_file_free(configkeyfile);

		g_free(section);
		g_free(file);
	}

	g_strfreev(services);
}

static int agent_probe(struct connman_agent *agent)
{
	DBG("agent %p", agent);
	return 0;
}

static void agent_remove(struct connman_agent *agent)
{
	DBG("agent %p", agent);
}

static void *agent_context_ref(void *context)
{
	struct connman_service *service = context;

	return (void *)connman_service_ref(service);
}

static void agent_context_unref(void *context)
{
	struct connman_service *service = context;

	connman_service_unref(service);
}

static struct connman_agent_driver agent_driver = {
	.name		= "service",
	.interface      = CONNMAN_AGENT_INTERFACE,
	.probe		= agent_probe,
	.remove		= agent_remove,
	.context_ref	= agent_context_ref,
	.context_unref	= agent_context_unref,
};

int __connman_service_init(void)
{
	int err;

	DBG("");

	err = connman_agent_driver_register(&agent_driver);
	if (err < 0) {
		connman_error("Cannot register agent driver for %s",
						agent_driver.name);
		return err;
	}

	set_always_connecting_technologies();

	connection = connman_dbus_get_connection();

	service_hash = g_hash_table_new_full(g_str_hash, g_str_equal,
							NULL, service_free);

	passphrase_requested = g_hash_table_new(g_direct_hash, g_direct_equal);

	services_notify = g_new0(struct _services_notify, 1);
	services_notify->remove = g_hash_table_new_full(g_str_hash,
			g_str_equal, g_free, NULL);
	services_notify->add = g_hash_table_new(g_str_hash, g_str_equal);

	remove_unprovisioned_services();

	online_check_timeout_interval_style =
		connman_setting_get_string("OnlineCheckIntervalStyle");
	if (g_strcmp0(online_check_timeout_interval_style, "fibonacci") == 0)
		online_check_timeout_compute_func = online_check_timeout_compute_fibonacci;
	else
		online_check_timeout_compute_func = online_check_timeout_compute_geometric;

	online_check_connect_timeout_ms =
		connman_setting_get_uint("OnlineCheckConnectTimeout");

	online_check_initial_interval =
		connman_setting_get_uint("OnlineCheckInitialInterval");
	online_check_max_interval =
		connman_setting_get_uint("OnlineCheckMaxInterval");

	return 0;
}

void __connman_service_cleanup(void)
{
	DBG("");

	if (vpn_autoconnect_id) {
		g_source_remove(vpn_autoconnect_id);
		vpn_autoconnect_id = 0;
	}

	if (autoconnect_id != 0) {
		g_source_remove(autoconnect_id);
		autoconnect_id = 0;
	}

	connman_agent_driver_unregister(&agent_driver);

	g_list_free(service_list);
	service_list = NULL;

	g_hash_table_destroy(service_hash);
	service_hash = NULL;

	g_hash_table_destroy(passphrase_requested);
	passphrase_requested = NULL;

	g_slist_free(counter_list);
	counter_list = NULL;

	if (services_notify->id != 0) {
		g_source_remove(services_notify->id);
		service_send_changed(NULL);
	}

	g_hash_table_destroy(services_notify->remove);
	g_hash_table_destroy(services_notify->add);
	g_free(services_notify);

	dbus_connection_unref(connection);
}<|MERGE_RESOLUTION|>--- conflicted
+++ resolved
@@ -9481,11 +9481,7 @@
 		 */
 		if (connman_service_is_default(service))
 			__connman_timeserver_sync(service,
-<<<<<<< HEAD
-						CONNMAN_TIMESERVER_SYNC_REASON_STATE_UPDATE);
-=======
 				CONNMAN_TIMESERVER_SYNC_REASON_STATE_UPDATE);
->>>>>>> 807ad961
 	}
 
 	return service_indicate_state(service);

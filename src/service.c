/*
 *
 *  Connection Manager
 *
 *  Copyright (C) 2007-2014  Intel Corporation. All rights reserved.
 *
 *  This program is free software; you can redistribute it and/or modify
 *  it under the terms of the GNU General Public License version 2 as
 *  published by the Free Software Foundation.
 *
 *  This program is distributed in the hope that it will be useful,
 *  but WITHOUT ANY WARRANTY; without even the implied warranty of
 *  MERCHANTABILITY or FITNESS FOR A PARTICULAR PURPOSE.  See the
 *  GNU General Public License for more details.
 *
 *  You should have received a copy of the GNU General Public License
 *  along with this program; if not, write to the Free Software
 *  Foundation, Inc., 51 Franklin St, Fifth Floor, Boston, MA  02110-1301  USA
 *
 */

#ifdef HAVE_CONFIG_H
#include <config.h>
#endif

#include <errno.h>
#include <stdio.h>
#include <string.h>
#include <netdb.h>
#include <gdbus.h>
#include <ctype.h>
#include <stdint.h>

#include <connman/storage.h>
#include <connman/setting.h>
#include <connman/agent.h>

#include "src/shared/util.h"

#include "connman.h"

#define CONNECT_TIMEOUT		120

#define VPN_AUTOCONNECT_TIMEOUT_DEFAULT 1
#define VPN_AUTOCONNECT_TIMEOUT_STEP 30
#define VPN_AUTOCONNECT_TIMEOUT_ATTEMPTS_THRESHOLD 270

/*
 * There are many call sites throughout this module for these
 * functions. These are macros to help, during debugging, to acertain
 * where they were called from.
 */

#define DEFAULT_CHANGED() \
	default_changed(__func__)

#define SERVICE_LIST_SORT() \
	service_list_sort(__func__)

typedef guint (*online_check_timeout_compute_t)(unsigned int interval);
typedef bool (*is_counter_threshold_met_predicate_t)(
	const struct connman_service *service,
	const char *counter_description,
	unsigned int counter_threshold);

static DBusConnection *connection = NULL;

static GList *service_list = NULL;
static GHashTable *service_hash = NULL;
static GHashTable *passphrase_requested = NULL;
static GSList *counter_list = NULL;
static unsigned int autoconnect_id = 0;
static unsigned int vpn_autoconnect_id = 0;
/**
 *  A weak reference to the current default service (that is, has the
 *  default route) used to compare against another service when the
 *  default service has potentially changed.
 *
 *  @sa connman_service_get_default
 *  @sa connman_service_is_default
 *  @sa default_changed
 *
 */
static struct connman_service *current_default = NULL;
static bool services_dirty = false;
static unsigned int online_check_connect_timeout_ms = 0;
static unsigned int online_check_initial_interval = 0;
static unsigned int online_check_max_interval = 0;
static const char *online_check_timeout_interval_style = NULL;
static online_check_timeout_compute_t online_check_timeout_compute_func = NULL;

struct connman_stats {
	bool valid;
	bool enabled;
	struct connman_stats_data data_last;
	struct connman_stats_data data;
	GTimer *timer;
};

struct connman_stats_counter {
	bool append_all;
	struct connman_stats stats;
	struct connman_stats stats_roaming;
};

/**
 *  IP configuration type-specific "online" HTTP-based Internet
 *  reachability check state.
 *
 */
struct online_check_state {
	/**
	 *  Indicates whether an online check is active and in-flight.
	 */
	bool active;

	/**
	 *  The current GLib main loop timer identifier.
	 *
	 */
	guint timeout;

	/**
	 *  The current "online" reachability check sequence interval.
	 *
	 */
	unsigned int interval;

	/**
	 *	The number of sustained, back-to-back "online" reachability
	 *	check successes for "continuous" online check mode.
	 */
	unsigned int successes;

	/**
	 *	The number of sustained, back-to-back "online" reachability
	 *	check failures for "continuous" online check mode.
	 */
	unsigned int failures;
};

struct connman_service {
	int refcount;
	char *identifier;
	char *path;
	enum connman_service_type type;
	enum connman_service_security security;
	enum connman_service_state state;
	enum connman_service_state state_ipv4;
	enum connman_service_state state_ipv6;
	enum connman_service_error error;
	enum connman_service_connect_reason connect_reason;
	uint8_t strength;
	bool favorite;
	bool immutable;
	bool hidden;
	bool ignore;
	bool autoconnect;
	struct timeval modified;
	unsigned int order;
	char *name;
	char *passphrase;
	bool roaming;
	struct connman_ipconfig *ipconfig_ipv4;
	struct connman_ipconfig *ipconfig_ipv6;
	struct connman_network *network;
	struct connman_provider *provider;
	char **nameservers;
	char **nameservers_config;
	char **nameservers_auto;
	int nameservers_timeout;
	char **domains;
	bool mdns;
	bool mdns_config;
	char *hostname;
	char *domainname;
	char **timeservers;
	char **timeservers_config;
	/* 802.1x settings from the config files */
	char *eap;
	char *identity;
	char *anonymous_identity;
	char *agent_identity;
	char *ca_cert_file;
	char *subject_match;
	char *altsubject_match;
	char *domain_suffix_match;
	char *domain_match;
	char *client_cert_file;
	char *private_key_file;
	char *private_key_passphrase;
	char *phase2;
	DBusMessage *pending;
	guint timeout;
	struct connman_stats stats;
	struct connman_stats stats_roaming;
	GHashTable *counter_table;
	enum connman_service_proxy_method proxy;
	enum connman_service_proxy_method proxy_config;
	char **proxies;
	char **excludes;
	char *pac;
	bool wps;
	bool wps_advertizing;

    /**
     *  IPv4-specific "online" reachability check state.
     */
	struct online_check_state online_check_state_ipv4;

    /**
     *  IPv6-specific "online" reachability check state.
     */
	struct online_check_state online_check_state_ipv6;

    /**
     *  Tracks whether the service has met the number of sustained,
     *  back-to-back "online" reachability check failures for
     *  "continuous" online check mode.
     */
	bool online_check_failures_met_threshold;
	bool do_split_routing;
	bool new_service;
	bool hidden_service;
	char *config_file;
	char *config_entry;
};

static bool allow_property_changed(struct connman_service *service);

static struct connman_ipconfig *create_ip4config(struct connman_service *service,
		int index, enum connman_ipconfig_method method);
static struct connman_ipconfig *create_ip6config(struct connman_service *service,
		int index);
static void dns_changed(struct connman_service *service);
static void proxy_changed(struct connman_service *service);
static void vpn_auto_connect(void);
static void trigger_autoconnect(struct connman_service *service);
static void service_list_sort(const char *function);
static void complete_online_check(struct connman_service *service,
					enum connman_ipconfig_type type,
					bool success,
					int err,
					const char *message);
static bool service_downgrade_online_state(struct connman_service *service);
static bool connman_service_is_default(const struct connman_service *service);
static int start_online_check_if_connected(struct connman_service *service);
static void set_error(struct connman_service *service,
					enum connman_service_error error);
static void clear_error(struct connman_service *service);

struct find_data {
	const char *path;
	struct connman_service *service;
};

static void compare_path(gpointer value, gpointer user_data)
{
	struct connman_service *service = value;
	struct find_data *data = user_data;

	if (data->service)
		return;

	if (g_strcmp0(service->path, data->path) == 0)
		data->service = service;
}

static struct connman_service *find_service(const char *path)
{
	struct find_data data = { .path = path, .service = NULL };

	DBG("path %s", path);

	g_list_foreach(service_list, compare_path, &data);

	return data.service;
}

static const char *reason2string(enum connman_service_connect_reason reason)
{

	switch (reason) {
	case CONNMAN_SERVICE_CONNECT_REASON_NONE:
		return "none";
	case CONNMAN_SERVICE_CONNECT_REASON_USER:
		return "user";
	case CONNMAN_SERVICE_CONNECT_REASON_AUTO:
		return "auto";
	case CONNMAN_SERVICE_CONNECT_REASON_SESSION:
		return "session";
	case CONNMAN_SERVICE_CONNECT_REASON_NATIVE:
		return "native";
	}

	return "unknown";
}

const char *__connman_service_type2string(enum connman_service_type type)
{
	switch (type) {
	case CONNMAN_SERVICE_TYPE_UNKNOWN:
		break;
	case CONNMAN_SERVICE_TYPE_SYSTEM:
		return "system";
	case CONNMAN_SERVICE_TYPE_ETHERNET:
		return "ethernet";
	case CONNMAN_SERVICE_TYPE_WIFI:
		return "wifi";
	case CONNMAN_SERVICE_TYPE_BLUETOOTH:
		return "bluetooth";
	case CONNMAN_SERVICE_TYPE_CELLULAR:
		return "cellular";
	case CONNMAN_SERVICE_TYPE_GPS:
		return "gps";
	case CONNMAN_SERVICE_TYPE_VPN:
		return "vpn";
	case CONNMAN_SERVICE_TYPE_GADGET:
		return "gadget";
	case CONNMAN_SERVICE_TYPE_P2P:
		return "p2p";
	}

	return NULL;
}

enum connman_service_type __connman_service_string2type(const char *str)
{
	if (!str)
		return CONNMAN_SERVICE_TYPE_UNKNOWN;

	if (strcmp(str, "ethernet") == 0)
		return CONNMAN_SERVICE_TYPE_ETHERNET;
	if (strcmp(str, "gadget") == 0)
		return CONNMAN_SERVICE_TYPE_GADGET;
	if (strcmp(str, "wifi") == 0)
		return CONNMAN_SERVICE_TYPE_WIFI;
	if (strcmp(str, "cellular") == 0)
		return CONNMAN_SERVICE_TYPE_CELLULAR;
	if (strcmp(str, "bluetooth") == 0)
		return CONNMAN_SERVICE_TYPE_BLUETOOTH;
	if (strcmp(str, "vpn") == 0)
		return CONNMAN_SERVICE_TYPE_VPN;
	if (strcmp(str, "gps") == 0)
		return CONNMAN_SERVICE_TYPE_GPS;
	if (strcmp(str, "system") == 0)
		return CONNMAN_SERVICE_TYPE_SYSTEM;
	if (strcmp(str, "p2p") == 0)
		return CONNMAN_SERVICE_TYPE_P2P;

	return CONNMAN_SERVICE_TYPE_UNKNOWN;
}

enum connman_service_security __connman_service_string2security(const char *str)
{
	if (!str)
		return CONNMAN_SERVICE_SECURITY_UNKNOWN;

	if (!strcmp(str, "psk"))
		return CONNMAN_SERVICE_SECURITY_PSK;
	if (!strcmp(str, "ieee8021x") || !strcmp(str, "8021x"))
		return CONNMAN_SERVICE_SECURITY_8021X;
	if (!strcmp(str, "none") || !strcmp(str, "open"))
		return CONNMAN_SERVICE_SECURITY_NONE;
	if (!strcmp(str, "wep"))
		return CONNMAN_SERVICE_SECURITY_WEP;

	return CONNMAN_SERVICE_SECURITY_UNKNOWN;
}

static const char *security2string(enum connman_service_security security)
{
	switch (security) {
	case CONNMAN_SERVICE_SECURITY_UNKNOWN:
		break;
	case CONNMAN_SERVICE_SECURITY_NONE:
		return "none";
	case CONNMAN_SERVICE_SECURITY_WEP:
		return "wep";
	case CONNMAN_SERVICE_SECURITY_PSK:
	case CONNMAN_SERVICE_SECURITY_WPA:
	case CONNMAN_SERVICE_SECURITY_RSN:
		return "psk";
	case CONNMAN_SERVICE_SECURITY_8021X:
		return "ieee8021x";
	}

	return NULL;
}

static const char *state2string(enum connman_service_state state)
{
	switch (state) {
	case CONNMAN_SERVICE_STATE_UNKNOWN:
		break;
	case CONNMAN_SERVICE_STATE_IDLE:
		return "idle";
	case CONNMAN_SERVICE_STATE_ASSOCIATION:
		return "association";
	case CONNMAN_SERVICE_STATE_CONFIGURATION:
		return "configuration";
	case CONNMAN_SERVICE_STATE_READY:
		return "ready";
	case CONNMAN_SERVICE_STATE_ONLINE:
		return "online";
	case CONNMAN_SERVICE_STATE_DISCONNECT:
		return "disconnect";
	case CONNMAN_SERVICE_STATE_FAILURE:
		return "failure";
	}

	return NULL;
}

static const char *error2string(enum connman_service_error error)
{
	switch (error) {
	case CONNMAN_SERVICE_ERROR_UNKNOWN:
		break;
	case CONNMAN_SERVICE_ERROR_OUT_OF_RANGE:
		return "out-of-range";
	case CONNMAN_SERVICE_ERROR_PIN_MISSING:
		return "pin-missing";
	case CONNMAN_SERVICE_ERROR_DHCP_FAILED:
		return "dhcp-failed";
	case CONNMAN_SERVICE_ERROR_CONNECT_FAILED:
		return "connect-failed";
	case CONNMAN_SERVICE_ERROR_LOGIN_FAILED:
		return "login-failed";
	case CONNMAN_SERVICE_ERROR_AUTH_FAILED:
		return "auth-failed";
	case CONNMAN_SERVICE_ERROR_INVALID_KEY:
		return "invalid-key";
	case CONNMAN_SERVICE_ERROR_BLOCKED:
		return "blocked";
	case CONNMAN_SERVICE_ERROR_ONLINE_CHECK_FAILED:
		return "online-check-failed";
	}

	return NULL;
}

static const char *proxymethod2string(enum connman_service_proxy_method method)
{
	switch (method) {
	case CONNMAN_SERVICE_PROXY_METHOD_DIRECT:
		return "direct";
	case CONNMAN_SERVICE_PROXY_METHOD_MANUAL:
		return "manual";
	case CONNMAN_SERVICE_PROXY_METHOD_AUTO:
		return "auto";
	case CONNMAN_SERVICE_PROXY_METHOD_UNKNOWN:
		break;
	}

	return NULL;
}

static enum connman_service_proxy_method string2proxymethod(const char *method)
{
	if (g_strcmp0(method, "direct") == 0)
		return CONNMAN_SERVICE_PROXY_METHOD_DIRECT;
	else if (g_strcmp0(method, "auto") == 0)
		return CONNMAN_SERVICE_PROXY_METHOD_AUTO;
	else if (g_strcmp0(method, "manual") == 0)
		return CONNMAN_SERVICE_PROXY_METHOD_MANUAL;
	else
		return CONNMAN_SERVICE_PROXY_METHOD_UNKNOWN;
}

void __connman_service_split_routing_changed(struct connman_service *service)
{
	dbus_bool_t split_routing;

	if (!service->path)
		return;

	if (!allow_property_changed(service))
		return;

	split_routing = service->do_split_routing;
	if (!connman_dbus_property_changed_basic(service->path,
				CONNMAN_SERVICE_INTERFACE, "SplitRouting",
					DBUS_TYPE_BOOLEAN, &split_routing))
		connman_warn("cannot send SplitRouting property change on %s",
					service->identifier);
}

void __connman_service_set_split_routing(struct connman_service *service,
								bool value)
{
	if (service->type != CONNMAN_SERVICE_TYPE_VPN)
		return;

	service->do_split_routing = value;

	if (service->do_split_routing)
		service->order = 0;
	else
		service->order = 10;

	/*
	 * In order to make sure the value is propagated also when loading the
	 * VPN service signal the value regardless of the value change.
	 */
	__connman_service_split_routing_changed(service);
}

int __connman_service_load_modifiable(struct connman_service *service)
{
	GKeyFile *keyfile;
	GError *error = NULL;
	gchar *str;
	bool autoconnect;

	DBG("service %p", service);

	keyfile = connman_storage_load_service(service->identifier);
	if (!keyfile)
		return -EIO;

	switch (service->type) {
	case CONNMAN_SERVICE_TYPE_UNKNOWN:
	case CONNMAN_SERVICE_TYPE_SYSTEM:
	case CONNMAN_SERVICE_TYPE_GPS:
	case CONNMAN_SERVICE_TYPE_P2P:
		break;
	case CONNMAN_SERVICE_TYPE_VPN:
		__connman_service_set_split_routing(service,
						g_key_file_get_boolean(keyfile,
						service->identifier,
						"SplitRouting", NULL));

		/* fall through */
	case CONNMAN_SERVICE_TYPE_WIFI:
	case CONNMAN_SERVICE_TYPE_GADGET:
	case CONNMAN_SERVICE_TYPE_BLUETOOTH:
	case CONNMAN_SERVICE_TYPE_CELLULAR:
	case CONNMAN_SERVICE_TYPE_ETHERNET:
		autoconnect = g_key_file_get_boolean(keyfile,
				service->identifier, "AutoConnect", &error);
		if (!error)
			service->autoconnect = autoconnect;
		g_clear_error(&error);
		break;
	}

	str = g_key_file_get_string(keyfile,
				service->identifier, "Modified", NULL);
	if (str) {
		util_iso8601_to_timeval(str, &service->modified);
		g_free(str);
	}

	g_key_file_free(keyfile);

	return 0;
}

/**
 *  @brief
 *    Log the proxy auto-configuration (PAC) URL associated with the
 *    specified service.
 *
 *  @param[in]  service  A pointer to the immutable network
 *                       service for which to log the proxy
 *                       auto-configuration (PAC) URL.
 *  @param[in]  url      An optional pointer to the immutable null-
 *                       terminated C string containing the proxy
 *                       auto-configuration (PAC) URL.
 *
 *  @private
 *
 */
static void service_log_pac(const struct connman_service *service,
				const char *url)
{
	g_autofree char *interface = NULL;

	interface = connman_service_get_interface(service);

	connman_info("Interface %s [ %s ] proxy auto-configuration (PAC) URL %s.",
				 interface,
				 __connman_service_type2string(service->type),
				 url ? url : "is not set");
}

/**
 *  @brief
 *    Set and log the proxy auto-configuration (PAC) URL for the
 *    specified service.
 *
 *  If the specified service is a hidden service, no set or log
 *  actions are taken.
 *
 *  @param[in,out]  service    A pointer to the mutable network
 *                             service for which to set the proxy
 *                             auto-configuration (PAC) URL.
 *  @param[in]      url        An pointer to the immutable null-
 *                             terminated C string containing the proxy
 *                             auto-configuration (PAC) URL to set.
 *  @param[in]      dochanged  A Boolean indicating whether or a D-Bus
 *                             change notification should be sent for
 *                             the service "Proxy" property.
 *
 *  @sa proxy_changed
 *  @sa service_log_pac
 *
 *  @private
 *
 */
static void service_set_pac(struct connman_service *service,
				const char *pac,
				bool dochanged)
{
	DBG("service %p (%s) pac %p (%s) dochanged %u",
		service, connman_service_get_identifier(service),
		pac,
		pac ? pac : "<null>",
		dochanged);

	if (service->hidden)
		return;

	service_log_pac(service, pac);

	g_free(service->pac);

	if (pac && strlen(pac) > 0)
		service->pac = g_strstrip(g_strdup(pac));
	else
		service->pac = NULL;

	if (dochanged)
		proxy_changed(service);
}

static int service_load(struct connman_service *service)
{
	GKeyFile *keyfile;
	GError *error = NULL;
	gsize length;
	gchar *str;
	bool autoconnect;
	unsigned int ssid_len;
	int err = 0;

	DBG("service %p", service);

	keyfile = connman_storage_load_service(service->identifier);
	if (!keyfile) {
		service->new_service = true;
		return -EIO;
	} else
		service->new_service = false;

	switch (service->type) {
	case CONNMAN_SERVICE_TYPE_UNKNOWN:
	case CONNMAN_SERVICE_TYPE_SYSTEM:
	case CONNMAN_SERVICE_TYPE_GPS:
	case CONNMAN_SERVICE_TYPE_P2P:
		break;
	case CONNMAN_SERVICE_TYPE_VPN:
		__connman_service_set_split_routing(service,
						g_key_file_get_boolean(keyfile,
						service->identifier,
						"SplitRouting", NULL));

		autoconnect = g_key_file_get_boolean(keyfile,
				service->identifier, "AutoConnect", &error);
		if (!error)
			service->autoconnect = autoconnect;
		g_clear_error(&error);
		break;
	case CONNMAN_SERVICE_TYPE_WIFI:
		if (!service->name) {
			gchar *name;

			name = g_key_file_get_string(keyfile,
					service->identifier, "Name", NULL);
			if (name) {
				g_free(service->name);
				service->name = name;
			}

			if (service->network)
				connman_network_set_name(service->network,
									name);
		}

		if (service->network &&
				!connman_network_get_blob(service->network,
						"WiFi.SSID", &ssid_len)) {
			gchar *hex_ssid;

			hex_ssid = g_key_file_get_string(keyfile,
							service->identifier,
								"SSID", NULL);

			if (hex_ssid) {
				gchar *ssid;
				unsigned int i, j = 0, hex;
				size_t hex_ssid_len = strlen(hex_ssid);

				ssid = g_try_malloc0(hex_ssid_len / 2);
				if (!ssid) {
					g_free(hex_ssid);
					err = -ENOMEM;
					goto done;
				}

				for (i = 0; i < hex_ssid_len; i += 2) {
					sscanf(hex_ssid + i, "%02x", &hex);
					ssid[j++] = hex;
				}

				connman_network_set_blob(service->network,
					"WiFi.SSID", ssid, hex_ssid_len / 2);

				g_free(ssid);
			}

			g_free(hex_ssid);
		}
		/* fall through */

	case CONNMAN_SERVICE_TYPE_GADGET:
	case CONNMAN_SERVICE_TYPE_BLUETOOTH:
	case CONNMAN_SERVICE_TYPE_CELLULAR:
		service->favorite = g_key_file_get_boolean(keyfile,
				service->identifier, "Favorite", NULL);

		/* fall through */

	case CONNMAN_SERVICE_TYPE_ETHERNET:
		autoconnect = g_key_file_get_boolean(keyfile,
				service->identifier, "AutoConnect", &error);
		if (!error)
			service->autoconnect = autoconnect;
		g_clear_error(&error);
		break;
	}

	str = g_key_file_get_string(keyfile,
				service->identifier, "Modified", NULL);
	if (str) {
		util_iso8601_to_timeval(str, &service->modified);
		g_free(str);
	}

	str = g_key_file_get_string(keyfile,
				service->identifier, "Passphrase", NULL);
	if (str) {
		char *dec = g_strcompress(str);
		g_free(str);
		g_free(service->passphrase);
		service->passphrase = dec;
	}

	if (service->ipconfig_ipv4)
		__connman_ipconfig_load(service->ipconfig_ipv4, keyfile,
					service->identifier, "IPv4.");

	if (service->ipconfig_ipv6)
		__connman_ipconfig_load(service->ipconfig_ipv6, keyfile,
					service->identifier, "IPv6.");

	service->nameservers_config = g_key_file_get_string_list(keyfile,
			service->identifier, "Nameservers", &length, NULL);
	if (service->nameservers_config && length == 0) {
		g_strfreev(service->nameservers_config);
		service->nameservers_config = NULL;
	}

	service->timeservers_config = g_key_file_get_string_list(keyfile,
			service->identifier, "Timeservers", &length, NULL);
	if (service->timeservers_config && length == 0) {
		g_strfreev(service->timeservers_config);
		service->timeservers_config = NULL;
	}

	service->domains = g_key_file_get_string_list(keyfile,
			service->identifier, "Domains", &length, NULL);
	if (service->domains && length == 0) {
		g_strfreev(service->domains);
		service->domains = NULL;
	}

	str = g_key_file_get_string(keyfile,
				service->identifier, "Proxy.Method", NULL);
	if (str)
		service->proxy_config = string2proxymethod(str);

	g_free(str);

	service->proxies = g_key_file_get_string_list(keyfile,
			service->identifier, "Proxy.Servers", &length, NULL);
	if (service->proxies && length == 0) {
		g_strfreev(service->proxies);
		service->proxies = NULL;
	}

	service->excludes = g_key_file_get_string_list(keyfile,
			service->identifier, "Proxy.Excludes", &length, NULL);
	if (service->excludes && length == 0) {
		g_strfreev(service->excludes);
		service->excludes = NULL;
	}

	str = g_key_file_get_string(keyfile,
				service->identifier, "Proxy.URL", NULL);
<<<<<<< HEAD
	if (str) {
		service_set_pac(service, str, false);
	}
=======
	if (str)
		service_set_pac(service, str, false);

	g_free(str);
>>>>>>> e410e40b

	service->mdns_config = g_key_file_get_boolean(keyfile,
				service->identifier, "mDNS", NULL);

	service->hidden_service = g_key_file_get_boolean(keyfile,
					service->identifier, "Hidden", NULL);

done:
	g_key_file_free(keyfile);

	return err;
}

static int service_save(struct connman_service *service)
{
	GKeyFile *keyfile;
	gchar *str;
	guint freq;
	const char *cst_str = NULL;
	int err = 0;

	DBG("service %p (%s) new %d",
		service, connman_service_get_identifier(service),
		service->new_service);

	if (service->new_service)
		return -ESRCH;

	keyfile = g_key_file_new();
	if (!keyfile)
		return -EIO;

	if (service->name)
		g_key_file_set_string(keyfile, service->identifier,
						"Name", service->name);

	switch (service->type) {
	case CONNMAN_SERVICE_TYPE_UNKNOWN:
	case CONNMAN_SERVICE_TYPE_SYSTEM:
	case CONNMAN_SERVICE_TYPE_GPS:
	case CONNMAN_SERVICE_TYPE_P2P:
		break;
	case CONNMAN_SERVICE_TYPE_VPN:
		g_key_file_set_boolean(keyfile, service->identifier,
				"SplitRouting", service->do_split_routing);
		if (service->favorite)
			g_key_file_set_boolean(keyfile, service->identifier,
					"AutoConnect", service->autoconnect);
		break;
	case CONNMAN_SERVICE_TYPE_WIFI:
		if (service->network) {
			const unsigned char *ssid;
			unsigned int ssid_len = 0;

			ssid = connman_network_get_blob(service->network,
							"WiFi.SSID", &ssid_len);

			if (ssid && ssid_len > 0 && ssid[0] != '\0') {
				char *identifier = service->identifier;
				GString *ssid_str;
				unsigned int i;

				ssid_str = g_string_sized_new(ssid_len * 2);
				if (!ssid_str) {
					err = -ENOMEM;
					goto done;
				}

				for (i = 0; i < ssid_len; i++)
					g_string_append_printf(ssid_str,
							"%02x", ssid[i]);

				g_key_file_set_string(keyfile, identifier,
							"SSID", ssid_str->str);

				g_string_free(ssid_str, TRUE);
			}

			freq = connman_network_get_frequency(service->network);
			g_key_file_set_integer(keyfile, service->identifier,
						"Frequency", freq);
		}
		/* fall through */

	case CONNMAN_SERVICE_TYPE_GADGET:
	case CONNMAN_SERVICE_TYPE_BLUETOOTH:
	case CONNMAN_SERVICE_TYPE_CELLULAR:
		g_key_file_set_boolean(keyfile, service->identifier,
					"Favorite", service->favorite);

		/* fall through */

	case CONNMAN_SERVICE_TYPE_ETHERNET:
		if (service->favorite)
			g_key_file_set_boolean(keyfile, service->identifier,
					"AutoConnect", service->autoconnect);
		break;
	}

	str = util_timeval_to_iso8601(&service->modified);
	if (str) {
		g_key_file_set_string(keyfile, service->identifier,
				"Modified", str);
		g_free(str);
	}

	if (service->passphrase && strlen(service->passphrase) > 0) {
		char *enc = g_strescape(service->passphrase, NULL);
		g_key_file_set_string(keyfile, service->identifier,
				"Passphrase", enc);
		g_free(enc);
	}

	if (service->ipconfig_ipv4)
		__connman_ipconfig_save(service->ipconfig_ipv4, keyfile,
				service->identifier, "IPv4.");

	if (service->ipconfig_ipv6)
		__connman_ipconfig_save(service->ipconfig_ipv6, keyfile,
				service->identifier, "IPv6.");

	if (service->nameservers_config) {
		guint len = g_strv_length(service->nameservers_config);

		g_key_file_set_string_list(keyfile, service->identifier,
				"Nameservers",
				(const gchar **) service->nameservers_config, len);
	}

	if (service->timeservers_config) {
		guint len = g_strv_length(service->timeservers_config);

		g_key_file_set_string_list(keyfile, service->identifier,
				"Timeservers",
				(const gchar **) service->timeservers_config, len);
	}

	if (service->domains) {
		guint len = g_strv_length(service->domains);

		g_key_file_set_string_list(keyfile, service->identifier,
				"Domains",
				(const gchar **) service->domains, len);
	}

	cst_str = proxymethod2string(service->proxy_config);
	if (cst_str)
		g_key_file_set_string(keyfile, service->identifier,
				"Proxy.Method", cst_str);

	if (service->proxies) {
		guint len = g_strv_length(service->proxies);

		g_key_file_set_string_list(keyfile, service->identifier,
				"Proxy.Servers",
				(const gchar **) service->proxies, len);
	}

	if (service->excludes) {
		guint len = g_strv_length(service->excludes);

		g_key_file_set_string_list(keyfile, service->identifier,
				"Proxy.Excludes",
				(const gchar **) service->excludes, len);
	}

	if (service->pac && strlen(service->pac) > 0)
		g_key_file_set_string(keyfile, service->identifier,
				"Proxy.URL", service->pac);

	if (service->mdns_config)
		g_key_file_set_boolean(keyfile, service->identifier,
				"mDNS", TRUE);

	if (service->hidden_service)
		g_key_file_set_boolean(keyfile, service->identifier,
				"Hidden", TRUE);

	if (service->config_file && strlen(service->config_file) > 0)
		g_key_file_set_string(keyfile, service->identifier,
				"Config.file", service->config_file);

	if (service->config_entry && strlen(service->config_entry) > 0)
		g_key_file_set_string(keyfile, service->identifier,
				"Config.ident", service->config_entry);

done:
	__connman_storage_save_service(keyfile, service->identifier);

	g_key_file_free(keyfile);

	return err;
}

void __connman_service_save(struct connman_service *service)
{
	if (!service)
		return;

	service_save(service);
}

static enum connman_service_state combine_state(
					enum connman_service_state state_a,
					enum connman_service_state state_b)
{
	enum connman_service_state result;

	if (state_a == state_b) {
		result = state_a;
		goto done;
	}

	if (state_a == CONNMAN_SERVICE_STATE_UNKNOWN) {
		result = state_b;
		goto done;
	}

	if (state_b == CONNMAN_SERVICE_STATE_UNKNOWN) {
		result = state_a;
		goto done;
	}

	if (state_a == CONNMAN_SERVICE_STATE_IDLE) {
		result = state_b;
		goto done;
	}

	if (state_b == CONNMAN_SERVICE_STATE_IDLE) {
		result = state_a;
		goto done;
	}

	if (state_a == CONNMAN_SERVICE_STATE_ONLINE) {
		result = state_a;
		goto done;
	}

	if (state_b == CONNMAN_SERVICE_STATE_ONLINE) {
		result = state_b;
		goto done;
	}

	if (state_a == CONNMAN_SERVICE_STATE_READY) {
		result = state_a;
		goto done;
	}

	if (state_b == CONNMAN_SERVICE_STATE_READY) {
		result = state_b;
		goto done;
	}

	if (state_a == CONNMAN_SERVICE_STATE_CONFIGURATION) {
		result = state_a;
		goto done;
	}

	if (state_b == CONNMAN_SERVICE_STATE_CONFIGURATION) {
		result = state_b;
		goto done;
	}

	if (state_a == CONNMAN_SERVICE_STATE_ASSOCIATION) {
		result = state_a;
		goto done;
	}

	if (state_b == CONNMAN_SERVICE_STATE_ASSOCIATION) {
		result = state_b;
		goto done;
	}

	if (state_a == CONNMAN_SERVICE_STATE_DISCONNECT) {
		result = state_a;
		goto done;
	}

	if (state_b == CONNMAN_SERVICE_STATE_DISCONNECT) {
		result = state_b;
		goto done;
	}

	result = CONNMAN_SERVICE_STATE_FAILURE;

done:
	return result;
}

static bool is_connecting(enum connman_service_state state)
{
	switch (state) {
	case CONNMAN_SERVICE_STATE_UNKNOWN:
	case CONNMAN_SERVICE_STATE_IDLE:
	case CONNMAN_SERVICE_STATE_FAILURE:
	case CONNMAN_SERVICE_STATE_DISCONNECT:
	case CONNMAN_SERVICE_STATE_READY:
	case CONNMAN_SERVICE_STATE_ONLINE:
		break;
	case CONNMAN_SERVICE_STATE_ASSOCIATION:
	case CONNMAN_SERVICE_STATE_CONFIGURATION:
		return true;
	}

	return false;
}

static bool is_connected(enum connman_service_state state)
{
	switch (state) {
	case CONNMAN_SERVICE_STATE_UNKNOWN:
	case CONNMAN_SERVICE_STATE_IDLE:
	case CONNMAN_SERVICE_STATE_ASSOCIATION:
	case CONNMAN_SERVICE_STATE_CONFIGURATION:
	case CONNMAN_SERVICE_STATE_DISCONNECT:
	case CONNMAN_SERVICE_STATE_FAILURE:
		break;
	case CONNMAN_SERVICE_STATE_READY:
	case CONNMAN_SERVICE_STATE_ONLINE:
		return true;
	}

	return false;
}

static bool is_online(enum connman_service_state state)
{
	return state == CONNMAN_SERVICE_STATE_ONLINE;
}

static bool is_idle(enum connman_service_state state)
{
	switch (state) {
	case CONNMAN_SERVICE_STATE_IDLE:
	case CONNMAN_SERVICE_STATE_DISCONNECT:
	case CONNMAN_SERVICE_STATE_FAILURE:
		return true;
	case CONNMAN_SERVICE_STATE_UNKNOWN:
	case CONNMAN_SERVICE_STATE_ASSOCIATION:
	case CONNMAN_SERVICE_STATE_CONFIGURATION:
	case CONNMAN_SERVICE_STATE_READY:
	case CONNMAN_SERVICE_STATE_ONLINE:
		break;
	}

	return false;
}

static int nameservers_changed_cb(void *user_data)
{
	struct connman_service *service = user_data;

	DBG("service %p", service);

	service->nameservers_timeout = 0;
	if ((is_idle(service->state) && !service->nameservers) ||
			is_connected(service->state))
		dns_changed(service);

	return FALSE;
}

static void nameservers_changed(struct connman_service *service)
{
	if (!service->nameservers_timeout)
		service->nameservers_timeout = g_idle_add(nameservers_changed_cb,
							service);
}

static bool nameserver_available(struct connman_service *service,
				enum connman_ipconfig_type type,
				const char *ns)
{
	int family;

	family = connman_inet_check_ipaddress(ns);

	if (family == AF_INET) {
		if (type == CONNMAN_IPCONFIG_TYPE_IPV6)
			return false;

		return is_connected(service->state_ipv4);
	}

	if (family == AF_INET6) {
		if (type == CONNMAN_IPCONFIG_TYPE_IPV4)
			return false;

		return is_connected(service->state_ipv6);
	}

	return false;
}

static int searchdomain_add_all(struct connman_service *service)
{
	int index, i = 0;

	if (!is_connected(service->state))
		return -ENOTCONN;

	index = __connman_service_get_index(service);
	if (index < 0)
		return -ENXIO;

	if (service->domains) {
		while (service->domains[i]) {
			connman_resolver_append(index, service->domains[i],
						NULL);
			i++;
		}

		return 0;
	}

	if (service->domainname)
		connman_resolver_append(index, service->domainname, NULL);

	return 0;

}

static int searchdomain_remove_all(struct connman_service *service)
{
	int index, i = 0;

	if (!is_connected(service->state))
		return -ENOTCONN;

	index = __connman_service_get_index(service);
	if (index < 0)
		return -ENXIO;

	while (service->domains && service->domains[i]) {
		connman_resolver_remove(index, service->domains[i], NULL);
		i++;
	}

	if (service->domainname)
		connman_resolver_remove(index, service->domainname, NULL);

	return 0;
}

static int nameserver_add(struct connman_service *service,
			enum connman_ipconfig_type type,
			const char *nameserver)
{
	int index, ret;

	if (!nameserver_available(service, type, nameserver))
		return 0;

	index = __connman_service_get_index(service);
	if (index < 0)
		return -ENXIO;

	ret = connman_resolver_append(index, NULL, nameserver);
	if (ret >= 0)
		nameservers_changed(service);

	return ret;
}

static int nameserver_add_all(struct connman_service *service,
			enum connman_ipconfig_type type)
{
	int i = 0;

	if (service->nameservers_config) {
		while (service->nameservers_config[i]) {
			nameserver_add(service, type,
				service->nameservers_config[i]);
			i++;
		}
	} else if (service->nameservers) {
		while (service->nameservers[i]) {
			nameserver_add(service, type,
				service->nameservers[i]);
			i++;
		}
	}

	if (!i)
		__connman_resolver_append_fallback_nameservers();

	searchdomain_add_all(service);

	return 0;
}

static int nameserver_remove(struct connman_service *service,
			enum connman_ipconfig_type type,
			const char *nameserver)
{
	int index, ret;

	if (!nameserver_available(service, type, nameserver))
		return 0;

	index = __connman_service_get_index(service);
	if (index < 0)
		return -ENXIO;

	ret = connman_resolver_remove(index, NULL, nameserver);
	if (ret >= 0)
		nameservers_changed(service);

	return ret;
}

static int nameserver_remove_all(struct connman_service *service,
				enum connman_ipconfig_type type)
{
	int index, i = 0;

	index = __connman_service_get_index(service);
	if (index < 0)
		return -ENXIO;

	while (service->nameservers_config && service->nameservers_config[i]) {

		nameserver_remove(service, type,
				service->nameservers_config[i]);
		i++;
	}

	i = 0;
	while (service->nameservers && service->nameservers[i]) {
		nameserver_remove(service, type, service->nameservers[i]);
		i++;
	}

	searchdomain_remove_all(service);

	return 0;
}

/*
 * The is_auto variable is set to true when IPv6 autoconf nameservers are
 * inserted to resolver via netlink message (see rtnl.c:rtnl_newnduseropt()
 * for details) and not through service.c
 */
int __connman_service_nameserver_append(struct connman_service *service,
				const char *nameserver, bool is_auto)
{
	char **nameservers;
	int len, i;

	DBG("service %p (%s) nameserver %s auto %d",
		service, connman_service_get_identifier(service),
		nameserver, is_auto);

	if (!nameserver)
		return -EINVAL;

	if (is_auto)
		nameservers = service->nameservers_auto;
	else
		nameservers = service->nameservers;

	if (nameservers) {
		for (i = 0; nameservers[i]; i++) {
			if (g_strcmp0(nameservers[i], nameserver) == 0)
				return -EEXIST;
		}

		len = g_strv_length(nameservers);
		nameservers = g_try_renew(char *, nameservers, len + 2);
	} else {
		len = 0;
		nameservers = g_try_new0(char *, len + 2);
	}

	if (!nameservers)
		return -ENOMEM;

	nameservers[len] = g_strdup(nameserver);
	nameservers[len + 1] = NULL;

	if (is_auto) {
		service->nameservers_auto = nameservers;
	} else {
		service->nameservers = nameservers;
		nameserver_add(service, CONNMAN_IPCONFIG_TYPE_ALL, nameserver);
	}

	nameservers_changed(service);

	searchdomain_add_all(service);

	return 0;
}

int __connman_service_nameserver_remove(struct connman_service *service,
				const char *nameserver, bool is_auto)
{
	char **servers, **nameservers;
	bool found = false;
	int len, i, j;

	DBG("service %p nameserver %s auto %d", service, nameserver, is_auto);

	if (!nameserver)
		return -EINVAL;

	if (is_auto)
		nameservers = service->nameservers_auto;
	else
		nameservers = service->nameservers;

	if (!nameservers)
		return 0;

	for (i = 0; nameservers[i]; i++)
		if (g_strcmp0(nameservers[i], nameserver) == 0) {
			found = true;
			break;
		}

	if (!found)
		return 0;

	len = g_strv_length(nameservers);

	if (len == 1) {
		servers = NULL;
		goto set_servers;
	}

	servers = g_try_new0(char *, len);
	if (!servers)
		return -ENOMEM;

	for (i = 0, j = 0; i < len; i++) {
		if (g_strcmp0(nameservers[i], nameserver)) {
			servers[j] = nameservers[i];
			j++;
		} else
			g_free(nameservers[i]);

		nameservers[i] = NULL;
	}
	servers[len - 1] = NULL;

set_servers:
	g_strfreev(nameservers);
	nameservers = servers;

	if (is_auto) {
		service->nameservers_auto = nameservers;
	} else {
		service->nameservers = nameservers;
		nameserver_remove(service, CONNMAN_IPCONFIG_TYPE_ALL,
				nameserver);
	}

	return 0;
}

void __connman_service_nameserver_clear(struct connman_service *service)
{
	nameserver_remove_all(service, CONNMAN_IPCONFIG_TYPE_ALL);

	g_strfreev(service->nameservers);
	service->nameservers = NULL;

	nameserver_add_all(service, CONNMAN_IPCONFIG_TYPE_ALL);
}

/**
 *  @brief
 *    Add an IPv4 or IPv6 host route for the specified domain name
 *    service (DNS) server.
 *
 *  This attempts to add an IPv4 or IPv6 host route for the specified
 *  domain name service (DNS) server with the specified attributes.
 *
 *  @param[in]  family      The address family describing the
 *                          address pointed to by @a nameserver.
 *  @param[in]  index       The network interface index associated
 *                          with the output network device for
 *                          the route.
 *  @param[in]  nameserver  A pointer to an immutable null-terminated
 *                          C string containing the IPv4 or IPv6
 *                          address, in text form, of the route
 *                          DNS server destination address.
 *  @param[in]  gw          A pointer to an immutable null-terminated
 *                          C string containing the IPv4 or IPv6
 *                          address, in text form, of the route next
 *                          hop gateway address.
 *
 *  @sa del_nameserver_route
 *  @sa nameserver_add_routes
 *
 */
static void add_nameserver_route(int family, int index, const char *nameserver,
				const char *gw)
{
	DBG("family %d index %d nameserver %s gw %s",
		family, index, nameserver, gw);

	switch (family) {
	case AF_INET:
		if (connman_inet_compare_subnet(index, nameserver))
			break;

		if (connman_inet_add_host_route(index, nameserver, gw) < 0)
			/* For P-t-P link the above route add will fail */
			connman_inet_add_host_route(index, nameserver, NULL);
		break;

	case AF_INET6:
		if (connman_inet_add_ipv6_host_route(index, nameserver,
								gw) < 0)
			connman_inet_add_ipv6_host_route(index, nameserver,
							NULL);
		break;
	}
}

/**
 *  @brief
 *    Delete an IPv4 or IPv6 host route for the specified domain name
 *    service (DNS) server.
 *
 *  This attempts to delete an IPv4 or IPv6 host route for the
 *  specified domain name service (DNS) server with the specified
 *  attributes.
 *
 *  @param[in]  family      The address family describing the
 *                          address pointed to by @a nameserver.
 *  @param[in]  index       The network interface index associated
 *                          with the output network device for
 *                          the route.
 *  @param[in]  nameserver  A pointer to an immutable null-terminated
 *                          C string containing the IPv4 or IPv6
 *                          address, in text form, of the route
 *                          DNS server destination address.
 *  @param[in]  gw          A pointer to an immutable null-terminated
 *                          C string containing the IPv4 or IPv6
 *                          address, in text form, of the route next
 *                          hop gateway address.
 *
 *  @sa add_nameserver_route
 *  @sa nameserver_del_routes
 *
 */
static void del_nameserver_route(int family, int index, const char *nameserver,
				const char *gw,
				enum connman_ipconfig_type type)
{
	DBG("family %d index %d nameserver %s gw %s",
		family, index, nameserver, gw);

	switch (family) {
	case AF_INET:
		if (type != CONNMAN_IPCONFIG_TYPE_IPV4 &&
			type != CONNMAN_IPCONFIG_TYPE_ALL)
			break;

		if (connman_inet_compare_subnet(index, nameserver))
			break;

		if (connman_inet_del_host_route(index, nameserver, gw) < 0)
			/* For P-t-P link the above route del will fail */
			connman_inet_del_host_route(index, nameserver, NULL);
		break;

	case AF_INET6:
		if (type != CONNMAN_IPCONFIG_TYPE_IPV6 &&
			type != CONNMAN_IPCONFIG_TYPE_ALL)
			break;

		if (connman_inet_del_ipv6_host_route(index, nameserver,
								gw) < 0)
			connman_inet_del_ipv6_host_route(index, nameserver,
							NULL);
		break;
	}
}

/**
 *  @brief
 *    Add IPv4 or IPv6 host routes for the specified domain name
 *    service (DNS) servers.
 *
 *  This attempts to add IPv4 or IPv6 host routes for the specified
 *  domain name service (DNS) servers with the specified attributes.
 *
 *  @param[in]  index        The network interface index associated
 *                           with the output network device for
 *                           the route.
 *  @param[in]  nameservers  A pointer to a null-terminated array of
 *                           mutable null-terminated C strings
 *                           containing the IPv4 or IPv6 addresses, in
 *                           text form, of the route DNS server
 *                           destination addresses.
 *  @param[in]  gw           A pointer to an immutable null-terminated
 *                           C string containing the IPv4 or IPv6
 *                           address, in text form, of the route next
 *                           hop gateway address.
 *
 *  @sa add_nameserver_route
 *  @sa nameserver_del_routes
 *
 */
static void nameserver_add_routes(int index, char **nameservers,
					const char *gw)
{
	int i, ns_family, gw_family;

	gw_family = connman_inet_check_ipaddress(gw);
	if (gw_family < 0)
		return;

	for (i = 0; nameservers[i]; i++) {
		ns_family = connman_inet_check_ipaddress(nameservers[i]);
		if (ns_family < 0 || ns_family != gw_family)
			continue;

		add_nameserver_route(ns_family, index, nameservers[i], gw);
	}
}

/**
 *  @brief
 *    Delete IPv4 or IPv6 host routes for the specified domain name
 *    service (DNS) servers.
 *
 *  This attempts to delete IPv4 or IPv6 host routes for the specified
 *  domain name service (DNS) servers with the specified attributes.
 *
 *  @param[in]  index        The network interface index associated
 *                           with the output network device for
 *                           the route.
 *  @param[in]  nameservers  A pointer to a null-terminated array of
 *                           mutable null-terminated C strings
 *                           containing the IPv4 or IPv6 addresses, in
 *                           text form, of the route DNS server
 *                           destination addresses.
 *  @param[in]  gw           A pointer to an immutable null-terminated
 *                           C string containing the IPv4 or IPv6
 *                           address, in text form, of the route next
 *                           hop gateway address.
 *
 *  @sa del_nameserver_route
 *  @sa nameserver_add_routes
 *
 */
static void nameserver_del_routes(int index, char **nameservers,
				const char *gw,
				enum connman_ipconfig_type type)
{
	int i, ns_family, gw_family;

	gw_family = connman_inet_check_ipaddress(gw);
	if (gw_family < 0)
		return;

	for (i = 0; nameservers[i]; i++) {
		ns_family = connman_inet_check_ipaddress(nameservers[i]);
		if (ns_family < 0 || ns_family != gw_family)
			continue;

		del_nameserver_route(ns_family, index, nameservers[i],
			gw, type);
	}
}

/**
 *  @brief
 *    Add IPv4 or IPv6 host routes for the domain name service (DNS)
 *    servers associated with the specified service.
 *
 *  This attempts to add IPv4 or IPv6 host routes for both the
 *  automatic and configured domain name service (DNS) servers
 *  associated with the specified network service.
 *
 *  @param[in]  service      A pointer to the immutable network
 *                           service for which to add DNS server host
 *                           routes.
 *  @param[in]  gw           A pointer to an immutable null-terminated
 *                           C string containing the IPv4 or IPv6
 *                           address, in text form, of the route next
 *                           hop gateway address.
 *
 *  @sa __connman_service_nameserver_del_routes
 *  @sa nameserver_add_routes
 *
 */
void __connman_service_nameserver_add_routes(
					const struct connman_service *service,
					const char *gw)
{
	int index;

	if (!service)
		return;

	index = __connman_service_get_index(service);

	if (service->nameservers_config) {
		/*
		 * Configured nameserver takes preference over the
		 * discoverd nameserver gathered from DHCP, VPN, etc.
		 */
		nameserver_add_routes(index, service->nameservers_config, gw);
	} else if (service->nameservers) {
		/*
		 * We add nameservers host routes for nameservers that
		 * are not on our subnet. For those who are, the subnet
		 * route will be installed by the time the dns proxy code
		 * tries to reach them. The subnet route is installed
		 * when setting the interface IP address.
		 */
		nameserver_add_routes(index, service->nameservers, gw);
	}
}

/**
 *  @brief
 *    Delete IPv4 or IPv6 host routes for the domain name service (DNS)
 *    servers associated with the specified service.
 *
 *  This attempts to delete IPv4 or IPv6 host routes for both the
 *  automatic and configured domain name service (DNS) servers
 *  associated with the specified network service.
 *
 *  @param[in]  service      A pointer to the immutable network
 *                           service for which to delete DNS server
 *                           host routes.
 *  @param[in]  gw           A pointer to an immutable null-terminated
 *                           C string containing the IPv4 or IPv6
 *                           address, in text form, of the route next
 *                           hop gateway address.
 *  @param[in]  type         The IP configuration type for which to
 *                           delete DNS server host routes.
 *
 *  @sa __connman_service_nameserver_del_routes
 *  @sa nameserver_add_routes
 *
 */
void __connman_service_nameserver_del_routes(
					const struct connman_service *service,
					const char *gw,
					enum connman_ipconfig_type type)
{
	int index;

	if (!service)
		return;

	index = __connman_service_get_index(service);

	if (service->nameservers_config)
		nameserver_del_routes(index, service->nameservers_config,
					gw, type);
	else if (service->nameservers)
		nameserver_del_routes(index, service->nameservers, gw, type);
}

/**
 *  @brief
 *    Check the proxy setup of the specified network service.
 *
 *  This checks the proxy configuration of the specified network
 *  service. The network service, @a service, may be set to
 *  #CONNMAN_SERVICE_PROXY_METHOD_DIRECT if the current internal
 *  method is empty or if there is no Proxy Auto-configuration (PAC)
 *  URL received from DHCP or if the user proxy configuration is empty
 *  or automatic and the Web Proxy Auto-discovery (WPAD) protocol
 *  fails.
 *
 *  @param[in,out]  service  A pointer to the mutable network service
 *                           for which the proxy setup is to be
 *                           checked and for which the method may be
 *                           updated to
 *                           #CONNMAN_SERVICE_PROXY_METHOD_DIRECT.
 *
 *  @returns
 *    True if the proxy method has been established for the specified
 *    service; otherwise, false.
 *
 *  @sa connman_service_set_proxy_method
 *  @sa __connman_wpad_start
 *
 */
static bool check_proxy_setup(struct connman_service *service)
{
	DBG("service %p (%s)", service, connman_service_get_identifier(service));

	/*
	 * We start WPAD if we haven't got a PAC URL from DHCP and
	 * if our proxy manual configuration is either empty or set
	 * to AUTO with an empty URL.
	 */

	if (service->proxy != CONNMAN_SERVICE_PROXY_METHOD_UNKNOWN)
		return true;

	if (service->proxy_config != CONNMAN_SERVICE_PROXY_METHOD_UNKNOWN &&
		(service->proxy_config != CONNMAN_SERVICE_PROXY_METHOD_AUTO ||
			service->pac))
		return true;

	if (__connman_wpad_start(service) < 0) {
		connman_service_set_proxy_method(service,
			CONNMAN_SERVICE_PROXY_METHOD_DIRECT);
		return true;
	}

	return false;
}

const char *__connman_service_online_check_mode2string(
				enum service_online_check_mode mode)
{
	switch (mode) {
	case CONNMAN_SERVICE_ONLINE_CHECK_MODE_UNKNOWN:
		break;
	case CONNMAN_SERVICE_ONLINE_CHECK_MODE_NONE:
		return "none";
	case CONNMAN_SERVICE_ONLINE_CHECK_MODE_ONE_SHOT:
		return "one-shot";
	case CONNMAN_SERVICE_ONLINE_CHECK_MODE_CONTINUOUS:
		return "continuous";
	default:
		break;
	}

	return NULL;
}

enum service_online_check_mode __connman_service_online_check_string2mode(
				const char *mode)
{
	if (!mode)
		return CONNMAN_SERVICE_ONLINE_CHECK_MODE_UNKNOWN;

	if (g_strcmp0(mode, "none") == 0)
		return CONNMAN_SERVICE_ONLINE_CHECK_MODE_NONE;
	else if (g_strcmp0(mode, "one-shot") == 0)
		return CONNMAN_SERVICE_ONLINE_CHECK_MODE_ONE_SHOT;
	else if (g_strcmp0(mode, "continuous") == 0)
		return CONNMAN_SERVICE_ONLINE_CHECK_MODE_CONTINUOUS;

	return CONNMAN_SERVICE_ONLINE_CHECK_MODE_UNKNOWN;
}

/**
 *  @brief
 *    Return the "online" HTTP-based Internet reachability check mode.
 *
 *  @returns
 *    The "online" HTTP-based Internet reachability check mode.
 *
 */
enum service_online_check_mode __connman_service_get_online_check_mode(void)
{
	return connman_setting_get_uint("OnlineCheckMode");
}

/**
 *  @brief
 *    Return whether the "online" HTTP-based Internet reachability
 *    checks are enabled.
 *
 *  @returns
 *    True if "online" HTTP-based Internet reachability checks are
 *    enabled; otherwise, false.
 *
 *  @sa __connman_service_get_online_check_mode
 *
 */
bool __connman_service_is_online_check_enabled(void)
{
	const enum service_online_check_mode mode =
		__connman_service_get_online_check_mode();

	return mode != CONNMAN_SERVICE_ONLINE_CHECK_MODE_UNKNOWN &&
		mode != CONNMAN_SERVICE_ONLINE_CHECK_MODE_NONE;
}

/**
 *  @brief
 *    Determines whether the "online" HTTP-based Internet reachability
 *    check mode is the specified mode.
 *
 *  @param[in]  mode  The "online" HTTP-based Internet reachability
 *                    check mode to confirm.
 *
 *  @returns
 *    True if the current "online" HTTP-based Internet reachability
 *    check mode is @a mode; otherwise, false.
 *
 *  @sa __connman_service_get_online_check_mode
 *
 */
bool __connman_service_is_online_check_mode(
		enum service_online_check_mode mode)
{
	return __connman_service_get_online_check_mode() == mode;
}

/**
 *  @brief
 *    Determine whether an "online" HTTP-based Internet reachability
 *    check is active.
 *
 *  This determines whether an "online" HTTP-based Internet
 *  reachability check is active for the specified network service IP
 *  configuration type.
 *
 *  @param[in]  service  A pointer to the immutable network service
 *                       for which to determine whether an "online"
 *                       HTTP-based Internet reachability is active.
 *  @param[in]  type     The IP configuration type for which to
 *                       determine whether an "online" HTTP-based
 *                       Internet reachability is active.
 *
 *  @returns
 *    True if an "online" HTTP-based Internet reachability check is
 *    active for the specified network service IP configuration type;
 *    otherwise, false.
 *
 */
static bool online_check_is_active(const struct connman_service *service,
		enum connman_ipconfig_type type)
{
	bool do_ipv4 = false, do_ipv6 = false;
	bool active = false;

	DBG("service %p (%s) type %d (%s)",
		service, connman_service_get_identifier(service),
		type, __connman_ipconfig_type2string(type));

	if (!service)
		goto done;

	if (type == CONNMAN_IPCONFIG_TYPE_IPV4)
		do_ipv4 = true;
	else if (type == CONNMAN_IPCONFIG_TYPE_IPV6)
		do_ipv6 = true;
	else if (type == CONNMAN_IPCONFIG_TYPE_ALL)
		do_ipv4 = do_ipv6 = true;
	else
		goto done;

	active = (do_ipv4 && service->online_check_state_ipv4.active) ||
			 (do_ipv6 && service->online_check_state_ipv6.active);

	DBG("active? %u", active);

 done:
	return active;
}

/**
 *  @brief
 *    Assign the "online" HTTP-based Internet reachability check
 *    active state.
 *
 *  This assigns the "online" HTTP-based Internet reachability check
 *  active state for the specified network service IP configuration
 *  type.
 *
 *  @param[in,out]  service  A pointer to the mutable network service
 *                           for which to assign the "online" HTTP-
 *                           based Internet reachability active
 *                           state.
 *  @param[in]      type     The IP configuration type for which to
 *                           assign the "online" HTTP-based Internet
 *                           reachability active state.
 *  @param[in]      active   The "online" HTTP-based Internet
 *                           reachability active state to assign.
 *
 *  @sa online_check_is_active
 *
 */
static void online_check_active_set_value(struct connman_service *service,
		enum connman_ipconfig_type type,
		bool active)
{
	bool do_ipv4 = false, do_ipv6 = false;

	DBG("service %p (%s) type %d (%s) active? %u",
		service, connman_service_get_identifier(service),
		type, __connman_ipconfig_type2string(type),
		active);

	if (!service)
		return;

	if (type == CONNMAN_IPCONFIG_TYPE_IPV4)
		do_ipv4 = true;
	else if (type == CONNMAN_IPCONFIG_TYPE_IPV6)
		do_ipv6 = true;
	else if (type == CONNMAN_IPCONFIG_TYPE_ALL)
		do_ipv4 = do_ipv6 = true;
	else
		return;

	if (do_ipv4)
		service->online_check_state_ipv4.active = active;

	if (do_ipv6)
		service->online_check_state_ipv6.active = active;
}

/**
 *  @brief
 *    Set, or assert, the "online" HTTP-based Internet reachability
 *    check active state.
 *
 *  This sets, or asserts, the "online" HTTP-based Internet
 *  reachability check active state for the specified network service
 *  IP configuration type.
 *
 *  @param[in,out]  service  A pointer to the mutable network service
 *                           for which to set the "online" HTTP-
 *                           based Internet reachability active
 *                           state.
 *  @param[in]      type     The IP configuration type for which to
 *                           set the "online" HTTP-based Internet
 *                           reachability active state.
 *
 *  @sa online_check_active_set_value
 *  @sa online_check_is_active
 *
 */
static void online_check_active_set(struct connman_service *service,
		enum connman_ipconfig_type type)
{
	online_check_active_set_value(service, type, true);
}

/**
 *  @brief
 *    Clear, or deassert, the "online" HTTP-based Internet
 *    reachability check active state.
 *
 *  This clears, or deasserts, the "online" HTTP-based Internet
 *  reachability check active state for the specified network service
 *  IP configuration type.
 *
 *  @param[in,out]  service  A pointer to the mutable network service
 *                           for which to clear the "online" HTTP-
 *                           based Internet reachability active
 *                           state.
 *  @param[in]      type     The IP configuration type for which to
 *                           clear the "online" HTTP-based Internet
 *                           reachability active state.
 *
 *  @sa online_check_active_set_value
 *  @sa online_check_is_active
 *
 */
static void online_check_active_clear(struct connman_service *service,
		enum connman_ipconfig_type type)
{
	online_check_active_set_value(service, type, false);
}

/**
 *  @brief
 *    Compute a Fibonacci online check timeout based on the specified
 *    interval.
 *
 *  This computes the Fibonacci online check timeout, in seconds,
 *  based on the specified interval in a Fibonacci series. For
 *  example, an interval of 9 yields a timeout of 34 seconds.
 *
 *  @note
 *    As compared to a geometric series, the Fibonacci series is
 *    slightly less aggressive in backing off up to the equivalence
 *    point at interval 12, but far more aggressive past that point,
 *    climbing to past an hour at interval 19 whereas the geometric
 *    series does not reach that point until interval 60.
 *
 *  @param[in]  interval  The interval in the geometric series for
 *                        which to compute the online check timeout.
 *
 *  @returns
 *    The timeout, in seconds, for the online check.
 *
 *  @sa online_check_timeout_compute_fibonacci
 *
 */
static guint online_check_timeout_compute_fibonacci(unsigned int interval)
{
	unsigned int i;
	guint first = 0;
	guint second = 1;
	guint timeout_seconds;

	for (i = 0; i <= interval; i++) {
		timeout_seconds = first;

		first = second;

		second = second + timeout_seconds;
	}

	return timeout_seconds;
}

/**
 *  @brief
 *    Compute a geometric online check timeout based on the specified
 *    interval.
 *
 *  This computes the geometric online check timeout, in seconds,
 *  based on the specified interval in a geometric series, where the
 *  resulting value is interval^2. For example, an interval of 9
 *  yields a timeout of 81 seconds.
 *
 *  @note
 *    As compared to a Fibonacci series, the geometric series is
 *    slightly more aggressive in backing off up to the equivalence
 *    point at interval 12, but far less aggressive past that point,
 *    only reaching an hour at interval 90 compared to interval 19 for
 *    Fibonacci for a similar timeout.
 *
 *  @param[in]  interval  The interval in the geometric series for
 *                        which to compute the online check timeout.
 *
 *  @returns
 *    The timeout, in seconds, for the online check.
 *
 *  @sa online_check_timeout_compute_fibonacci
 *
 */
static guint online_check_timeout_compute_geometric(unsigned int interval)
{
	const guint timeout_seconds = interval * interval;

	return timeout_seconds;
}

/**
 *  @brief
 *    Cancel any "online" HTTP-based Internet reachability checks for
 *    the specified network service IP configuration type.
 *
 *  This cancels any current or pending IPv4 and/or IPv6 "online"
 *  HTTP-based Internet reachability checks for the specified network
 *  service IP configuration type.
 *
 *  @note
 *    Any lingering WISPr portal reachability context will be lazily
 *    released at the start of the next online check for the service
 *    and replaced with new context.
 *
 *  @param[in,out]  service  A pointer to the mutable network service
 *                           for which any current or pending IPv4 or
 *                           IPv6 "online" reachability checks should
 *                           be canceled.
 *  @param[in]      type     The IP configuration type for which the
 *                           "online" reachability check is to be
 *                           canceled.
 *
 *  @sa start_online_check
 *  @sa complete_online_check
 *  @sa __connman_wispr_start
 *  @sa __connman_wispr_stop
 *
 */
static void cancel_online_check(struct connman_service *service,
				enum connman_ipconfig_type type)
{
	bool do_ipv4 = false, do_ipv6 = false;

	DBG("service %p (%s) type %d (%s) "
		"online_timeout_ipv4 %d online_timeout_ipv6 %d",
		service, connman_service_get_identifier(service),
		type, __connman_ipconfig_type2string(type),
		service->online_check_state_ipv4.timeout,
		service->online_check_state_ipv6.timeout);

	if (type == CONNMAN_IPCONFIG_TYPE_IPV4)
		do_ipv4 = true;
	else if (type == CONNMAN_IPCONFIG_TYPE_IPV6)
		do_ipv6 = true;
	else if (type == CONNMAN_IPCONFIG_TYPE_ALL)
		do_ipv4 = do_ipv6 = true;
	else
		return;

	/*
	 * First, ensure that the reachability check(s) is/are cancelled
	 * in the WISPr module. This may fail, however, we ignore any such
	 * failures as we still want to cancel any outstanding check(s)
	 * from this module as well.
	 */

	if (do_ipv4)
		__connman_wispr_cancel(service, CONNMAN_IPCONFIG_TYPE_IPV4);

	if (do_ipv6)
		__connman_wispr_cancel(service, CONNMAN_IPCONFIG_TYPE_IPV6);

	/*
	 * Now that the reachability check(s) has/have been cancelled in
	 * the WISPr module, cancel any outstanding check(s) that may be
	 * scheduled in this module.
	 */
	if (do_ipv4 &&
		service->online_check_state_ipv4.timeout) {
		g_source_remove(service->online_check_state_ipv4.timeout);
		service->online_check_state_ipv4.timeout = 0;

		/*
		 * This balances the retained referece made when
		 * g_timeout_add_seconds was called to schedule this
		 * now-cancelled scheduled online check.
		 */
		connman_service_unref(service);
	}

	if (do_ipv6 &&
		service->online_check_state_ipv6.timeout) {
		g_source_remove(service->online_check_state_ipv6.timeout);
		service->online_check_state_ipv6.timeout = 0;

		/*
		 * This balances the retained referece made when
		 * g_timeout_add_seconds was called to schedule this
		 * now-cancelled scheduled online check.
		 */
		connman_service_unref(service);
	}

    /* Mark the online check state as inactive. */

	online_check_active_clear(service, type);
}

/**
 *  @brief
 *    Check whether an online check is enabled for the specified
 *    service.
 *
 *  This determines whether "online" HTTP-based Internet reachability
 *  checks are enabled for the specified network service. If not, an
 *  information-level message is logged.
 *
 *  @param[in]  service  A pointer to the immutable service for which
 *                       to determine whether "online" HTTP-based
 *                       Internet reachability checks are enabled.
 *
 *  @returns
 *    True if "online" HTTP-based Internet reachability * checks are
 *    enabled for the specified network service; otherwise, false.
 *
 *  @sa start_online_check
 *  @sa start_online_check_if_connected
 *
 */
static bool online_check_is_enabled_check(
		const struct connman_service *service)
{
	g_autofree char *interface = NULL;

	if (!__connman_service_is_online_check_enabled()) {
		interface = connman_service_get_interface(service);

		connman_info("Online check disabled; "
			"interface %s [ %s ] remains in %s state.",
			interface,
			__connman_service_type2string(service->type),
			state2string(CONNMAN_SERVICE_STATE_READY));

		return false;
	}

	return true;
}

/**
 *  @brief
 *    Start an "online" HTTP-based Internet reachability check for the
 *    specified network service IP configuration type.
 *
 *  This attempts to start an "online" HTTP-based Internet
 *  reachability check for the specified network service IP
 *  configuration type.
 *
 *  @note
 *    Any check is skipped, with an informational log message, if @a
 *    OnlineCheckMode is "none".
 *
 *  @param[in,out]  service  A pointer to the mutable network service
 *                           for which to start the "online"
 *                           reachability check.
 *  @param[in]      type     The IP configuration type for which the
 *                           "online" reachability check is to be
 *                           started.
 *
 *  @retval  0          If successful.
 *  @retval  -EINVAL    If @a service is null or @a type is invalid.
 *  @retval  -EPERM     If online checks are disabled via
 *                      configuration.
 *  @retval  -EALREADY  If online checks are already active for @a
 *                      service.
 *
 *  @sa cancel_online_check
 *  @sa complete_online_check
 *  @sa start_online_check_if_connected
 *  @sa __connman_service_wispr_start
 *
 */
static int start_online_check(struct connman_service *service,
				enum connman_ipconfig_type type)
{
	int status = 0;

	DBG("service %p (%s) type %d (%s) maybe start WISPr",
		service,
		connman_service_get_identifier(service),
		type,
		__connman_ipconfig_type2string(type));

	if (!service) {
		status = -EINVAL;
		goto done;
	}

	if (!online_check_is_enabled_check(service)) {
		status = -EPERM;
		goto done;
	}

	if (type == CONNMAN_IPCONFIG_TYPE_IPV6 || check_proxy_setup(service)) {
		cancel_online_check(service, type);

		status = __connman_service_wispr_start(service, type);
	}

done:
	DBG("status %d (%s)", status, strerror(-status));

	return status;
}

/**
 *  @brief
 *    Return the online check failures threshold state.
 *
 *  @param[in]  service  A pointer to the immutable service for which
 *                       to return the online check failures threshold
 *                       state.
 *
 *  @returns
 *    True if the online check failures threshold was met; otherwise,
 *    false.
 *
 *  @sa online_check_failures_threshold_was_met_set_value
 *  @sa online_check_failures_threshold_was_met_set
 *  @sa online_check_failures_threshold_was_met_clear
 *
 */
static bool online_check_failures_threshold_was_met(
			const struct connman_service *service)
{
	return service->online_check_failures_met_threshold;
}

/**
 *  @brief
 *    Set the online check failures threshold state to the specified
 *    value.
 *
 *  @param[in,out]  service  A pointer to the mutable service for which
 *                           to set the failures threshold state.
 *  @param[in]      value    The value to set the @a service failures
 *                           threshold state to.
 *
 *  @sa online_check_failures_threshold_was_met_set
 *  @sa online_check_failures_threshold_was_met_clear
 *
 */
static void online_check_failures_threshold_was_met_set_value(
			struct connman_service *service, bool value)
{
	DBG("service %p (%s) failures met threshold %u",
		service, connman_service_get_identifier(service),
		value);

	service->online_check_failures_met_threshold = value;
}

/**
 *  @brief
 *    Set (that is, assert) the online check failures threshold state.
 *
 *  @param[in,out]  service  A pointer to the mutable service for which
 *                           to set the failures threshold state.
 *
 *  @sa online_check_failures_threshold_was_met_set_value
 *  @sa online_check_failures_threshold_was_met_clear
 *
 */
static void online_check_failures_threshold_was_met_set(
			struct connman_service *service)
{
	online_check_failures_threshold_was_met_set_value(service, true);
}

/**
 *  @brief
 *    Clear (that is, deassert) the online check failures threshold
 *    state.
 *
 *  @param[in,out]  service  A pointer to the mutable service for which
 *                           to clear the failures threshold state.
 *
 *  @sa online_check_failures_threshold_was_met_set_value
 *  @sa online_check_failures_threshold_was_met_set
 *
 */
static void online_check_failures_threshold_was_met_clear(
			struct connman_service *service)
{
	online_check_failures_threshold_was_met_set_value(service, false);
}

/**
 *  Reset the specified counter to zero (0).
 *
 *  @param[in,out]  counter  A pointer to the counter to reset by
 *                           setting it to zero (0).
 *
 */
static inline void online_check_counter_reset(
			unsigned int *counter)
{
	if (!counter)
		return;

	*counter = 0;
}

/**
 *  @brief
 *    Reset to zero (0) the IPv4 and IPv6 online check failure
 *    counters for the specified service.
 *
 *  @param[in]   service   A pointer to the mutable service for which
 *                         to reset the IPv4 and IPv6 online check
 *                         failure counters.
 *
 *  @sa online_check_successes_reset
 *
 */
static void online_check_failures_reset(struct connman_service *service)
{
	DBG("service %p (%s)",
		service, connman_service_get_identifier(service));

	online_check_counter_reset(&service->online_check_state_ipv4.failures);
	online_check_counter_reset(&service->online_check_state_ipv6.failures);
}

/**
 *  @brief
 *    Reset to zero (0) the IPv4 and IPv6 online check success
 *    counters for the specified service.
 *
 *  @param[in]   service   A pointer to the mutable service for which
 *                         to reset the IPv4 and IPv6 online check
 *                         success counters.
 *
 *  @sa online_check_failures_reset
 *
 */
static void online_check_successes_reset(struct connman_service *service)
{
	DBG("service %p (%s)",
		service, connman_service_get_identifier(service));

	online_check_counter_reset(&service->online_check_state_ipv4.successes);
	online_check_counter_reset(&service->online_check_state_ipv6.successes);
}

/**
 *  @brief
 *    Reset the online check state for the specified service.
 *
 *  This resets the online check state for the specified service,
 *  including its failure threshold state, failure counters, and
 *  success counters.
 *
 *  @param[in]   service   A pointer to the mutable service for which
 *                         to reset the online check state.
 *
 *  @sa online_check_failures_reset
 *  @sa online_check_successes_reset
 *  @sa online_check_failures_threshold_was_met_clear
 *
 */
static void online_check_state_reset(struct connman_service *service)
{
	online_check_failures_reset(service);

	online_check_successes_reset(service);

	online_check_failures_threshold_was_met_clear(service);

	clear_error(service);
}

/**
 *  @brief
 *    Log the specified IPv4 and IPv6 online check counters for the
 *    specified service.
 *
 *  This logs the specified IPv4 and IPv6 online check counters
 *  described by the provided description for the specified network
 *  service.
 *
 *  @param[in]  service              A pointer to the immutable network
 *                                   service associated with @a
 *                                   ipv4_counter and @a ipv6_counter.
 *  @param[in]  counter_description  A pointer to a null-terminated C
 *                                   string describing @a ipv4_counter
 *                                   and @a ipv6_counter. For example,
 *                                   "failure".
 *  @param[in]  ipv4_counter         The IPv4-specific counter to log.
 *  @param[in]  ipv6_counter         The IPv6-specific counter to log.
 *
 */
static void online_check_counters_log(
			const struct connman_service *service,
			const char *counter_description,
			unsigned int ipv4_counter,
			unsigned int ipv6_counter)
{
	DBG("service %p (%s) "
		"ipv4 state %d (%s) %s(s/es) %u "
		"ipv6 state %d (%s) %s(s/es) %u ",
		service, connman_service_get_identifier(service),
		service->state_ipv4, state2string(service->state_ipv4),
		counter_description,
		ipv4_counter,
		service->state_ipv6, state2string(service->state_ipv6),
		counter_description,
		ipv6_counter);
}

/**
 *  @brief
 *    Determine whether an online check counter has met its threshold.
 *
 *  This determines whether an online check counter associated with
 *  the specified network service has met its threshold, where the
 *  threshold is accessed from the configuration store with the
 *  specified key.
 *
 *  @param[in]  service                A pointer to the immutable
 *                                     network service associated with
 *                                     the counter to check.
 *  @param[in]  counter_threshold_key  A pointer to a null-terminated
 *                                     C string containing the key to
 *                                     use with the configuration
 *                                     store to access the threshold
 *                                     value to check the counter
 *                                     against.
 *  @param[in]  counter_description    A pointer to a null-terminated
 *                                     C string describing the counter
 *                                     to check. For example, "failure".
 *  @param[in]  predicate              A pointer to the predicate
 *                                     function to invoke to make the
 *                                     actual determination of whether
 *                                     the counter has met the
 *                                     threshold accessed by @a
 *                                     counter_threshold_key.
 *
 *  @returns
 *    True if the counter has met the threshold; otherwise, false.
 *
 */
static bool online_check_counter_threshold_is_met(
			const struct connman_service *service,
			const char *counter_threshold_key,
			const char *counter_description,
			is_counter_threshold_met_predicate_t predicate)
{
	unsigned int counter_threshold;
	bool threshold_met = false;

	if (!service ||
		!counter_threshold_key ||
		!counter_description ||
		!predicate)
		goto done;

	counter_threshold = connman_setting_get_uint(counter_threshold_key);

	threshold_met = predicate(service,
						counter_description,
						counter_threshold);

	DBG("service %p (%s) %s threshold %u %s(s) met %u",
		service, connman_service_get_identifier(service),
		counter_description,
		counter_threshold,
		counter_description,
		threshold_met);

done:
	return threshold_met;
}

/**
 *  @brief
 *    Determine whether the service has met the online check failure
 *    threshold.
 *
 *  This predicate determines whether the online check failure
 *  threshold has been met by the specified network service.
 *
 *  @param[in]  service                A pointer to the immutable
 *                                     network service for which to
 *                                     check whether its has met the
 *                                     online check failure threshold.
 *  @param[in]  counter_description    A pointer to a null-terminated
 *                                     C string describing the failure
 *                                     counter. For example,
 *                                     "failure".
 *  @param[in]  counter_threshold      The threshold value to check the
 *                                     failure counter against.
 *
 *  @returns
 *    True if the online check failure counter has met the failure
 *    threshold; otherwise, false.
 *
 *  @sa online_check_failures_threshold_is_met
 *
 */
static bool is_online_check_failure_threshold_met_predicate(
			const struct connman_service *service,
			const char *counter_description,
			unsigned int counter_threshold)
{
	bool ipv4_is_connected;
	bool ipv6_is_connected;
	bool threshold_met = false;

	online_check_counters_log(service,
		counter_description,
		service->online_check_state_ipv4.failures,
		service->online_check_state_ipv6.failures);

	ipv4_is_connected = is_connected(service->state_ipv4);
	ipv6_is_connected = is_connected(service->state_ipv6);

	/*
	 * It is entirely possible that IPv4 reachability is fine and that
	 * IPv6 reachablity is not due to the premises ISP, premises
	 * Internet access equipment (that is, CPE), availability of the
	 * reachability endpoint infrastructure, etc.
	 *
	 * Consequently, we want to see bilateral failures of BOTH IPv4
	 * AND IPv6 in excess of the threshold, to the extent either is
	 * connected (based on the #is_connected predicate).
	 */
	if ((!ipv6_is_connected &&
		 ipv4_is_connected &&
		 service->online_check_state_ipv4.failures >=
		 counter_threshold) ||

		(!ipv4_is_connected &&
		ipv6_is_connected &&
		service->online_check_state_ipv6.failures >=
		counter_threshold) ||

		(ipv4_is_connected &&
		service->online_check_state_ipv4.failures >=
		counter_threshold &&
		ipv6_is_connected &&
		service->online_check_state_ipv6.failures >=
		counter_threshold)) {
		threshold_met = true;
	}

	return threshold_met;
}

/**
 *  @brief
 *    Determine whether the online check failures threshold is met.
 *
 *  This attempts to determine whether the online check failures
 *  threshold is met, comparing the current IPv4 and IPv6 online check
 *  failure counts against the "OnlineCheckFailuresThreshold" settings
 *  value and returning @a true if @b both the IPv4 and IPv6 counts
 *  meet or exceed the threshold.
 *
 *  @param[in]  service  A pointer to the immutable service for which
 *                       to determine whether the online check failure
 *                       threshold is met.
 *
 *  @returns
 *    True if the failure threshold is met; otherwise, false.
 *
 *  @sa online_check_successes_threshold_is_met
 *
 */
static bool online_check_failures_threshold_is_met(
			const struct connman_service *service)
{
	const char * const counter_threshold_key =
		"OnlineCheckFailuresThreshold";
	const char * const counter_description =
		"failure";

	return online_check_counter_threshold_is_met(service,
			counter_threshold_key,
			counter_description,
			is_online_check_failure_threshold_met_predicate);
}

/**
 *  @brief
 *    Determine whether the service has met the online check success
 *    threshold.
 *
 *  This predicate determines whether the online check success
 *  threshold has been met by the specified network service.
 *
 *  @param[in]  service                A pointer to the immutable
 *                                     network service for which to
 *                                     check whether its has met the
 *                                     online check success threshold.
 *  @param[in]  counter_description    A pointer to a null-terminated
 *                                     C string describing the success
 *                                     counter. For example,
 *                                     "success".
 *  @param[in]  counter_threshold      The threshold value to check the
 *                                     success counter against.
 *
 *  @returns
 *    True if the online check success counter has met the success
 *    threshold; otherwise, false.
 *
 *  @sa online_check_successes_threshold_is_met
 *
 */
static bool is_online_check_success_threshold_met_predicate(
			const struct connman_service *service,
			const char *counter_description,
			unsigned int counter_threshold)
{
	bool threshold_met = false;

	online_check_counters_log(service,
		counter_description,
		service->online_check_state_ipv4.successes,
		service->online_check_state_ipv6.successes);

	/*
	 * It is entirely possible that IPv4 reachability is fine and that
	 * IPv6 reachablity is not due to the premises ISP, premises
	 * Internet access equipment (that is, CPE), availability of the
	 * reachability endpoint infrastructure, etc.
	 *
	 * Consequently, we want to see bilateral successes of EITHER IPv4
	 * OR IPv6 (as with #combine_state) in excess of the threshold, to
	 * the extent either is connected (based on the #is_connected
	 * predicate).
	 */

	if ((is_connected(service->state_ipv4) &&
		service->online_check_state_ipv4.successes >=
		counter_threshold) ||
		(is_connected(service->state_ipv6) &&
		service->online_check_state_ipv6.successes >=
		counter_threshold)) {
		threshold_met = true;
	}

	return threshold_met;
}

/**
 *  @brief
 *    Determine whether the online check successes threshold is met.
 *
 *  This attempts to determine whether the online check successes
 *  threshold is met, comparing the current IPv4 and IPv6 online check
 *  success counts against the "OnlineCheckSuccessesThreshold" settings
 *  value and returning @a true if @b either the IPv4 @b or IPv6 counts
 *  meet or exceed the threshold.
 *
 *  @param[in]  service  A pointer to the immutable service for which
 *                       to determine whether the online check success
 *                       threshold is met.
 *
 *  @returns
 *    True if the success threshold is met; otherwise, false.
 *
 *  @sa online_check_failures_threshold_is_met
 *
 */
static bool online_check_successes_threshold_is_met(
			const struct connman_service *service)
{
	const char * const counter_threshold_key =
		"OnlineCheckSuccessesThreshold";
	const char * const counter_description =
		"success";

	return online_check_counter_threshold_is_met(service,
			counter_threshold_key,
			counter_description,
			is_online_check_success_threshold_met_predicate);
}

/**
 *  @brief
 *    Retry an "online" HTTP-based Internet reachability check.
 *
 *  This retries an "online" HTTP-based Internet reachability check
 *  for the specified network service IP configuration type.
 *
 *  @param[in,out]  service  A pointer to the mutable network service
 *                           for which an "online" reachability check
 *                           should be retried.
 *  @param[in]      type     The IP configuration type for which an
 *                           "online" reachability check should be
 *                           retried.
 *
 *  @sa complete_online_check
 *  @sa redo_wispr_ipv4
 *  @sa redo_wispr_ipv6
 *
 */
static void redo_wispr(struct connman_service *service,
					enum connman_ipconfig_type type)
{
	DBG("Retrying service %p (%s) type %d (%s) WISPr",
		service, connman_service_get_identifier(service),
		type, __connman_ipconfig_type2string(type));

	__connman_wispr_start(service, type,
			online_check_connect_timeout_ms, complete_online_check);

	// Release the reference to the service taken when
	// g_timeout_add_seconds was invoked with the callback
	// that, in turn, invoked this function.

	connman_service_unref(service);
}

/**
 *  @brief
 *    Retry an "online" HTTP-based Internet reachability check
 *    callback.
 *
 *  This callback retries an IPv4 "online" HTTP-based Internet
 *  reachability check for the specified network service.
 *
 *  @param[in,out]  user_data  A pointer to the mutable network
 *                             service for which an IPv4 "online"
 *                             reachability check should be retried.
 *
 *  @returns
 *    FALSE (that is, G_SOURCE_REMOVE) unconditionally, indicating
 *    that the timeout source that triggered this callback should be
 *    removed on callback completion.
 *
 *  @sa complete_online_check
 *  @sa redo_wispr
 *  @sa redo_wispr_ipv6
 *
 */
static gboolean redo_wispr_ipv4(gpointer user_data)
{
	struct connman_service *service = user_data;

	service->online_check_state_ipv4.timeout = 0;

	redo_wispr(service, CONNMAN_IPCONFIG_TYPE_IPV4);

	return FALSE;
}

/**
 *  @brief
 *    Retry an "online" HTTP-based Internet reachability check
 *    callback.
 *
 *  This callback retries an IPv6 "online" HTTP-based Internet
 *  reachability check for the specified network service.
 *
 *  @param[in,out]  user_data  A pointer to the mutable network
 *                             service for which an IPv6 "online"
 *                             reachability check should be retried.
 *
 *  @returns
 *    FALSE (that is, G_SOURCE_REMOVE) unconditionally, indicating
 *    that the timeout source that triggered this callback should be
 *    removed on callback completion.
 *
 *  @sa complete_online_check
 *  @sa redo_wispr
 *  @sa redo_wispr_ipv4
 *
 */
static gboolean redo_wispr_ipv6(gpointer user_data)
{
	struct connman_service *service = user_data;

	service->online_check_state_ipv6.timeout = 0;

	redo_wispr(service, CONNMAN_IPCONFIG_TYPE_IPV6);

	return FALSE;
}

/**
 *  @brief
 *    Reschedule an "online" HTTP-based Internet reachability check
 *    for the specified network service IP configuration type.
 *
 *  This attempts to eschedule an "online" HTTP-based Internet
 *  reachability check for the specified network service IP
 *  configuration type with the provided interval and timeout
 *  identifier.
 *
 *  @param[in,out]  service             A pointer to the mutable
 *                                      network service for which to
 *                                      reschedule the "online"
 *                                      reachability check. On
 *                                      success, the service will have
 *                                      a reference retained that must
 *                                      be elsewhere released.
 *  @param[in]      type                The IP configuration type for
 *                                      which the "online"
 *                                      reachability check is to be
 *                                      rescheduled.
 *  @param[in,out]  online_check_state  A pointer to the mutable IP
 *                                      configuration type-specific
 *                                      "online" reachability check
 *                                      state associated with @a
 *                                      service and @a type. On
 *                                      success, the 'interval' field
 *                                      will be incremented by one (1)
 *                                      if it is less than the value
 *                                      of the @a
 *                                      OnlineCheckMaxInterval
 *                                      configuration setting and the
 *                                      'timeout' field this will be
 *                                      updated with the GLib main
 *                                      loop timer identifier
 *                                      associated with the
 *                                      rescheduled "online"
 *                                      HTTP-based Internet
 *                                      reachability check request.
 *
 *  @sa redo_wispr_ipv4
 *  @sa redo_wispr_ipv6
 *
 */
static void reschedule_online_check(struct connman_service *service,
			enum connman_ipconfig_type type,
			struct online_check_state *online_check_state)
{
	GSourceFunc redo_func;
	guint seconds;

	if (!service || !online_check_state)
		return;

	DBG("service %p (%s) type %d (%s) interval %u timeout %u",
		service,
		connman_service_get_identifier(service),
		type,
		__connman_ipconfig_type2string(type),
		online_check_state->interval,
		online_check_state->timeout);

	if (type == CONNMAN_IPCONFIG_TYPE_IPV4)
		redo_func = redo_wispr_ipv4;
	else if (type == CONNMAN_IPCONFIG_TYPE_IPV6)
		redo_func = redo_wispr_ipv6;
	else
		return;

	DBG("updating online checkout timeout period");

	seconds = online_check_timeout_compute_func(
				online_check_state->interval);

	DBG("service %p (%s) type %d (%s) interval %u style \"%s\" seconds %u",
		service,
		connman_service_get_identifier(service),
		type, __connman_ipconfig_type2string(type),
		online_check_state->interval,
		online_check_timeout_interval_style,
		seconds);

	online_check_state->timeout = g_timeout_add_seconds(seconds,
				redo_func, connman_service_ref(service));

	/* Increment the interval for the next time, limiting to a maximum
	 * interval of @a online_check_max_interval.
	 */
	if (online_check_state->interval < online_check_max_interval)
		online_check_state->interval++;
}

/**
 *  @brief
 *    Increment and log the specified online check counter.
 *
 *  This increments by one (1) and logs the post-increment value of
 *  the specified online check counter associated with the specified
 *  network service.
 *
 *  @param[in]  service              A pointer to the immutable network
 *                                   service associated with @a
 *                                   counter.
 *  @param[in]  type                 The IP configuration type associated
 *                                   with @a counter.
 *  @param[in]  counter_description  A pointer to a null-terminated C
 *                                   string describing @a counter. For
 *                                   example, "failure".
 *
 */
static void online_check_counter_increment_and_log(
			const struct connman_service *service,
			enum connman_ipconfig_type type,
			const char *counter_description,
			unsigned int *counter)
{
	if (!service || !counter_description || !counter)
		return;

	(*counter)++;

	DBG("service %p (%s) type %d (%s) %s %u",
		service, connman_service_get_identifier(service),
		type, __connman_ipconfig_type2string(type),
		counter_description, *counter);
}

/**
 *  @brief
 *    Log an online check success.
 *
 *  This logs an online check success for the specified network
 *  service IP configuration type.
 *
 *  @param[in]  service  A pointer to the immutable network
 *                       service for which to log an online
 *                       check success.
 *  @param[in]  type     The IP configuration type for which
 *                       the online check was successful.
 *
 */
static void online_check_log_success(const struct connman_service *service,
			enum connman_ipconfig_type type)
{
	g_autofree char *interface = NULL;

	interface = connman_service_get_interface(service);

	connman_info("Interface %s [ %s ] %s online check to %s succeeded",
		interface,
		__connman_service_type2string(service->type),
		__connman_ipconfig_type2string(type),
		type == CONNMAN_IPCONFIG_TYPE_IPV4 ?
			connman_setting_get_string("OnlineCheckIPv4URL") :
			connman_setting_get_string("OnlineCheckIPv6URL"));
}

/**
 *  @brief
 *    Log that an online check counter has met its threshold.
 *
 *  This logs that an online check counter associated with the
 *  specified network service has met its threshold.
 *
 *  @param[in]  service                A pointer to the immutable
 *                                     network service for which to
 *                                     log that one of its online
 *                                     check counters has met its
 *                                     threshold.
 *  @param[in]  counter_threshold_key  A pointer to a null-terminated
 *                                     C string containing the key to
 *                                     use with the configuration
 *                                     store to access the threshold
 *                                     value for the counter.
 *  @param[in]  counter_description    A pointer to a null-terminated
 *                                     C string describing the counter
 *                                     to check. For example,
 *                                     "failure(s)".
 *
 */
static void continuous_online_check_log_counter_threshold_met(
			const struct connman_service *service,
			const char *counter_threshold_key,
			const char *counter_description)
{
	g_autofree char *interface = NULL;

	interface = connman_service_get_interface(service);

	connman_warn("Interface %s [ %s ] online check had %u back-to-back "
		"%s; %s threshold met",
		interface,
		__connman_service_type2string(service->type),
		connman_setting_get_uint(counter_threshold_key),
				 counter_description,
				 counter_description);
}

/**
 *  @brief
 *    Log that an online check success counter has met its threshold.
 *
 *  This logs that an online check success counter associated with the
 *  specified network service has met its threshold.
 *
 *  @param[in]  service                A pointer to the immutable
 *                                     network service for which to
 *                                     log that its online check
 *                                     success counter has met its
 *                                     threshold.
 *
 */
static void continuous_online_check_log_successes_threshold_met(
			const struct connman_service *service
)
{
	static const char *const counter_threshold_key =
		"OnlineCheckSuccessesThreshold";
	static const char *const counter_description =
		"success(es)";

	continuous_online_check_log_counter_threshold_met(service,
		counter_threshold_key,
		counter_description);
}

/**
 *  @brief
 *    Log that an online check failure counter has met its threshold.
 *
 *  This logs that an online check failure counter associated with the
 *  specified network service has met its threshold.
 *
 *  @param[in]  service                A pointer to the immutable
 *                                     network service for which to
 *                                     log that its online check
 *                                     failure counter has met its
 *                                     threshold.
 *
 */
static void continuous_online_check_log_failures_threshold_met(
			const struct connman_service *service
)
{
	static const char *const counter_threshold_key =
		"OnlineCheckFailuresThreshold";
	static const char *const counter_description =
		"failure(s)";

	continuous_online_check_log_counter_threshold_met(service,
		counter_threshold_key,
		counter_description);
}

/**
 *  @brief
 *    Handle the successful completion of an "online" HTTP-based
 *    Internet reachability check for the specified network service
 *    and IP configuration type for the "one-shot" online check mode.
 *
 *  This handles the completion of a successful "online" HTTP-based
 *  Internet reachability check for the specified network service and
 *  IP configuration type for the "one-shot" online check mode. This
 *  effectively "bookends" an earlier #__connman_service_wispr_start.
 *
 *  @param[in,out]  service             A pointer to the mutable service
 *                                      for which to handle a
 *                                      successful previously-requested
 *                                      online check.
 *  @param[in]      type                The IP configuration type for
 *                                      which to handle a successful
 *                                      previously-requested online
 *                                      check.
 *  @param[in,out]  online_check_state  A pointer to the online check
 *                                      state for @a service
 *                                      associated with @a type.
 *
 *  @returns
 *    False, unconditionally.
 *
 *  @sa handle_oneshot_online_check_failure
 *  @sa handle_online_check_success
 *
 */
static bool handle_oneshot_online_check_success(
			struct connman_service *service,
			enum connman_ipconfig_type type,
			struct online_check_state *online_check_state)
{
	const bool reschedule = true;

	/*
	 * Simply log the success, mark the service IP configuration state
	 * as ONLINE, and return.
	 */
	online_check_log_success(service, type);

	__connman_service_ipconfig_indicate_state(service,
		CONNMAN_SERVICE_STATE_ONLINE,
		type);

	return !reschedule;
}

/**
 *  @brief
 *    Handle the successful completion of an "online" HTTP-based
 *    Internet reachability check for the specified network service
 *    and IP configuration type for the "continuous" online check mode.
 *
 *  This handles the completion of a successful "online" HTTP-based
 *  Internet reachability check for the specified network service and
 *  IP configuration type for the "continuous" online check mode. This
 *  effectively "bookends" an earlier #__connman_service_wispr_start.
 *
 *  @param[in,out]  service             A pointer to the mutable service
 *                                      for which to handle a
 *                                      successful previously-requested
 *                                      online check.
 *  @param[in]      type                The IP configuration type for
 *                                      which to handle a successful
 *                                      previously-requested online
 *                                      check.
 *  @param[in,out]  online_check_state  A pointer to the online check
 *                                      state for @a service
 *                                      associated with @a type.
 *
 *  @returns
 *    True if another online check should be scheduled; otherwise,
 *    false.
 *
 *  @sa handle_continuous_online_check_failure
 *  @sa handle_online_check_success
 *
 */
static bool handle_continuous_online_check_success(
			struct connman_service *service,
			enum connman_ipconfig_type type,
			struct online_check_state *online_check_state)
{
	bool failures_threshold_was_met;
	bool successes_threshold_is_met;
	const bool reschedule = true;

	/* Unconditionally increment and log the success counter. */

	online_check_counter_increment_and_log(service, type,
		"successes", &online_check_state->successes);

	/*
	 * Ultimately, for failures, we are looking for a STRING of
	 * SUSTAINED, BACK-TO-BACK failures to meet the failures
	 * threshold. Consequently, any success should reset the
	 * corresponding failure count back to zero (0).
	 */
	online_check_counter_reset(&online_check_state->failures);

	failures_threshold_was_met =
		online_check_failures_threshold_was_met(service);
	successes_threshold_is_met =
		online_check_successes_threshold_is_met(service);

	DBG("failures threshold was met %u, "
		"successes threshold is met %u, "
		"default %u",
		failures_threshold_was_met,
		successes_threshold_is_met,
		connman_service_is_default(service));

	/*
	 * If the service HAD previously-exceeded the failure threshold
	 * AND if this is the first success, then reset the online check
	 * interval to the initial, minimum value since we want to recover
	 * as quickly as possible with a STRING of SUSTAINED, BACK-TO-BACK
	 * successes, where the length of that string is dictated by the
	 * "OnlineCheckSuccessesThreshold" settings value.
	 *
	 * Otherwise, if the service HAD NOT previously-exceeded the
	 * failure threshold OR if it HAD previously-exceeded the failure
	 * threshold AND the successes threshold was met, then reset the
	 * online check interval to the maximum value.
	 */
	if (failures_threshold_was_met &&
		online_check_state->successes == 1)
		online_check_state->interval = online_check_initial_interval;
	else if (!failures_threshold_was_met ||
		(failures_threshold_was_met && successes_threshold_is_met))
		online_check_state->interval = online_check_max_interval;

	/*
	 * If the service HAD NOT previously-exceeded the failure
	 * threshold, then simply mark the service IP configuration state
	 * as ONLINE.
	 *
	 * Otherwise, if the service HAD previously exceeded the failure
	 * threshold AND successes meet or exceed the configured success
	 * threshold, then re-sort the network services and update the
	 * gateways accordingly.
	 *
	 * The succeeding service will be promoted until such time as it
	 * has a configured number of failures, at which time, we will
	 * resort again.
	 *
	 */
	if (!failures_threshold_was_met) {
		if (online_check_state->successes == 1)
			online_check_log_success(service, type);

		if (connman_service_is_default(service))
			__connman_service_ipconfig_indicate_state(service,
				CONNMAN_SERVICE_STATE_ONLINE,
				type);
	} else if (failures_threshold_was_met &&
			   successes_threshold_is_met) {
		online_check_log_success(service, type);

		continuous_online_check_log_successes_threshold_met(service);

		online_check_state_reset(service);

		/*
		 * The ordering here is considered and intentional. FIRST, now
		 * that this service has cleared / reset the online check
		 * state, re-sort the service list. This may promote this
		 * service back to the default. SECOND, make the READY to
		 * ONLINE promotion, since that promotion is qualified with
		 * this service being the default (that is, has the default
		 * route) service.
		 */
		SERVICE_LIST_SORT();

		if (connman_service_is_default(service)) {
			__connman_service_ipconfig_indicate_state(
				service,
				CONNMAN_SERVICE_STATE_ONLINE,
				type);
		}

		__connman_gateway_update();
	}

	return reschedule;
}

/**
 *  @brief
 *    Handle the successful completion of an "online" HTTP-based
 *    Internet reachability check for the specified network service
 *    and IP configuration type.
 *
 *  This handles the completion of a successful "online" HTTP-based
 *  Internet reachability check for the specified network service and
 *  IP configuration type. This effectively "bookends" an earlier
 *  #__connman_service_wispr_start.
 *
 *  @param[in,out]  service             A pointer to the mutable service
 *                                      for which to handle a
 *                                      successful previously-requested
 *                                      online check.
 *  @param[in]      type                The IP configuration type for
 *                                      which to handle a successful
 *                                      previously-requested online
 *                                      check.
 *  @param[in,out]  online_check_state  A pointer to the online check
 *                                      state for @a service
 *                                      associated with @a type.
 *  @param[in]      oneshot             A Boolean indicating whether the
 *                                      online check mode is
 *                                      "one-shot" (true) or
 *                                      "continuous" (false).
 *
 *  @returns
 *    True if another online check should be scheduled; otherwise,
 *    false.
 *
 *  @sa handle_online_check_failure
 *  @sa handle_oneshot_online_check_success
 *  @sa handle_continuous_online_check_success
 *
 */
static bool handle_online_check_success(struct connman_service *service,
				enum connman_ipconfig_type type,
				struct online_check_state *online_check_state,
				bool oneshot)
{
	bool reschedule;

	DBG("service %p (%s) type %d (%s) "
		"one-shot %u\n",
		service,
		connman_service_get_identifier(service),
		type, __connman_ipconfig_type2string(type),
		oneshot);

	if (oneshot)
		reschedule = handle_oneshot_online_check_success(service,
						type,
						online_check_state);
	else
		reschedule = handle_continuous_online_check_success(service,
						type,
						online_check_state);

	return reschedule;
}

/**
 *  @brief
 *    Log an online check failure.
 *
 *  This logs an online check failure for the specified network
 *  service IP configuration type.
 *
 *  @param[in]  service  A pointer to the immutable network
 *                       service for which to log an online
 *                       check failure.
 *  @param[in]  type     The IP configuration type for which
 *                       the online check failed.
 *  @param[in]  message  A pointer to an immutable null-terminated
 *                       C string describing the reason for the online
 *                       check failure.
 *
 */
static void online_check_log_failure(const struct connman_service *service,
			enum connman_ipconfig_type type,
			const char *message)
{
	g_autofree char *interface = NULL;

	interface = connman_service_get_interface(service);

	connman_warn("Interface %s [ %s ] %s online check to %s failed: %s",
		interface,
		__connman_service_type2string(service->type),
		__connman_ipconfig_type2string(type),
		type == CONNMAN_IPCONFIG_TYPE_IPV4 ?
			connman_setting_get_string("OnlineCheckIPv4URL") :
			connman_setting_get_string("OnlineCheckIPv6URL"),
			message);
}

/**
 *  @brief
 *    Handle the failed completion of an one-shot mode "online"
 *    HTTP-based Internet reachability check for the specified network
 *    service and IP configuration type for the "one-shot" online
 *    check mode.
 *
 *  This handles the completion of a failed one-shot mode "online"
 *  HTTP-based Internet reachability check for the specified network
 *  service and IP configuration type for the "one-shot" online check
 *  mode. This effectively "bookends" an earlier
 *  #__connman_service_wispr_start.
 *
 *  This simply indicates that rescheduling another check is desired.
 *
 *  @param[in,out]  service             A pointer to the mutable service
 *                                      for which to handle a
 *                                      failed previously-requested
 *                                      online check.
 *  @param[in]      type                The IP configuration type for
 *                                      which to handle a failed
 *                                      previously-requested online
 *                                      check.
 *  @param[in]      ipconfig_state      The current @a type IP
 *                                      configuration state for @a
 *                                      service.
 *  @param[in,out]  online_check_state  A pointer to the online check
 *                                      state for @a service
 *                                      associated with @a type.
 *  @param[in]      err                 The error status associated with
 *                                      the failed previously-requested
 *                                      online check. This is expected
 *                                      to be less than zero ('< 0').
 *  @param[in]      message             A pointer to an immutable null-
 *                                      terminated C string describing
 *                                      the reason for the online
 *                                      check failure.
 *
 *  @returns
 *    True, unconditionally.
 *
 *  @sa handle_online_check_failure
 *  @sa handle_oneshot_online_check_failure
 *
 */
static bool handle_oneshot_online_check_failure(
			struct connman_service *service,
			enum connman_ipconfig_type type,
			enum connman_service_state ipconfig_state,
			struct online_check_state *online_check_state,
			int err,
			const char *message)
{
	const bool reschedule = true;

	/* Simply indicate rescheduling another check is desired. */

	DBG("online check mode is one-shot; requesting another check");

	return reschedule;
}

/**
 *  @brief
 *    Handle the failed completion of an one-shot mode "online"
 *    HTTP-based Internet reachability check for the specified network
 *    service and IP configuration type for the "continuous" online
 *    check mode.
 *
 *  This handles the completion of a failed continuous mode "online"
 *  HTTP-based Internet reachability check for the specified network
 *  service and IP configuration type for the "continuous" online check
 *  mode. This effectively "bookends" an earlier
 *  #__connman_service_wispr_start.
 *
 *  @param[in,out]  service             A pointer to the mutable service
 *                                      for which to handle a
 *                                      failed previously-requested
 *                                      online check.
 *  @param[in]      type                The IP configuration type for
 *                                      which to handle a failed
 *                                      previously-requested online
 *                                      check.
 *  @param[in]      ipconfig_state      The current @a type IP
 *                                      configuration state for @a
 *                                      service.
 *  @param[in,out]  online_check_state  A pointer to the online check
 *                                      state for @a service
 *                                      associated with @a type.
 *  @param[in]      err                 The error status associated with
 *                                      the failed previously-requested
 *                                      online check. This is expected
 *                                      to be less than zero ('< 0').
 *  @param[in]      message             A pointer to an immutable null-
 *                                      terminated C string describing
 *                                      the reason for the online
 *                                      check failure.
 *
 *  @returns
 *    True if another online check should be scheduled; otherwise,
 *    false.
 *
 *  @sa handle_online_check_failure
 *  @sa handle_continuous_online_check_failure
 *
 */
static bool handle_continuous_online_check_failure(
			struct connman_service *service,
			enum connman_ipconfig_type type,
			enum connman_service_state ipconfig_state,
			struct online_check_state *online_check_state,
			int err,
			const char *message)
{
	bool reschedule = false;

	/* Unconditionally increment and log the failure counter. */

	online_check_counter_increment_and_log(service, type,
		"failures", &online_check_state->failures);

	/*
	 * Ultimately, for successes, we are looking for a STRING of
	 * SUSTAINED, BACK-TO-BACK successes to meet the successes
	 * threshold. Consequently, any failure should reset the
	 * corresponding success count back to zero (0).
	 */
	online_check_counter_reset(&online_check_state->successes);

	/*
	 * If this is the first failure, then reset the online check
	 * interval to the initial, minimum value. Subsequent failures
	 * will increment the interval on reschedule from here until the
	 * maximum interval is hit.
	 */
	if (online_check_state->failures == 1)
		online_check_state->interval = online_check_initial_interval;

	DBG("failures threshold was met %u failures threshold is met %u "
		"default %u",
		online_check_failures_threshold_was_met(service),
		online_check_failures_threshold_is_met(service),
		connman_service_is_default(service));

	/*
	 * If the service HAD NOT previously-exceeded the failure
	 * threshold AND failures meet or exceed the configured failure
	 * threshold, then:
	 *
	 *	  1. Assert the failure threshold state.
	 *	  2. Reset the success counters.
	 *	  3. Attempt to downgrade the service IP configuration state
	 *		 from ONLINE to READY.
	 *	  4. Re-sort the network services.
	 *	  5. Update the gateways accordingly.
	 *
	 * The failing service will be demoted until such time as it has a
	 * configured number of successes, at which time, we will resort
	 * again.
	 *
	 */
	if (!online_check_failures_threshold_was_met(service) &&
		online_check_failures_threshold_is_met(service)) {
		online_check_failures_threshold_was_met_set(service);

		continuous_online_check_log_failures_threshold_met(service);

		online_check_successes_reset(service);

		/*
		 * Attempt to downgrade the service state from ONLINE to
		 * READY.
		 *
		 * We attempt BOTH IPv4 and IPv6 IP configuration states since
		 * the #online_check_failures_threshold_is_met predicate tells
		 * us that both IP configurations have met the failures
		 * threshold.
		 */
		service_downgrade_online_state(service);

		set_error(service, CONNMAN_SERVICE_ERROR_ONLINE_CHECK_FAILED);

		SERVICE_LIST_SORT();

		__connman_gateway_update();
	}

	DBG("failures threshold was met %u, default %u",
		online_check_failures_threshold_was_met(service),
		connman_service_is_default(service));

	/*
	 * We only want to reschedule future online checks for
	 * the default service or those that are in failure.
	 */
	if (connman_service_is_default(service) ||
		online_check_failures_threshold_was_met(service))
		reschedule = true;

	return reschedule;
}

/**
 *  @brief
 *    Handle the failed completion of an "online" HTTP-based
 *    Internet reachability check for the specified network service
 *    and IP configuration type.
 *
 *  This handles the completion of a failed "online" HTTP-based
 *  Internet reachability check for the specified network service and
 *  IP configuration type. This effectively "bookends" an earlier
 *  #__connman_service_wispr_start.
 *
 *  @param[in,out]  service             A pointer to the mutable service
 *                                      for which to handle a
 *                                      failed previously-requested
 *                                      online check.
 *  @param[in]      type                The IP configuration type for
 *                                      which to handle a failed
 *                                      previously-requested online
 *                                      check.
 *  @param[in]      ipconfig_state      The current @a type IP
 *                                      configuration state for @a
 *                                      service.
 *  @param[in,out]  online_check_state  A pointer to the online check
 *                                      state for @a service
 *                                      associated with @a type.
 *  @param[in]      oneshot             A Boolean indicating whether the
 *                                      online check mode is
 *                                      "one-shot" (true) or
 *                                      "continuous" (false).
 *  @param[in]      err                 The error status associated with
 *                                      the failed previously-requested
 *                                      online check. This is expected
 *                                      to be less than zero ('< 0').
 *  @param[in]      message             A pointer to an immutable null-
 *                                      terminated C string describing
 *                                      the reason for the online
 *                                      check failure.
 *
 *  @returns
 *    True if another online check should be scheduled; otherwise,
 *    false.
 *
 *  @sa handle_online_check_success
 *  @sa handle_oneshot_online_check_failure
 *  @sa handle_continuous_online_check_failure
 *
 */
static bool handle_online_check_failure(struct connman_service *service,
				enum connman_ipconfig_type type,
				enum connman_service_state ipconfig_state,
				struct online_check_state *online_check_state,
				bool oneshot,
				int err,
				const char *message)
{
	bool reschedule = false;

	DBG("service %p (%s) type %d (%s) state %d (%s) "
		"one-shot %u err %d message %s\n",
		service,
		connman_service_get_identifier(service),
		type, __connman_ipconfig_type2string(type),
		ipconfig_state, state2string(ipconfig_state),
		oneshot, err, message ? message : "<null>");

	/*
	 * Regardless of online check mode, if this completion closure
	 * was a failure with error status -ECANCELED, then it was canceled
	 * by #__connman_wispr_cancel. Simply ignore it and DO NOT indicate
	 * rescheduling another check is desired.
	 */
	if (err == -ECANCELED) {
		DBG("online check was canceled; no action taken");

		goto done;
	}

	/* Unconditionally log the failure, regardless of online check mode. */

	online_check_log_failure(service, type, message);

	/* Handle the failure according to the online check mode. */

	if (oneshot)
		reschedule = handle_oneshot_online_check_failure(
						service,
						type,
						ipconfig_state,
						online_check_state,
						err,
						message);
	else
		reschedule = handle_continuous_online_check_failure(
						service,
						type,
						ipconfig_state,
						online_check_state,
						err,
						message);

done:
	return reschedule;
}

/**
 *  @brief
 *    This completes an "online" HTTP-based Internet reachability
 *    check for the specified network service and IP configuration
 *    type.
 *
 *  This completes a failed or successful "online" HTTP-based Internet
 *  reachability check for the specified network service and IP
 *  configuration type. This effectively "bookends" an earlier
 *  #__connman_service_wispr_start.
 *
 *  If "OnlineCheckMode" is "one-shot" and if @a success is asserted,
 *  then the state for the specified IP configuration type is
 *  transitioned to "online" and a future online check is scheduled
 *  based on the current interval and the "OnlineCheckIntervalStyle"
 *  setting.
 *
 *  Otherwise, if "OnlineCheckMode" is "continuous", then counters are
 *  managed for the success or failure and state is managed and
 *  tracked resulting in the potential demotion of the service,
 *  placing it into a temporary failure state until such time as a
 *  series of back-to-back online checks successfully complete. If the
 *  service is a non-default after demotion and it is in failure state
 *  or if it is the default service, then a future online check is
 *  scheduled based on the current interval and the
 *  "OnlineCheckIntervalStyle" setting.
 *
 *  @param[in,out]  service  A pointer to the mutable service for which
 *                           to complete a previously-requested online
 *                           check.
 *  @param[in]      type     The IP configuration type for which to
 *                           complete a previously-requested online
 *                           check.
 *  @param[in]      success  A Boolean indicating whether the previously-
 *                           requested online check was successful.
 *  @param[in]      err      The error status associated with previously-
 *                           requested online check. This is expected
 *                           to be zero ('0') if @a success is @a true
 *                           and less than zero ('< 0') if @a success
 *                           is @a false.
 *  @param[in]      message  An optional pointer to an immutable null-
 *                           terminated C string describing the reason
 *                           for the online check failure.
 *
 *  @sa cancel_online_check
 *  @sa start_online_check
 *  @sa start_online_check_if_connected
 *  @sa __connman_service_wispr_start
 *  @sa handle_online_check_success
 *  @sa handle_online_check_failure
 *  @sa reschedule_online_check
 *
 */
static void complete_online_check(struct connman_service *service,
					enum connman_ipconfig_type type,
					bool success,
					int err,
					const char *message)
{
	const bool oneshot = __connman_service_is_online_check_mode(
		CONNMAN_SERVICE_ONLINE_CHECK_MODE_ONE_SHOT);
	struct online_check_state *online_check_state;
	enum connman_service_state ipconfig_state;
	bool reschedule = false;

	DBG("service %p (%s) type %d (%s) "
		"success %u err %d message %s\n",
		service,
		connman_service_get_identifier(service),
		type, __connman_ipconfig_type2string(type),
		success, err, message ? message : "<null>");

	if (type == CONNMAN_IPCONFIG_TYPE_IPV4) {
		online_check_state = &service->online_check_state_ipv4;
		ipconfig_state = service->state_ipv4;
	} else if (type == CONNMAN_IPCONFIG_TYPE_IPV6) {
		online_check_state = &service->online_check_state_ipv6;
		ipconfig_state = service->state_ipv6;
	} else
		return;

	if (success)
		reschedule = handle_online_check_success(service,
					 type,
					 online_check_state,
					 oneshot);
	else
		reschedule = handle_online_check_failure(service,
					 type,
					 ipconfig_state,
					 online_check_state,
					 oneshot,
					 err,
					 message);

	DBG("reschedule online check %u", reschedule);

	if (reschedule)
		reschedule_online_check(service, type, online_check_state);
	else
		online_check_active_clear(service, type);
}

/**
 *  @brief
 *    Start HTTP-based Internet reachability probes if the specified
 *    service is connected.
 *
 *  This attempts to start IPv4 or IPv6 HTTP-based Internet
 *  reachability probes if the IPv4 state or IPv6 state is connected
 *  (that is, "ready" or "online") and if the online check state is
 *  not already active for the specified network service IP
 *  configuration type.
 *
 *  @param[in,out]  service  A pointer to a mutable service on which
 *                           to start "online" HTTP-based Internet
 *                           reachability checks if the IP
 *                           configuration state associated with @a
 *                           type is "connected" (that is, "ready" or
 *                           "online").
 *  @param[in]      type     The IP configuration type for which to
 *                           start the "online" HTTP-based Internet
 *                           reachability checks.
 *
 *  @retval  0          If successful.
 *  @retval  -EINVAL    If @a service is null or @a type is invalid.
 *  @retval  -EPERM     If online checks are disabled via
 *                      configuration.
 *  @retval  -ENOTCONN  If @a service is not "connected" (that is,
 *                      "ready" or "online").
 *  @retval  -EALREADY  If online checks are already active for @a
 *                      service.
 *
 *  @sa start_online_check
 *  @sa start_online_check_if_connected_with_type
 *
 */
static int start_online_check_if_connected_with_type(
					struct connman_service *service,
					enum connman_ipconfig_type type)
{
	int status = 0;

	switch (type) {
	case CONNMAN_IPCONFIG_TYPE_IPV4:
	case CONNMAN_IPCONFIG_TYPE_IPV6:
		break;
	default:
		return -EINVAL;
	}

	if (!__connman_service_is_connected_state(service, type))
		status = -ENOTCONN;
	else
		status = __connman_service_wispr_start(service, type);

	return status;
}

/**
 *  @brief
 *    Start HTTP-based Internet reachability probes if the specified
 *    service is connected.
 *
 *  This attempts to start IPv4 and/or IPv6 HTTP-based Internet
 *  reachability probes if the IPv4 state or IPv6 state is connected
 *  (that is, "ready" or "online").
 *
 *  @param[in,out]  service  A pointer to a mutable service on which
 *                           to start "online" HTTP-based Internet
 *                           reachability checks if the IPv4 or IPv6
 *                           state is "connected" (that is, "ready" or
 *                           "online").
 *
 *  @retval  0          If successful.
 *  @retval  -EINVAL    If @a service is null or @a type is invalid.
 *  @retval  -EPERM     If online checks are disabled via
 *                      configuration.
 *  @retval  -ENOTCONN  If @a service is not "connected" (that is,
 *                      "ready" or "online").
 *  @retval  -EALEADY   If online checks are already active for @a
 *                      service.
 *
 *  @sa start_online_check
 *  @sa start_online_check_if_connected_with_type
 *
 */
static int start_online_check_if_connected(struct connman_service *service)
{
	int status4 = 0, status6 = 0;

	DBG("service %p (%s) state4 %d (%s) state6 %d (%s) maybe start WISPr",
		service,
		connman_service_get_identifier(service),
		service->state_ipv4, state2string(service->state_ipv4),
		service->state_ipv6, state2string(service->state_ipv6));

	if (!service)
		return -EINVAL;

	if (!online_check_is_enabled_check(service))
		return -EPERM;

	status4 = start_online_check_if_connected_with_type(service,
			CONNMAN_IPCONFIG_TYPE_IPV4);

	status6 = start_online_check_if_connected_with_type(service,
			CONNMAN_IPCONFIG_TYPE_IPV6);

	DBG("status4 %d (%s) status6 %d (%s)",
		status4, strerror(-status4),
		status6, strerror(-status6));

	return (status4 < 0 ? status4 : status6);
}

/**
 *  @brief
 *    Start an "online" HTTP-based Internet reachability check for the
 *    specified network service IP configuration type.
 *
 *  This attempts to start an "online" HTTP-based Internet
 *  reachability check for the specified network service IP
 *  configuration type.
 *
 *  @param[in,out]  service  A pointer to the mutable network service
 *                           for which to start the "online"
 *                           reachability check.
 *  @param[in]      type     The IP configuration type for which the
 *                           "online" reachability check is to be
 *                           started.
 *
 *  @retval  0          If successful.
 *  @retval  -EINVAL    If @a service is null or @a type is invalid.
 *  @retval  -EALREADY  If online checks are already active for @a
 *                      service.
 *
 *  @sa cancel_online_check
 *  @sa start_online_check
 *  @sa complete_online_check
 *  @sa start_online_check_if_connected
 *
 */
int __connman_service_wispr_start(struct connman_service *service,
					enum connman_ipconfig_type type)
{
	int err;

	DBG("service %p (%s) type %d (%s)",
		service,
		connman_service_get_identifier(service),
		type, __connman_ipconfig_type2string(type));

	if (!service)
		return -EINVAL;

	switch (type) {
	case CONNMAN_IPCONFIG_TYPE_IPV4:
	case CONNMAN_IPCONFIG_TYPE_IPV6:
		break;
	default:
		return -EINVAL;
	}

	if (online_check_is_active(service, type))
		return -EALREADY;

	/*
	 * At this particular entry point, we assume to be starting an
	 * "online" HTTP-based Internet reachability check
	 * afresh. Consequently, set the check interval to initial.
	 */
	if (type == CONNMAN_IPCONFIG_TYPE_IPV4)
		service->online_check_state_ipv4.interval =
					online_check_initial_interval;
	else if (type == CONNMAN_IPCONFIG_TYPE_IPV6)
		service->online_check_state_ipv6.interval =
					online_check_initial_interval;

	err = __connman_wispr_start(service, type,
			online_check_connect_timeout_ms, complete_online_check);
	if (err < 0)
		goto done;

	/* Mark the online check state as active. */

	online_check_active_set(service, type);

done:
	return err;
}

/**
 *  @brief
 *    Handle an update to the address(es) for the specified network
 *    service and IP configuration type.
 *
 *  This attempts to handle an address change or update for the
 *  specified network service and IP configuration type if and only if
 *  it is connected (that is, #is_connected returns true) and it is
 *  the default service (that is, has the default route).
 *
 *  If the service meets those criteria, then nameservers are
 *  refreshed, an "online" HTTP-based Internet reachability check is
 *  initiated, and a time-of-day synchronization is requested.
 *
 *  @param[in,out]  service  A pointer to the mutable network service
 *                           for which there was an address change or
 *                           update.
 *  @param[in]      type     The IP configuration type for @a service
 *                           for which there was an address change or
 *                           update.
 *
 *  @sa nameserver_remove_all
 *  @sa nameserver_add_all
 *  @sa start_online_check
 *  @sa __connman_timeserver_sync
 *
 */
static void address_updated(struct connman_service *service,
			enum connman_ipconfig_type type)
{
	DBG("service %p (%s) type %d (%s)",
		service,
		connman_service_get_identifier(service),
		type, __connman_ipconfig_type2string(type));

	if (is_connected(service->state) &&
			connman_service_is_default(service)) {
		nameserver_remove_all(service, type);
		nameserver_add_all(service, type);
		start_online_check(service, type);

		__connman_timeserver_sync(service,
				CONNMAN_TIMESERVER_SYNC_REASON_ADDRESS_UPDATE);
	}
}

static struct connman_stats *stats_get(struct connman_service *service)
{
	if (service->roaming)
		return &service->stats_roaming;
	else
		return &service->stats;
}

static bool stats_enabled(struct connman_service *service)
{
	struct connman_stats *stats = stats_get(service);

	return stats->enabled;
}

static void stats_start(struct connman_service *service)
{
	struct connman_stats *stats = stats_get(service);

	DBG("service %p", service);

	if (!stats->timer)
		return;

	stats->enabled = true;
	stats->data_last.time = stats->data.time;

	g_timer_start(stats->timer);
}

static void stats_stop(struct connman_service *service)
{
	struct connman_stats *stats = stats_get(service);
	unsigned int seconds;

	DBG("service %p", service);

	if (!stats->timer)
		return;

	if (!stats->enabled)
		return;

	g_timer_stop(stats->timer);

	seconds = g_timer_elapsed(stats->timer, NULL);
	stats->data.time = stats->data_last.time + seconds;

	stats->enabled = false;
}

static void reset_stats(struct connman_service *service)
{
	DBG("service %p", service);

	/* home */
	service->stats.valid = false;

	service->stats.data.rx_packets = 0;
	service->stats.data.tx_packets = 0;
	service->stats.data.rx_bytes = 0;
	service->stats.data.tx_bytes = 0;
	service->stats.data.rx_errors = 0;
	service->stats.data.tx_errors = 0;
	service->stats.data.rx_dropped = 0;
	service->stats.data.tx_dropped = 0;
	service->stats.data.time = 0;
	service->stats.data_last.time = 0;

	g_timer_reset(service->stats.timer);

	/* roaming */
	service->stats_roaming.valid = false;

	service->stats_roaming.data.rx_packets = 0;
	service->stats_roaming.data.tx_packets = 0;
	service->stats_roaming.data.rx_bytes = 0;
	service->stats_roaming.data.tx_bytes = 0;
	service->stats_roaming.data.rx_errors = 0;
	service->stats_roaming.data.tx_errors = 0;
	service->stats_roaming.data.rx_dropped = 0;
	service->stats_roaming.data.tx_dropped = 0;
	service->stats_roaming.data.time = 0;
	service->stats_roaming.data_last.time = 0;

	g_timer_reset(service->stats_roaming.timer);
}

/**
 *  @brief
 *    Return the default service, if any.
 *
 *  This attempts to return a pointer to the default service (that is,
 *  the service with the default route), if any.
 *
 *  @returns
 *    A pointer to the mutable default service, if one exists;
 *    otherwise, null.
 *
 */
struct connman_service *connman_service_get_default(void)
{
	struct connman_service *service;

	if (!service_list)
		return NULL;

	// Sorting is such that the default service is ALWAYS at the
	// head of the service list, if one exists.

	service = service_list->data;

	if (!is_connected(service->state))
		return NULL;

	return service;
}

/**
 *  @brief
 *    Determine whether the specified service is the default service.
 *
 *  This determines whether the specified service is the default
 *  service (that is, the service with the default route).
 *
 *  @param[in]  service  A pointer to the immutable service for which
 *                       to determine whether it is the default
 *                       network service.
 *  @returns
 *    True if the specified service is the default network service;
 *    otherwise, false.
 *
 *  @sa connman_service_get_default
 *
 */
static bool connman_service_is_default(const struct connman_service *service)
{
	if (!service)
		return false;

	return connman_service_get_default() == service;
}

/**
 *  @brief
 *    Determine whether the specified network interface index belongs
 *    to the default service.
 *
 *  This determines whether or not the specified network interface
 *  index belongs to the default service (that is, the service with
 *  the default route).
 *
 *  @param[in]  index  The network interface to determine whether it
 *                     belongs to the default service.
 *
 *  @returns
 *    True if the specified index belongs to the default service;
 *    otherwise, false.
 *
 *  @sa connman_service_get_default
 *  @sa __connman_service_get_index
 *
 */
bool __connman_service_index_is_default(int index)
{
	struct connman_service *service;

	if (index < 0)
		return false;

	service = connman_service_get_default();

	return __connman_service_get_index(service) == index;
}

static void service_log_default(const struct connman_service *service)
{
	g_autofree char *interface = NULL;

	interface = connman_service_get_interface(service);

	connman_info("Interface %s [ %s ] is the default",
		interface,
		__connman_service_type2string(service->type));
}

static void default_changed(const char *function)
{
	struct connman_service *service = connman_service_get_default();

	DBG("from %s()", function);

	if (service == current_default)
		return;

	DBG("current default %p (%s)", current_default,
		connman_service_get_identifier(current_default));
	DBG("new default %p (%s)", service, connman_service_get_identifier(service));

	__connman_service_timeserver_changed(current_default, NULL);

	/*
	 * If there is a current default service, then it may either have
	 * been temporarily:
	 *
	 *	 1. promoted as a failover from another senior service that
	 *		was temporarily demoted
	 *	 2. demoted as a failover to another junior service that is
	 *		being temporarily promoted
	 *
	 * due to a continuous mode online check failure.
	 *
	 * Regardless, only services in online check failure or the default
	 * service should be running online checks and only the default
	 * service should be online. Consequently, make the appropriate
	 * calls on the current default to ensure that is the case BEFORE
	 * assigning the proposed new default as the current default.
	 */
	if (current_default) {
		if (!online_check_failures_threshold_was_met(current_default) &&
			current_default->error !=
				CONNMAN_SERVICE_ERROR_ONLINE_CHECK_FAILED) {
			cancel_online_check(current_default,
				CONNMAN_IPCONFIG_TYPE_ALL);

			service_downgrade_online_state(current_default);
		}
	}

	current_default = service;

	if (service) {
		service_log_default(service);

		if (service->hostname &&
				connman_setting_get_bool("AllowHostnameUpdates"))
			__connman_utsname_set_hostname(service->hostname);

		if (service->domainname &&
				connman_setting_get_bool("AllowDomainnameUpdates"))
			__connman_utsname_set_domainname(service->domainname);

		start_online_check_if_connected(service);

		/*
		 * Connect VPN automatically when new default service
		 * is set and connected, unless new default is VPN
		 */
		if (is_connected(service->state) &&
				service->type != CONNMAN_SERVICE_TYPE_VPN) {
			DBG("running vpn_auto_connect");
			vpn_auto_connect();
		}
	}

	__connman_notifier_default_changed(service);
}

static void service_log_state(const struct connman_service *service)
{
	g_autofree char *interface = NULL;

	interface = connman_service_get_interface(service);

	connman_info("Interface %s [ %s ] state is %s",
		interface,
		__connman_service_type2string(service->type),
		state2string(service->state));
}

static void state_changed(struct connman_service *service)
{
	const char *str;

	service_log_state(service);

	__connman_notifier_service_state_changed(service, service->state);

	str = state2string(service->state);
	if (!str)
		return;

	if (!allow_property_changed(service))
		return;

	connman_dbus_property_changed_basic(service->path,
				CONNMAN_SERVICE_INTERFACE, "State",
						DBUS_TYPE_STRING, &str);
}

static void strength_changed(struct connman_service *service)
{
	if (service->strength == 0)
		return;

	if (!allow_property_changed(service))
		return;

	connman_dbus_property_changed_basic(service->path,
				CONNMAN_SERVICE_INTERFACE, "Strength",
					DBUS_TYPE_BYTE, &service->strength);
}

static void favorite_changed(struct connman_service *service)
{
	dbus_bool_t favorite;

	if (!service->path)
		return;

	if (!allow_property_changed(service))
		return;

	favorite = service->favorite;
	connman_dbus_property_changed_basic(service->path,
				CONNMAN_SERVICE_INTERFACE, "Favorite",
					DBUS_TYPE_BOOLEAN, &favorite);
}

static void immutable_changed(struct connman_service *service)
{
	dbus_bool_t immutable;

	if (!service->path)
		return;

	if (!allow_property_changed(service))
		return;

	immutable = service->immutable;
	connman_dbus_property_changed_basic(service->path,
				CONNMAN_SERVICE_INTERFACE, "Immutable",
					DBUS_TYPE_BOOLEAN, &immutable);
}

static void roaming_changed(struct connman_service *service)
{
	dbus_bool_t roaming;

	if (!service->path)
		return;

	if (!allow_property_changed(service))
		return;

	roaming = service->roaming;
	connman_dbus_property_changed_basic(service->path,
				CONNMAN_SERVICE_INTERFACE, "Roaming",
					DBUS_TYPE_BOOLEAN, &roaming);
}

static void autoconnect_changed(struct connman_service *service)
{
	dbus_bool_t autoconnect;

	if (!service->path)
		return;

	if (!allow_property_changed(service))
		return;

	autoconnect = service->autoconnect;
	connman_dbus_property_changed_basic(service->path,
				CONNMAN_SERVICE_INTERFACE, "AutoConnect",
				DBUS_TYPE_BOOLEAN, &autoconnect);
}

bool connman_service_set_autoconnect(struct connman_service *service,
							bool autoconnect)
{
	if (service->autoconnect == autoconnect)
		return false;

	service->autoconnect = autoconnect;
	autoconnect_changed(service);

	connman_network_set_autoconnect(service->network, autoconnect);

	return true;
}

static void append_security(DBusMessageIter *iter, void *user_data)
{
	struct connman_service *service = user_data;
	const char *str;

	str = security2string(service->security);
	if (str)
		dbus_message_iter_append_basic(iter,
				DBUS_TYPE_STRING, &str);

	/*
	 * Some access points incorrectly advertise WPS even when they
	 * are configured as open or no security, so filter
	 * appropriately.
	 */
	if (service->wps) {
		switch (service->security) {
		case CONNMAN_SERVICE_SECURITY_PSK:
		case CONNMAN_SERVICE_SECURITY_WPA:
		case CONNMAN_SERVICE_SECURITY_RSN:
			str = "wps";
			dbus_message_iter_append_basic(iter,
						DBUS_TYPE_STRING, &str);
			break;
		case CONNMAN_SERVICE_SECURITY_UNKNOWN:
		case CONNMAN_SERVICE_SECURITY_NONE:
		case CONNMAN_SERVICE_SECURITY_WEP:
		case CONNMAN_SERVICE_SECURITY_8021X:
			break;
		}

		if (service->wps_advertizing) {
			str = "wps_advertising";
			dbus_message_iter_append_basic(iter,
						DBUS_TYPE_STRING, &str);
		}
	}
}

static void security_changed(struct connman_service *service)
{
	if (!service->path)
		return;

	if (!allow_property_changed(service))
		return;

	connman_dbus_property_changed_array(service->path,
				CONNMAN_SERVICE_INTERFACE, "Security",
				DBUS_TYPE_STRING, append_security, service);
}

static void append_ethernet(DBusMessageIter *iter, void *user_data)
{
	struct connman_service *service = user_data;

	if (service->ipconfig_ipv4)
		__connman_ipconfig_append_ethernet(service->ipconfig_ipv4,
									iter);
	else if (service->ipconfig_ipv6)
		__connman_ipconfig_append_ethernet(service->ipconfig_ipv6,
									iter);
}

static void append_ipv4(DBusMessageIter *iter, void *user_data)
{
	struct connman_service *service = user_data;

	if (!is_connected(service->state_ipv4))
		return;

	if (service->ipconfig_ipv4)
		__connman_ipconfig_append_ipv4(service->ipconfig_ipv4, iter);
}

static void append_ipv6(DBusMessageIter *iter, void *user_data)
{
	struct connman_service *service = user_data;

	if (!is_connected(service->state_ipv6))
		return;

	if (service->ipconfig_ipv6)
		__connman_ipconfig_append_ipv6(service->ipconfig_ipv6, iter,
						service->ipconfig_ipv4);
}

static void append_ipv4config(DBusMessageIter *iter, void *user_data)
{
	struct connman_service *service = user_data;

	if (service->ipconfig_ipv4)
		__connman_ipconfig_append_ipv4config(service->ipconfig_ipv4,
							iter);
}

static void append_ipv6config(DBusMessageIter *iter, void *user_data)
{
	struct connman_service *service = user_data;

	if (service->ipconfig_ipv6)
		__connman_ipconfig_append_ipv6config(service->ipconfig_ipv6,
							iter);
}

static void append_nameservers(DBusMessageIter *iter,
		struct connman_service *service, char **servers)
{
	int i;
	bool available = true;

	for (i = 0; servers[i]; i++) {
		if (service)
			available = nameserver_available(service,
						CONNMAN_IPCONFIG_TYPE_ALL,
						servers[i]);

		if (available)
			dbus_message_iter_append_basic(iter,
					DBUS_TYPE_STRING, &servers[i]);
	}
}

static void append_dns(DBusMessageIter *iter, void *user_data)
{
	struct connman_service *service = user_data;

	if (!is_connected(service->state))
		return;

	if (service->nameservers_config) {
		append_nameservers(iter, service, service->nameservers_config);
		return;
	} else {
		if (service->nameservers)
			append_nameservers(iter, service,
					service->nameservers);

		if (service->nameservers_auto)
			append_nameservers(iter, service,
					service->nameservers_auto);

		if (!service->nameservers && !service->nameservers_auto) {
			char **ns;

			DBG("append fallback nameservers");

			ns = connman_setting_get_string_list("FallbackNameservers");
			if (ns)
				append_nameservers(iter, service, ns);
		}
	}
}

static void append_dnsconfig(DBusMessageIter *iter, void *user_data)
{
	struct connman_service *service = user_data;

	if (!service->nameservers_config)
		return;

	append_nameservers(iter, NULL, service->nameservers_config);
}

static void append_ts(DBusMessageIter *iter, void *user_data)
{
	GSList *list = user_data;

	while (list) {
		char *timeserver = list->data;

		if (timeserver)
			dbus_message_iter_append_basic(iter, DBUS_TYPE_STRING,
					&timeserver);

		list = g_slist_next(list);
	}
}

static void append_tsconfig(DBusMessageIter *iter, void *user_data)
{
	struct connman_service *service = user_data;
	int i;

	if (!service->timeservers_config)
		return;

	for (i = 0; service->timeservers_config[i]; i++) {
		dbus_message_iter_append_basic(iter,
				DBUS_TYPE_STRING,
				&service->timeservers_config[i]);
	}
}

static void append_domainconfig(DBusMessageIter *iter, void *user_data)
{
	struct connman_service *service = user_data;
	int i;

	if (!service->domains)
		return;

	for (i = 0; service->domains[i]; i++)
		dbus_message_iter_append_basic(iter,
				DBUS_TYPE_STRING, &service->domains[i]);
}

static void append_domain(DBusMessageIter *iter, void *user_data)
{
	struct connman_service *service = user_data;

	if (!is_connected(service->state) &&
				!is_connecting(service->state))
		return;

	if (service->domains)
		append_domainconfig(iter, user_data);
	else if (service->domainname)
		dbus_message_iter_append_basic(iter,
				DBUS_TYPE_STRING, &service->domainname);
}

static void append_proxies(DBusMessageIter *iter, void *user_data)
{
	struct connman_service *service = user_data;
	int i;

	if (!service->proxies)
		return;

	for (i = 0; service->proxies[i]; i++)
		dbus_message_iter_append_basic(iter,
				DBUS_TYPE_STRING, &service->proxies[i]);
}

static void append_excludes(DBusMessageIter *iter, void *user_data)
{
	struct connman_service *service = user_data;
	int i;

	if (!service->excludes)
		return;

	for (i = 0; service->excludes[i]; i++)
		dbus_message_iter_append_basic(iter,
				DBUS_TYPE_STRING, &service->excludes[i]);
}

static void append_proxy(DBusMessageIter *iter, void *user_data)
{
	struct connman_service *service = user_data;
	enum connman_service_proxy_method proxy;
	const char *pac = NULL;
	const char *method = proxymethod2string(
		CONNMAN_SERVICE_PROXY_METHOD_DIRECT);

	if (!is_connected(service->state))
		return;

	proxy = connman_service_get_proxy_method(service);

	switch (proxy) {
	case CONNMAN_SERVICE_PROXY_METHOD_UNKNOWN:
		return;
	case CONNMAN_SERVICE_PROXY_METHOD_DIRECT:
		goto done;
	case CONNMAN_SERVICE_PROXY_METHOD_MANUAL:
		connman_dbus_dict_append_array(iter, "Servers",
					DBUS_TYPE_STRING, append_proxies,
					service);

		connman_dbus_dict_append_array(iter, "Excludes",
					DBUS_TYPE_STRING, append_excludes,
					service);
		break;
	case CONNMAN_SERVICE_PROXY_METHOD_AUTO:
		/* Maybe DHCP, or WPAD,  has provided an url for a pac file */
		if (service->ipconfig_ipv4)
			pac = __connman_ipconfig_get_proxy_autoconfig(
				service->ipconfig_ipv4);
		else if (service->ipconfig_ipv6)
			pac = __connman_ipconfig_get_proxy_autoconfig(
				service->ipconfig_ipv6);

		if (!service->pac && !pac)
			goto done;

		if (service->pac)
			pac = service->pac;

		connman_dbus_dict_append_basic(iter, "URL",
					DBUS_TYPE_STRING, &pac);
		break;
	}

	method = proxymethod2string(proxy);

done:
	connman_dbus_dict_append_basic(iter, "Method",
					DBUS_TYPE_STRING, &method);
}

static void append_proxyconfig(DBusMessageIter *iter, void *user_data)
{
	struct connman_service *service = user_data;
	const char *method;

	if (service->proxy_config == CONNMAN_SERVICE_PROXY_METHOD_UNKNOWN)
		return;

	switch (service->proxy_config) {
	case CONNMAN_SERVICE_PROXY_METHOD_UNKNOWN:
		return;
	case CONNMAN_SERVICE_PROXY_METHOD_DIRECT:
		break;
	case CONNMAN_SERVICE_PROXY_METHOD_MANUAL:
		if (service->proxies)
			connman_dbus_dict_append_array(iter, "Servers",
						DBUS_TYPE_STRING,
						append_proxies, service);

		if (service->excludes)
			connman_dbus_dict_append_array(iter, "Excludes",
						DBUS_TYPE_STRING,
						append_excludes, service);
		break;
	case CONNMAN_SERVICE_PROXY_METHOD_AUTO:
		if (service->pac)
			connman_dbus_dict_append_basic(iter, "URL",
					DBUS_TYPE_STRING, &service->pac);
		break;
	}

	method = proxymethod2string(service->proxy_config);

	connman_dbus_dict_append_basic(iter, "Method",
				DBUS_TYPE_STRING, &method);
}

static void append_provider(DBusMessageIter *iter, void *user_data)
{
	struct connman_service *service = user_data;

	if (!is_connected(service->state))
		return;

	if (service->provider)
		__connman_provider_append_properties(service->provider, iter);
}


static void settings_changed(struct connman_service *service,
				struct connman_ipconfig *ipconfig)
{
	enum connman_ipconfig_type type;

	type = __connman_ipconfig_get_config_type(ipconfig);

	__connman_notifier_ipconfig_changed(service, ipconfig);

	if (!allow_property_changed(service))
		return;

	if (type == CONNMAN_IPCONFIG_TYPE_IPV4)
		connman_dbus_property_changed_dict(service->path,
					CONNMAN_SERVICE_INTERFACE, "IPv4",
					append_ipv4, service);
	else if (type == CONNMAN_IPCONFIG_TYPE_IPV6)
		connman_dbus_property_changed_dict(service->path,
					CONNMAN_SERVICE_INTERFACE, "IPv6",
					append_ipv6, service);
}

static void ipv4_configuration_changed(struct connman_service *service)
{
	if (!allow_property_changed(service))
		return;

	connman_dbus_property_changed_dict(service->path,
					CONNMAN_SERVICE_INTERFACE,
							"IPv4.Configuration",
							append_ipv4config,
							service);
}

void __connman_service_notify_ipv4_configuration(
					struct connman_service *service)
{
	if (!service)
		return;

	ipv4_configuration_changed(service);
}

static void ipv6_configuration_changed(struct connman_service *service)
{
	if (!allow_property_changed(service))
		return;

	connman_dbus_property_changed_dict(service->path,
					CONNMAN_SERVICE_INTERFACE,
							"IPv6.Configuration",
							append_ipv6config,
							service);
}

static void dns_changed(struct connman_service *service)
{
	if (!allow_property_changed(service))
		return;

	connman_dbus_property_changed_array(service->path,
				CONNMAN_SERVICE_INTERFACE, "Nameservers",
					DBUS_TYPE_STRING, append_dns, service);
}

static void dns_configuration_changed(struct connman_service *service)
{
	if (!allow_property_changed(service))
		return;

	connman_dbus_property_changed_array(service->path,
				CONNMAN_SERVICE_INTERFACE,
				"Nameservers.Configuration",
				DBUS_TYPE_STRING, append_dnsconfig, service);

	dns_changed(service);
}

static void domain_changed(struct connman_service *service)
{
	if (!allow_property_changed(service))
		return;

	connman_dbus_property_changed_array(service->path,
				CONNMAN_SERVICE_INTERFACE, "Domains",
				DBUS_TYPE_STRING, append_domain, service);
}

static void domain_configuration_changed(struct connman_service *service)
{
	if (!allow_property_changed(service))
		return;

	connman_dbus_property_changed_array(service->path,
				CONNMAN_SERVICE_INTERFACE,
				"Domains.Configuration",
				DBUS_TYPE_STRING, append_domainconfig, service);
}

static void proxy_changed(struct connman_service *service)
{
	if (!allow_property_changed(service))
		return;

	connman_dbus_property_changed_dict(service->path,
					CONNMAN_SERVICE_INTERFACE, "Proxy",
							append_proxy, service);
}

static void proxy_configuration_changed(struct connman_service *service)
{
	if (!allow_property_changed(service))
		return;

	connman_dbus_property_changed_dict(service->path,
			CONNMAN_SERVICE_INTERFACE, "Proxy.Configuration",
						append_proxyconfig, service);

	proxy_changed(service);
}

static void mdns_changed(struct connman_service *service)
{
	dbus_bool_t mdns = service->mdns;

	if (!allow_property_changed(service))
		return;

	connman_dbus_property_changed_basic(service->path,
			CONNMAN_SERVICE_INTERFACE, "mDNS", DBUS_TYPE_BOOLEAN,
			&mdns);
}

static void mdns_configuration_changed(struct connman_service *service)
{
	dbus_bool_t mdns_config = service->mdns_config;

	if (!allow_property_changed(service))
		return;

	connman_dbus_property_changed_basic(service->path,
			CONNMAN_SERVICE_INTERFACE, "mDNS.Configuration",
			DBUS_TYPE_BOOLEAN, &mdns_config);
}

static int set_mdns(struct connman_service *service,
			bool enabled)
{
	int result;

	result = __connman_resolver_set_mdns(
			__connman_service_get_index(service), enabled);

	if (result == 0) {
		if (service->mdns != enabled) {
			service->mdns = enabled;
			mdns_changed(service);
		}
	}

	return result;
}

static void timeservers_configuration_changed(struct connman_service *service)
{
	if (!allow_property_changed(service))
		return;

	connman_dbus_property_changed_array(service->path,
			CONNMAN_SERVICE_INTERFACE,
			"Timeservers.Configuration",
			DBUS_TYPE_STRING,
			append_tsconfig, service);
}

static void link_changed(struct connman_service *service)
{
	if (!allow_property_changed(service))
		return;

	connman_dbus_property_changed_dict(service->path,
					CONNMAN_SERVICE_INTERFACE, "Ethernet",
						append_ethernet, service);
}

static void stats_append_counters(DBusMessageIter *dict,
			struct connman_stats_data *stats,
			struct connman_stats_data *counters,
			bool append_all)
{
	if (counters->rx_packets != stats->rx_packets || append_all) {
		counters->rx_packets = stats->rx_packets;
		connman_dbus_dict_append_basic(dict, "RX.Packets",
					DBUS_TYPE_UINT32, &stats->rx_packets);
	}

	if (counters->tx_packets != stats->tx_packets || append_all) {
		counters->tx_packets = stats->tx_packets;
		connman_dbus_dict_append_basic(dict, "TX.Packets",
					DBUS_TYPE_UINT32, &stats->tx_packets);
	}

	if (counters->rx_bytes != stats->rx_bytes || append_all) {
		counters->rx_bytes = stats->rx_bytes;
		connman_dbus_dict_append_basic(dict, "RX.Bytes",
					DBUS_TYPE_UINT32, &stats->rx_bytes);
	}

	if (counters->tx_bytes != stats->tx_bytes || append_all) {
		counters->tx_bytes = stats->tx_bytes;
		connman_dbus_dict_append_basic(dict, "TX.Bytes",
					DBUS_TYPE_UINT32, &stats->tx_bytes);
	}

	if (counters->rx_errors != stats->rx_errors || append_all) {
		counters->rx_errors = stats->rx_errors;
		connman_dbus_dict_append_basic(dict, "RX.Errors",
					DBUS_TYPE_UINT32, &stats->rx_errors);
	}

	if (counters->tx_errors != stats->tx_errors || append_all) {
		counters->tx_errors = stats->tx_errors;
		connman_dbus_dict_append_basic(dict, "TX.Errors",
					DBUS_TYPE_UINT32, &stats->tx_errors);
	}

	if (counters->rx_dropped != stats->rx_dropped || append_all) {
		counters->rx_dropped = stats->rx_dropped;
		connman_dbus_dict_append_basic(dict, "RX.Dropped",
					DBUS_TYPE_UINT32, &stats->rx_dropped);
	}

	if (counters->tx_dropped != stats->tx_dropped || append_all) {
		counters->tx_dropped = stats->tx_dropped;
		connman_dbus_dict_append_basic(dict, "TX.Dropped",
					DBUS_TYPE_UINT32, &stats->tx_dropped);
	}

	if (counters->time != stats->time || append_all) {
		counters->time = stats->time;
		connman_dbus_dict_append_basic(dict, "Time",
					DBUS_TYPE_UINT32, &stats->time);
	}
}

static void stats_append(struct connman_service *service,
				const char *counter,
				struct connman_stats_counter *counters,
				bool append_all)
{
	DBusMessageIter array, dict;
	DBusMessage *msg;

	DBG("service %p counter %s", service, counter);

	msg = dbus_message_new(DBUS_MESSAGE_TYPE_METHOD_CALL);
	if (!msg)
		return;

	dbus_message_append_args(msg, DBUS_TYPE_OBJECT_PATH,
				&service->path, DBUS_TYPE_INVALID);

	dbus_message_iter_init_append(msg, &array);

	/* home counter */
	connman_dbus_dict_open(&array, &dict);

	stats_append_counters(&dict, &service->stats.data,
				&counters->stats.data, append_all);

	connman_dbus_dict_close(&array, &dict);

	/* roaming counter */
	connman_dbus_dict_open(&array, &dict);

	stats_append_counters(&dict, &service->stats_roaming.data,
				&counters->stats_roaming.data, append_all);

	connman_dbus_dict_close(&array, &dict);

	__connman_counter_send_usage(counter, msg);
}

static void stats_update(struct connman_service *service,
				unsigned int rx_packets, unsigned int tx_packets,
				unsigned int rx_bytes, unsigned int tx_bytes,
				unsigned int rx_errors, unsigned int tx_errors,
				unsigned int rx_dropped, unsigned int tx_dropped)
{
	struct connman_stats *stats = stats_get(service);
	struct connman_stats_data *data_last = &stats->data_last;
	struct connman_stats_data *data = &stats->data;
	unsigned int seconds;

	DBG("service %p", service);

	if (stats->valid) {
		data->rx_packets +=
			rx_packets - data_last->rx_packets;
		data->tx_packets +=
			tx_packets - data_last->tx_packets;
		data->rx_bytes +=
			rx_bytes - data_last->rx_bytes;
		data->tx_bytes +=
			tx_bytes - data_last->tx_bytes;
		data->rx_errors +=
			rx_errors - data_last->rx_errors;
		data->tx_errors +=
			tx_errors - data_last->tx_errors;
		data->rx_dropped +=
			rx_dropped - data_last->rx_dropped;
		data->tx_dropped +=
			tx_dropped - data_last->tx_dropped;
	} else {
		stats->valid = true;
	}

	data_last->rx_packets = rx_packets;
	data_last->tx_packets = tx_packets;
	data_last->rx_bytes = rx_bytes;
	data_last->tx_bytes = tx_bytes;
	data_last->rx_errors = rx_errors;
	data_last->tx_errors = tx_errors;
	data_last->rx_dropped = rx_dropped;
	data_last->tx_dropped = tx_dropped;

	seconds = g_timer_elapsed(stats->timer, NULL);
	stats->data.time = stats->data_last.time + seconds;
}

void __connman_service_notify(struct connman_service *service,
			unsigned int rx_packets, unsigned int tx_packets,
			unsigned int rx_bytes, unsigned int tx_bytes,
			unsigned int rx_errors, unsigned int tx_errors,
			unsigned int rx_dropped, unsigned int tx_dropped)
{
	GHashTableIter iter;
	gpointer key, value;
	const char *counter;
	struct connman_stats_counter *counters;
	struct connman_stats_data *data;
	int err;

	if (!service)
		return;

	if (!is_connected(service->state))
		return;

	stats_update(service,
		rx_packets, tx_packets,
		rx_bytes, tx_bytes,
		rx_errors, tx_errors,
		rx_dropped, tx_dropped);

	data = &stats_get(service)->data;
	err = __connman_stats_update(service, service->roaming, data);
	if (err < 0)
		connman_error("Failed to store statistics for %s",
				service->identifier);

	g_hash_table_iter_init(&iter, service->counter_table);
	while (g_hash_table_iter_next(&iter, &key, &value)) {
		counter = key;
		counters = value;

		stats_append(service, counter, counters, counters->append_all);
		counters->append_all = false;
	}
}

int __connman_service_counter_register(const char *counter)
{
	struct connman_service *service;
	GList *list;
	struct connman_stats_counter *counters;

	DBG("counter %s", counter);

	counter_list = g_slist_prepend(counter_list, (gpointer)counter);

	for (list = service_list; list; list = list->next) {
		service = list->data;

		counters = g_try_new0(struct connman_stats_counter, 1);
		if (!counters)
			return -ENOMEM;

		counters->append_all = true;

		g_hash_table_replace(service->counter_table, (gpointer)counter,
					counters);
	}

	return 0;
}

void __connman_service_counter_unregister(const char *counter)
{
	struct connman_service *service;
	GList *list;

	DBG("counter %s", counter);

	for (list = service_list; list; list = list->next) {
		service = list->data;

		g_hash_table_remove(service->counter_table, counter);
	}

	counter_list = g_slist_remove(counter_list, counter);
}

int connman_service_iterate_services(connman_service_iterate_cb cb,
							void *user_data)
{
	GList *list;
	int ret = 0;

	for (list = service_list; list && ret == 0; list = list->next)
		ret = cb((struct connman_service *)list->data, user_data);

	return ret;
}

static void append_properties(DBusMessageIter *dict, dbus_bool_t limited,
					struct connman_service *service)
{
	dbus_bool_t val;
	const char *str;
	GSList *list;

	str = __connman_service_type2string(service->type);
	if (str)
		connman_dbus_dict_append_basic(dict, "Type",
						DBUS_TYPE_STRING, &str);

	connman_dbus_dict_append_array(dict, "Security",
				DBUS_TYPE_STRING, append_security, service);

	str = state2string(service->state);
	if (str)
		connman_dbus_dict_append_basic(dict, "State",
						DBUS_TYPE_STRING, &str);

	str = error2string(service->error);
	if (str)
		connman_dbus_dict_append_basic(dict, "Error",
						DBUS_TYPE_STRING, &str);

	if (service->strength > 0)
		connman_dbus_dict_append_basic(dict, "Strength",
					DBUS_TYPE_BYTE, &service->strength);

	val = service->favorite;
	connman_dbus_dict_append_basic(dict, "Favorite",
					DBUS_TYPE_BOOLEAN, &val);

	val = service->immutable;
	connman_dbus_dict_append_basic(dict, "Immutable",
					DBUS_TYPE_BOOLEAN, &val);

	if (service->favorite)
		val = service->autoconnect;
	else
		val = service->favorite;

	connman_dbus_dict_append_basic(dict, "AutoConnect",
				DBUS_TYPE_BOOLEAN, &val);

	if (service->name)
		connman_dbus_dict_append_basic(dict, "Name",
					DBUS_TYPE_STRING, &service->name);

	switch (service->type) {
	case CONNMAN_SERVICE_TYPE_UNKNOWN:
	case CONNMAN_SERVICE_TYPE_SYSTEM:
	case CONNMAN_SERVICE_TYPE_GPS:
	case CONNMAN_SERVICE_TYPE_P2P:
		break;
	case CONNMAN_SERVICE_TYPE_CELLULAR:
		val = service->roaming;
		connman_dbus_dict_append_basic(dict, "Roaming",
					DBUS_TYPE_BOOLEAN, &val);

		connman_dbus_dict_append_dict(dict, "Ethernet",
						append_ethernet, service);
		break;
	case CONNMAN_SERVICE_TYPE_VPN:
	case CONNMAN_SERVICE_TYPE_WIFI:
	case CONNMAN_SERVICE_TYPE_ETHERNET:
	case CONNMAN_SERVICE_TYPE_BLUETOOTH:
	case CONNMAN_SERVICE_TYPE_GADGET:
		connman_dbus_dict_append_dict(dict, "Ethernet",
						append_ethernet, service);
		break;
	}

	connman_dbus_dict_append_dict(dict, "IPv4", append_ipv4, service);

	connman_dbus_dict_append_dict(dict, "IPv4.Configuration",
						append_ipv4config, service);

	connman_dbus_dict_append_dict(dict, "IPv6", append_ipv6, service);

	connman_dbus_dict_append_dict(dict, "IPv6.Configuration",
						append_ipv6config, service);

	connman_dbus_dict_append_array(dict, "Nameservers",
				DBUS_TYPE_STRING, append_dns, service);

	connman_dbus_dict_append_array(dict, "Nameservers.Configuration",
				DBUS_TYPE_STRING, append_dnsconfig, service);

	if (is_connected(service->state))
		list = __connman_timeserver_get_all(service);
	else
		list = NULL;

	connman_dbus_dict_append_array(dict, "Timeservers",
				DBUS_TYPE_STRING, append_ts, list);

	g_slist_free_full(list, g_free);

	connman_dbus_dict_append_array(dict, "Timeservers.Configuration",
				DBUS_TYPE_STRING, append_tsconfig, service);

	connman_dbus_dict_append_array(dict, "Domains",
				DBUS_TYPE_STRING, append_domain, service);

	connman_dbus_dict_append_array(dict, "Domains.Configuration",
				DBUS_TYPE_STRING, append_domainconfig, service);

	connman_dbus_dict_append_dict(dict, "Proxy", append_proxy, service);

	connman_dbus_dict_append_dict(dict, "Proxy.Configuration",
						append_proxyconfig, service);

	val = service->mdns;
	connman_dbus_dict_append_basic(dict, "mDNS", DBUS_TYPE_BOOLEAN,
				&val);

	val = service->mdns_config;
	connman_dbus_dict_append_basic(dict, "mDNS.Configuration",
				DBUS_TYPE_BOOLEAN, &val);

	connman_dbus_dict_append_dict(dict, "Provider",
						append_provider, service);

	if (service->network)
		connman_network_append_acddbus(dict, service->network);
}

static void append_struct_service(DBusMessageIter *iter,
		connman_dbus_append_cb_t function,
		struct connman_service *service)
{
	DBusMessageIter entry, dict;

	dbus_message_iter_open_container(iter, DBUS_TYPE_STRUCT, NULL, &entry);

	dbus_message_iter_append_basic(&entry, DBUS_TYPE_OBJECT_PATH,
							&service->path);

	connman_dbus_dict_open(&entry, &dict);
	if (function)
		function(&dict, service);
	connman_dbus_dict_close(&entry, &dict);

	dbus_message_iter_close_container(iter, &entry);
}

static void append_dict_properties(DBusMessageIter *dict, void *user_data)
{
	struct connman_service *service = user_data;

	append_properties(dict, TRUE, service);
}

static void append_struct(gpointer value, gpointer user_data)
{
	struct connman_service *service = value;
	DBusMessageIter *iter = user_data;

	if (!service->path)
		return;

	append_struct_service(iter, append_dict_properties, service);
}

void __connman_service_list_struct(DBusMessageIter *iter)
{
	g_list_foreach(service_list, append_struct, iter);
}

bool __connman_service_is_hidden(const struct connman_service *service)
{
	return service->hidden;
}

bool
__connman_service_is_split_routing(const struct connman_service *service)
{
	return service->do_split_routing;
}

bool __connman_service_index_is_split_routing(int index)
{
	struct connman_service *service;

	if (index < 0)
		return false;

	service = __connman_service_lookup_from_index(index);
	if (!service)
		return false;

	return __connman_service_is_split_routing(service);
}

int __connman_service_get_index(const struct connman_service *service)
{
	if (!service)
		return -1;

	if (service->network)
		return connman_network_get_index(service->network);
	else if (service->provider)
		return connman_provider_get_index(service->provider);

	return -1;
}

void __connman_service_set_hidden(struct connman_service *service)
{
	if (!service || service->hidden)
		return;

	service->hidden_service = true;
}

void __connman_service_set_hostname(struct connman_service *service,
						const char *hostname)
{
	if (!service || service->hidden)
		return;

	g_free(service->hostname);
	service->hostname = NULL;

	if (hostname && g_str_is_ascii(hostname))
		service->hostname = g_strdup(hostname);
}

const char *__connman_service_get_hostname(const struct connman_service *service)
{
	if (!service)
		return NULL;

	return service->hostname;
}

void __connman_service_set_domainname(struct connman_service *service,
						const char *domainname)
{
	if (!service || service->hidden)
		return;

	g_free(service->domainname);
	service->domainname = NULL;

	if (domainname && g_str_is_ascii(domainname))
		service->domainname = g_strdup(domainname);

	domain_changed(service);
}

const char *connman_service_get_domainname(const struct connman_service *service)
{
	if (!service)
		return NULL;

	if (service->domains)
		return service->domains[0];
	else
		return service->domainname;
}

const char *connman_service_get_dbuspath(const struct connman_service *service)
{
	if (!service)
		return NULL;

	return service->path;
}

char **connman_service_get_nameservers(const struct connman_service *service)
{
	if (!service)
		return NULL;

	if (service->nameservers_config)
		return g_strdupv(service->nameservers_config);
	else if (service->nameservers ||
					service->nameservers_auto) {
		int len = 0, len_auto = 0, i;
		char **nameservers;

		if (service->nameservers)
			len = g_strv_length(service->nameservers);
		if (service->nameservers_auto)
			len_auto = g_strv_length(service->nameservers_auto);

		nameservers = g_try_new0(char *, len + len_auto + 1);
		if (!nameservers)
			return NULL;

		for (i = 0; i < len; i++)
			nameservers[i] = g_strdup(service->nameservers[i]);

		for (i = 0; i < len_auto; i++)
			nameservers[i + len] =
				g_strdup(service->nameservers_auto[i]);

		return nameservers;
	}

	return g_strdupv(connman_setting_get_string_list("FallbackNameservers"));
}

const char * const *connman_service_get_timeservers_config(const struct connman_service *service)
{
	if (!service)
		return NULL;

	return (const char * const *)service->timeservers_config;
}

const char * const *connman_service_get_timeservers(const struct connman_service *service)
{
	if (!service)
		return NULL;

	return (const char * const *)service->timeservers;
}

/**
 *  @brief
 *    Set the proxy method for the specified service.
 *
 *  This attempts to set the proxy method for the specified
 *  service. If the service is null or if the service is hidden, no
 *  action is taken. If specified, a handler will be invoked, with the
 *  specified context, after setting the proxy method.
 *
 *  If the handler is specified and it returns true, following, a
 *  D-Bus change notification should be sent for the service "Proxy"
 *  property and, if requested by @a donotifier, the proxy changed
 *  notifier chain will be run.
 *
 *  @param[in,out]  service     A pointer to the mutable network
 *                              service for which to set the proxy
 *                              method.
 *  @param[in]      method      The network service proxy method to set
 *                              on @a service.
 *  @param[in]      donotifier  A Boolean indicating whether the proxy
 *                              changed notifier chain should be run
 *                              after @a method is set on @a service.
 *  @param[in]      handler     An optional pointer to a handler that,
 *                              if specified, will be invoked after @a
 *                              method is set on @a service.
 *  @param[in]      context     An optional pointer to immutable context
 *                              that will be passed to @a handler,
 *                              along with @a service and @a method.
 *
 *  @sa __connman_notifier_proxy_changed
 *  @sa proxy_changed
 *
 *  @private
 *
 */
static void service_set_proxy_method(struct connman_service *service,
			enum connman_service_proxy_method method,
			bool donotifier,
			bool (*handler)(struct connman_service *service,
				enum connman_service_proxy_method method,
				const void *context),
			const void *context)
{
	DBG("service %p (%s) method %d (%s) donotifier %u "
		"handler %p, context %p",
		service, connman_service_get_identifier(service),
		method, proxymethod2string(method),
		donotifier,
		handler,
		context);

	if (!service || service->hidden)
		return;

	service->proxy = method;

	if (handler != NULL)
		if (handler(service, method, context) != true)
			return;

	proxy_changed(service);

	if (donotifier)
		__connman_notifier_proxy_changed(service);
}

/**
 *  @brief
 *    Set the web proxy method of the specified service.
 *
 *  This attempts to set the web proxy method of the specified service
 *  but will fail to do so if @a service is null or is hidden.
 *
 *  @param[in,out]  service  A pointer to the mutable network service
 *                           for which to set the web proxy method.
 *  @param[in]      method   The web proxy method to set.
 *
 *  @sa proxy_changed
 *  @sa __connman_notifier_proxy_changed
 *
 */
void connman_service_set_proxy_method(struct connman_service *service,
					enum connman_service_proxy_method method)
{
	const bool donotifier = method != CONNMAN_SERVICE_PROXY_METHOD_AUTO;
<<<<<<< HEAD
	void * const context = NULL;
=======
>>>>>>> e410e40b

	service_set_proxy_method(service,
		method,
		donotifier,
		NULL,
<<<<<<< HEAD
		context);
=======
		NULL);
>>>>>>> e410e40b
}

enum connman_service_proxy_method connman_service_get_proxy_method(
					const struct connman_service *service)
{
	if (!service)
		return CONNMAN_SERVICE_PROXY_METHOD_UNKNOWN;

	if (service->proxy_config != CONNMAN_SERVICE_PROXY_METHOD_UNKNOWN) {
		if (service->proxy_config == CONNMAN_SERVICE_PROXY_METHOD_AUTO &&
				!service->pac)
			return service->proxy;

		return service->proxy_config;
	}

	return service->proxy;
}

char **connman_service_get_proxy_servers(struct connman_service *service)
{
	return g_strdupv(service->proxies);
}

char **connman_service_get_proxy_excludes(struct connman_service *service)
{
	return g_strdupv(service->excludes);
}

const char *connman_service_get_proxy_url(const struct connman_service *service)
{
	if (!service)
		return NULL;

	return service->pac;
}

/**
 *  @brief
 *    A post-mutation handler for the service proxy method when the
 *    method is #CONNMAN_SERVICE_PROXY_METHOD_AUTO.
 *
 *  @param[in,out]  service     A pointer to the mutable network
 *                              service for which the proxy method was
 *                              set.
 *  @param[in]      method      The network service proxy method @a
 *                              service was set to.
 *  @param[in]      context     An pointer to immutable context
 *                              that was passed, along with @a
 *                              service, @a method, and this handler,
 *                              to #service_set_proxy_method. For this
 *                              handler, @a context is an optional
 *                              null-terminated C string containing
 *                              the service proxy auto-configuration
 *                              (PAC) URL.
 *
 *  @returns
 *    True if #service_set_proxy_method should continue with state
 *    change notifications and processing proxy notifier changes after
 *    the handler returns; otherwise, false.
 *
 *  @sa __connman_ipconfig_set_proxy_autoconfig
 *  @sa service_set_proxy_method
 *
 *  @private
 *
 */
static bool service_set_proxy_method_auto_handler(
				struct connman_service *service,
				enum connman_service_proxy_method method,
				const void *context)
{
	const char * const url = context;

	if (service->ipconfig_ipv4) {
		if (__connman_ipconfig_set_proxy_autoconfig(
				service->ipconfig_ipv4, url) < 0)
			return false;
	} else if (service->ipconfig_ipv6) {
		if (__connman_ipconfig_set_proxy_autoconfig(
				service->ipconfig_ipv6, url) < 0)
			return false;
	} else
		return false;

	return true;
}
<<<<<<< HEAD

/**
 *  @brief
 *    Set the network service proxy method to # and proxy
 *    auto-configuation (PAC) URL.
 *
 *  @param[in,out]  service  A pointer to the mutable network
 *                           service for which to set the proxy
 *                           method.
 *  @param[in]  url          An optional pointer to the immutable
 *                           null-terminated C string containing the
 *                           proxy auto-configuration (PAC) URL.
 *
 *  @sa service_set_pac
 *  @sa service_set_proxy_method
 *  @sa service_set_proxy_method_auto_handler
 *
 */
void __connman_service_set_proxy_autoconfig(struct connman_service *service,
							const char *url)
{
	const bool dochanged = true;
	const bool donotifier = true;
	const void *context = url;

	DBG("service %p (%s) url %p (%s)",
		service,
		connman_service_get_identifier(service),
		url,
		url ? url : "<null>");

=======

/**
 *  @brief
 *    Set the network service proxy method to # and proxy
 *    auto-configuation (PAC) URL.
 *
 *  @param[in,out]  service  A pointer to the mutable network
 *                           service for which to set the proxy
 *                           method.
 *  @param[in]  url          An optional pointer to the immutable
 *                           null-terminated C string containing the
 *                           proxy auto-configuration (PAC) URL.
 *
 *  @sa service_set_pac
 *  @sa service_set_proxy_method
 *  @sa service_set_proxy_method_auto_handler
 *
 */
void __connman_service_set_proxy_autoconfig(struct connman_service *service,
							const char *url)
{
	const bool dochanged = true;
	const bool donotifier = true;

	DBG("service %p (%s) url %p (%s)",
		service,
		connman_service_get_identifier(service),
		url,
		url ? url : "<null>");

>>>>>>> e410e40b
	service_set_pac(service, url, !dochanged);

	service_set_proxy_method(service,
		CONNMAN_SERVICE_PROXY_METHOD_AUTO,
		donotifier,
		service_set_proxy_method_auto_handler,
<<<<<<< HEAD
		context);
=======
		url);
>>>>>>> e410e40b
}

const char *connman_service_get_proxy_autoconfig(struct connman_service *service)
{
	if (!service)
		return NULL;

	if (service->ipconfig_ipv4)
		return __connman_ipconfig_get_proxy_autoconfig(
						service->ipconfig_ipv4);
	else if (service->ipconfig_ipv6)
		return __connman_ipconfig_get_proxy_autoconfig(
						service->ipconfig_ipv6);
	return NULL;
}

void __connman_service_set_timeservers(struct connman_service *service,
				char **timeservers)
{
	int i;

	if (!service)
		return;

	g_strfreev(service->timeservers);
	service->timeservers = NULL;

	for (i = 0; timeservers && timeservers[i]; i++)
		__connman_service_timeserver_append(service, timeservers[i]);
}

int __connman_service_timeserver_append(struct connman_service *service,
						const char *timeserver)
{
	int len;

	DBG("service %p timeserver %s", service, timeserver);

	if (!timeserver)
		return -EINVAL;

	if (service->timeservers) {
		int i;

		for (i = 0; service->timeservers[i]; i++)
			if (g_strcmp0(service->timeservers[i], timeserver) == 0)
				return -EEXIST;

		len = g_strv_length(service->timeservers);
		service->timeservers = g_try_renew(char *, service->timeservers,
							len + 2);
	} else {
		len = 0;
		service->timeservers = g_try_new0(char *, len + 2);
	}

	if (!service->timeservers)
		return -ENOMEM;

	service->timeservers[len] = g_strdup(timeserver);
	service->timeservers[len + 1] = NULL;

	return 0;
}

int __connman_service_timeserver_remove(struct connman_service *service,
						const char *timeserver)
{
	char **servers;
	int len, i, j, found = 0;

	DBG("service %p timeserver %s", service, timeserver);

	if (!timeserver)
		return -EINVAL;

	if (!service->timeservers)
		return 0;

	for (i = 0; service->timeservers &&
					service->timeservers[i]; i++)
		if (g_strcmp0(service->timeservers[i], timeserver) == 0) {
			found = 1;
			break;
		}

	if (found == 0)
		return 0;

	len = g_strv_length(service->timeservers);

	if (len == 1) {
		g_strfreev(service->timeservers);
		service->timeservers = NULL;

		return 0;
	}

	servers = g_try_new0(char *, len);
	if (!servers)
		return -ENOMEM;

	for (i = 0, j = 0; i < len; i++) {
		if (g_strcmp0(service->timeservers[i], timeserver) != 0) {
			servers[j] = g_strdup(service->timeservers[i]);
			if (!servers[j]) {
				g_strfreev(servers);
				return -ENOMEM;
			}
			j++;
		}
	}
	servers[len - 1] = NULL;

	g_strfreev(service->timeservers);
	service->timeservers = servers;

	return 0;
}

void __connman_service_timeserver_changed(struct connman_service *service,
		GSList *ts_list)
{
	if (!service)
		return;

	if (!allow_property_changed(service))
		return;

	connman_dbus_property_changed_array(service->path,
			CONNMAN_SERVICE_INTERFACE, "Timeservers",
			DBUS_TYPE_STRING, append_ts, ts_list);
}

void __connman_service_set_pac(struct connman_service *service,
					const char *pac)
{
	const bool dochanged = true;

	service_set_pac(service, pac, dochanged);
}

void __connman_service_set_agent_identity(struct connman_service *service,
						const char *agent_identity)
{
	if (service->hidden)
		return;
	g_free(service->agent_identity);
	service->agent_identity = g_strdup(agent_identity);

	if (service->network)
		connman_network_set_string(service->network,
					"WiFi.AgentIdentity",
					service->agent_identity);
}

int __connman_service_check_passphrase(enum connman_service_security security,
		const char *passphrase)
{
	guint i;
	gsize length;

	if (!passphrase)
		return 0;

	length = strlen(passphrase);

	switch (security) {
	case CONNMAN_SERVICE_SECURITY_UNKNOWN:
	case CONNMAN_SERVICE_SECURITY_NONE:
	case CONNMAN_SERVICE_SECURITY_WPA:
	case CONNMAN_SERVICE_SECURITY_RSN:

		DBG("service security '%s' (%d) not handled",
				security2string(security), security);

		return -EOPNOTSUPP;

	case CONNMAN_SERVICE_SECURITY_PSK:
		/* A raw key is always 64 bytes length,
		 * its content is in hex representation.
		 * A PSK key must be between [8..63].
		 */
		if (length == 64) {
			for (i = 0; i < 64; i++)
				if (!isxdigit((unsigned char)
					      passphrase[i]))
					return -ENOKEY;
		} else if (length < 8 || length > 63)
			return -ENOKEY;
		break;
	case CONNMAN_SERVICE_SECURITY_WEP:
		/* length of WEP key is 10 or 26
		 * length of WEP passphrase is 5 or 13
		 */
		if (length == 10 || length == 26) {
			for (i = 0; i < length; i++)
				if (!isxdigit((unsigned char)
					      passphrase[i]))
					return -ENOKEY;
		} else if (length != 5 && length != 13)
			return -ENOKEY;
		break;

	case CONNMAN_SERVICE_SECURITY_8021X:
		break;
	}

	return 0;
}

int __connman_service_set_passphrase(struct connman_service *service,
					const char *passphrase)
{
	int err;

	if (service->hidden)
		return -EINVAL;

	if (service->immutable &&
			service->security != CONNMAN_SERVICE_SECURITY_8021X)
		return -EINVAL;

	err = __connman_service_check_passphrase(service->security, passphrase);

	if (err < 0)
		return err;

	g_free(service->passphrase);
	service->passphrase = g_strdup(passphrase);

	if (service->network)
		connman_network_set_string(service->network, "WiFi.Passphrase",
				service->passphrase);

	if (service->hidden_service &&
			service->error == CONNMAN_SERVICE_ERROR_INVALID_KEY)
		clear_error(service);

	return 0;
}

const char *__connman_service_get_passphrase(const struct connman_service *service)
{
	if (!service)
		return NULL;

	return service->passphrase;
}

static DBusMessage *get_properties(DBusConnection *conn,
					DBusMessage *msg, void *user_data)
{
	struct connman_service *service = user_data;
	DBusMessage *reply;
	DBusMessageIter array, dict;

	reply = dbus_message_new_method_return(msg);
	if (!reply)
		return NULL;

	dbus_message_iter_init_append(reply, &array);

	connman_dbus_dict_open(&array, &dict);
	append_properties(&dict, FALSE, service);
	connman_dbus_dict_close(&array, &dict);

	return reply;
}

static char **remove_empty_strings(char **strv)
{
	int index = 0;
	char **iter = strv;

	while (*iter) {
		if (**iter)
			strv[index++] = *iter;
		else
			g_free(*iter);
		iter++;
	}

	strv[index] = NULL;
	return strv;
}

static int update_proxy_configuration(struct connman_service *service,
				DBusMessageIter *array)
{
	DBusMessageIter dict;
	enum connman_service_proxy_method method;
	GString *servers_str = NULL;
	GString *excludes_str = NULL;
	const char *url = NULL;

	method = CONNMAN_SERVICE_PROXY_METHOD_UNKNOWN;

	dbus_message_iter_recurse(array, &dict);

	while (dbus_message_iter_get_arg_type(&dict) == DBUS_TYPE_DICT_ENTRY) {
		DBusMessageIter entry, variant;
		const char *key;
		int type;

		dbus_message_iter_recurse(&dict, &entry);

		if (dbus_message_iter_get_arg_type(&entry) != DBUS_TYPE_STRING)
			goto error;

		dbus_message_iter_get_basic(&entry, &key);
		dbus_message_iter_next(&entry);

		if (dbus_message_iter_get_arg_type(&entry) != DBUS_TYPE_VARIANT)
			goto error;

		dbus_message_iter_recurse(&entry, &variant);

		type = dbus_message_iter_get_arg_type(&variant);

		if (g_str_equal(key, "Method")) {
			const char *val;

			if (type != DBUS_TYPE_STRING)
				goto error;

			dbus_message_iter_get_basic(&variant, &val);
			method = string2proxymethod(val);
		} else if (g_str_equal(key, "URL")) {
			if (type != DBUS_TYPE_STRING)
				goto error;

			dbus_message_iter_get_basic(&variant, &url);
		} else if (g_str_equal(key, "Servers")) {
			DBusMessageIter str_array;

			if (type != DBUS_TYPE_ARRAY)
				goto error;

			servers_str = g_string_new(NULL);
			if (!servers_str)
				goto error;

			dbus_message_iter_recurse(&variant, &str_array);

			while (dbus_message_iter_get_arg_type(&str_array) ==
							DBUS_TYPE_STRING) {
				char *val = NULL;

				dbus_message_iter_get_basic(&str_array, &val);

				if (servers_str->len > 0)
					g_string_append_printf(servers_str,
							" %s", val);
				else
					g_string_append(servers_str, val);

				dbus_message_iter_next(&str_array);
			}
		} else if (g_str_equal(key, "Excludes")) {
			DBusMessageIter str_array;

			if (type != DBUS_TYPE_ARRAY)
				goto error;

			excludes_str = g_string_new(NULL);
			if (!excludes_str)
				goto error;

			dbus_message_iter_recurse(&variant, &str_array);

			while (dbus_message_iter_get_arg_type(&str_array) ==
							DBUS_TYPE_STRING) {
				char *val = NULL;

				dbus_message_iter_get_basic(&str_array, &val);

				if (excludes_str->len > 0)
					g_string_append_printf(excludes_str,
							" %s", val);
				else
					g_string_append(excludes_str, val);

				dbus_message_iter_next(&str_array);
			}
		}

		dbus_message_iter_next(&dict);
	}

	switch (method) {
	case CONNMAN_SERVICE_PROXY_METHOD_DIRECT:
		break;
	case CONNMAN_SERVICE_PROXY_METHOD_MANUAL:
		if (!servers_str && !service->proxies)
			goto error;

		if (servers_str) {
			g_strfreev(service->proxies);

			if (servers_str->len > 0) {
				char **proxies = g_strsplit_set(
					servers_str->str, " ", 0);
				proxies = remove_empty_strings(proxies);
				service->proxies = proxies;
			} else
				service->proxies = NULL;
		}

		if (excludes_str) {
			g_strfreev(service->excludes);

			if (excludes_str->len > 0) {
				char **excludes = g_strsplit_set(
					excludes_str->str, " ", 0);
				excludes = remove_empty_strings(excludes);
				service->excludes = excludes;
			} else
				service->excludes = NULL;
		}

		if (!service->proxies)
			method = CONNMAN_SERVICE_PROXY_METHOD_DIRECT;

		break;
	case CONNMAN_SERVICE_PROXY_METHOD_AUTO:
		service_set_pac(service, url, false);

		/* if we are connected:
		   - if service->pac == NULL
		   - if __connman_ipconfig_get_proxy_autoconfig(
		   service->ipconfig) == NULL
		   --> We should start WPAD */

		break;
	case CONNMAN_SERVICE_PROXY_METHOD_UNKNOWN:
		goto error;
	}

	if (servers_str)
		g_string_free(servers_str, TRUE);

	if (excludes_str)
		g_string_free(excludes_str, TRUE);

	service->proxy_config = method;

	return 0;

error:
	if (servers_str)
		g_string_free(servers_str, TRUE);

	if (excludes_str)
		g_string_free(excludes_str, TRUE);

	return -EINVAL;
}

static void do_auto_connect(struct connman_service *service,
	enum connman_service_connect_reason reason)
{
	/*
	 * CONNMAN_SERVICE_CONNECT_REASON_NONE must be ignored for VPNs. VPNs
	 * always have reason CONNMAN_SERVICE_CONNECT_REASON_USER/AUTO.
	 */
	if (!service || (service->type == CONNMAN_SERVICE_TYPE_VPN &&
				reason == CONNMAN_SERVICE_CONNECT_REASON_NONE))
		return;

	/*
	 * Only user interaction should get VPN or WIFI connected in failure
	 * state.
	 */
	if (service->state == CONNMAN_SERVICE_STATE_FAILURE &&
				reason != CONNMAN_SERVICE_CONNECT_REASON_USER &&
				(service->type == CONNMAN_SERVICE_TYPE_VPN ||
				service->type == CONNMAN_SERVICE_TYPE_WIFI))
		return;

	/*
	 * Do not use the builtin auto connect, instead rely on the
	 * native auto connect feature of the service.
	 */
	if (service->connect_reason == CONNMAN_SERVICE_CONNECT_REASON_NATIVE)
		return;

	/*
	 * Run service auto connect for other than VPN services. Afterwards
	 * start also VPN auto connect process.
	 */
	if (service->type != CONNMAN_SERVICE_TYPE_VPN)
		__connman_service_auto_connect(reason);

	vpn_auto_connect();
}

int __connman_service_reset_ipconfig(struct connman_service *service,
		enum connman_ipconfig_type type, DBusMessageIter *array,
		enum connman_service_state *new_state)
{
	struct connman_ipconfig *ipconfig, *new_ipconfig;
	enum connman_ipconfig_method old_method, new_method;
	enum connman_service_state state;
	int err = 0, index;

	if (type == CONNMAN_IPCONFIG_TYPE_IPV4) {
		ipconfig = service->ipconfig_ipv4;
		state = service->state_ipv4;
		new_method = CONNMAN_IPCONFIG_METHOD_DHCP;
	} else if (type == CONNMAN_IPCONFIG_TYPE_IPV6) {
		ipconfig = service->ipconfig_ipv6;
		state = service->state_ipv6;
		new_method = CONNMAN_IPCONFIG_METHOD_AUTO;
	} else
		return -EINVAL;

	if (!ipconfig)
		return -ENXIO;

	old_method = __connman_ipconfig_get_method(ipconfig);
	index = __connman_ipconfig_get_index(ipconfig);

	if (type == CONNMAN_IPCONFIG_TYPE_IPV4)
		new_ipconfig = create_ip4config(service, index,
				CONNMAN_IPCONFIG_METHOD_UNKNOWN);
	else
		new_ipconfig = create_ip6config(service, index);

	if (array) {
		err = __connman_ipconfig_set_config(new_ipconfig, array);
		if (err < 0) {
			__connman_ipconfig_unref(new_ipconfig);
			return err;
		}

		new_method = __connman_ipconfig_get_method(new_ipconfig);
	}

	if (is_connecting(state) || is_connected(state))
		__connman_network_clear_ipconfig(service->network, ipconfig);

	__connman_ipconfig_unref(ipconfig);

	if (type == CONNMAN_IPCONFIG_TYPE_IPV4)
		service->ipconfig_ipv4 = new_ipconfig;
	else if (type == CONNMAN_IPCONFIG_TYPE_IPV6)
		service->ipconfig_ipv6 = new_ipconfig;

	if (is_connecting(state) || is_connected(state))
		__connman_ipconfig_enable(new_ipconfig);

	if (new_state && new_method != old_method) {
		if (type == CONNMAN_IPCONFIG_TYPE_IPV4)
			*new_state = service->state_ipv4;
		else
			*new_state = service->state_ipv6;

		settings_changed(service, new_ipconfig);
		address_updated(service, type);

		do_auto_connect(service, CONNMAN_SERVICE_CONNECT_REASON_AUTO);
	}

	DBG("err %d ipconfig %p type %d method %d state %s", err,
		new_ipconfig, type, new_method,
		!new_state  ? "-" : state2string(*new_state));

	return err;
}

static DBusMessage *set_property(DBusConnection *conn,
					DBusMessage *msg, void *user_data)
{
	struct connman_service *service = user_data;
	DBusMessageIter iter, value;
	const char *name;
	int type;

	DBG("service %p", service);

	if (!dbus_message_iter_init(msg, &iter))
		return __connman_error_invalid_arguments(msg);

	if (dbus_message_iter_get_arg_type(&iter) != DBUS_TYPE_STRING)
		return __connman_error_invalid_arguments(msg);

	dbus_message_iter_get_basic(&iter, &name);
	dbus_message_iter_next(&iter);

	if (dbus_message_iter_get_arg_type(&iter) != DBUS_TYPE_VARIANT)
		return __connman_error_invalid_arguments(msg);

	dbus_message_iter_recurse(&iter, &value);

	type = dbus_message_iter_get_arg_type(&value);

	if (g_str_equal(name, "AutoConnect")) {
		dbus_bool_t autoconnect;

		if (type != DBUS_TYPE_BOOLEAN)
			return __connman_error_invalid_arguments(msg);

		if (!service->favorite)
			return __connman_error_invalid_service(msg);

		dbus_message_iter_get_basic(&value, &autoconnect);

		if (autoconnect && service->type == CONNMAN_SERVICE_TYPE_VPN) {
			/*
			 * Changing the autoconnect flag on VPN to "on" should
			 * have the same effect as user connecting the VPN =
			 * clear previous error and change state to idle.
			 */
			clear_error(service);

			if (service->state == CONNMAN_SERVICE_STATE_FAILURE) {
				service->state = CONNMAN_SERVICE_STATE_IDLE;
				state_changed(service);
			}
		}

		if (connman_service_set_autoconnect(service, autoconnect)) {
			service_save(service);
			if (autoconnect)
				do_auto_connect(service,
					CONNMAN_SERVICE_CONNECT_REASON_AUTO);
		}
	} else if (g_str_equal(name, "Nameservers.Configuration")) {
		DBusMessageIter entry;
		GString *str;
		int index;
		const char *gw;

		if (__connman_provider_is_immutable(service->provider) ||
				service->immutable)
			return __connman_error_not_supported(msg);

		if (type != DBUS_TYPE_ARRAY)
			return __connman_error_invalid_arguments(msg);

		str = g_string_new(NULL);
		if (!str)
			return __connman_error_invalid_arguments(msg);

		index = __connman_service_get_index(service);
		gw = __connman_ipconfig_get_gateway_from_index(index,
			CONNMAN_IPCONFIG_TYPE_ALL);

		if (gw && strlen(gw))
			__connman_service_nameserver_del_routes(service,
						gw,
						CONNMAN_IPCONFIG_TYPE_ALL);

		dbus_message_iter_recurse(&value, &entry);

		while (dbus_message_iter_get_arg_type(&entry) == DBUS_TYPE_STRING) {
			const char *val;
			dbus_message_iter_get_basic(&entry, &val);
			dbus_message_iter_next(&entry);

			if (!val[0])
				continue;

			if (str->len > 0)
				g_string_append_printf(str, " %s", val);
			else
				g_string_append(str, val);
		}

		nameserver_remove_all(service, CONNMAN_IPCONFIG_TYPE_ALL);
		g_strfreev(service->nameservers_config);

		if (str->len > 0) {
			char **nameservers, **iter;

			nameservers = g_strsplit_set(str->str, " ", 0);

			for (iter = nameservers; *iter; iter++)
				if (connman_inet_check_ipaddress(*iter) <= 0)
					*iter[0] = '\0';

			nameservers = remove_empty_strings(nameservers);
			service->nameservers_config = nameservers;
		} else {
			service->nameservers_config = NULL;
		}

		g_string_free(str, TRUE);

		if (gw && strlen(gw))
			__connman_service_nameserver_add_routes(service, gw);

		nameserver_add_all(service, CONNMAN_IPCONFIG_TYPE_ALL);
		dns_configuration_changed(service);

		start_online_check_if_connected(service);

		service_save(service);
	} else if (g_str_equal(name, "Timeservers.Configuration")) {
		DBusMessageIter entry;
		GString *str;

		if (service->immutable)
			return __connman_error_not_supported(msg);

		if (type != DBUS_TYPE_ARRAY)
			return __connman_error_invalid_arguments(msg);

		str = g_string_new(NULL);
		if (!str)
			return __connman_error_invalid_arguments(msg);

		dbus_message_iter_recurse(&value, &entry);

		while (dbus_message_iter_get_arg_type(&entry) == DBUS_TYPE_STRING) {
			const char *val;
			dbus_message_iter_get_basic(&entry, &val);
			dbus_message_iter_next(&entry);

			if (!val[0])
				continue;

			if (str->len > 0)
				g_string_append_printf(str, " %s", val);
			else
				g_string_append(str, val);
		}

		g_strfreev(service->timeservers_config);
		service->timeservers_config = NULL;

		if (str->len > 0) {
			char **timeservers = g_strsplit_set(str->str, " ", 0);
			timeservers = remove_empty_strings(timeservers);
			service->timeservers_config = timeservers;
		}

		g_string_free(str, TRUE);

		service_save(service);
		timeservers_configuration_changed(service);
		__connman_timeserver_conf_update(service);

	} else if (g_str_equal(name, "Domains.Configuration")) {
		DBusMessageIter entry;
		GString *str;

		if (service->immutable)
			return __connman_error_not_supported(msg);

		if (type != DBUS_TYPE_ARRAY)
			return __connman_error_invalid_arguments(msg);

		str = g_string_new(NULL);
		if (!str)
			return __connman_error_invalid_arguments(msg);

		dbus_message_iter_recurse(&value, &entry);

		while (dbus_message_iter_get_arg_type(&entry) == DBUS_TYPE_STRING) {
			const char *val;
			dbus_message_iter_get_basic(&entry, &val);
			dbus_message_iter_next(&entry);

			if (!val[0])
				continue;

			if (str->len > 0)
				g_string_append_printf(str, " %s", val);
			else
				g_string_append(str, val);
		}

		searchdomain_remove_all(service);
		g_strfreev(service->domains);

		if (str->len > 0) {
			char **domains = g_strsplit_set(str->str, " ", 0);
			domains = remove_empty_strings(domains);
			service->domains = domains;
		} else
			service->domains = NULL;

		g_string_free(str, TRUE);

		searchdomain_add_all(service);
		domain_configuration_changed(service);
		domain_changed(service);

		service_save(service);
	} else if (g_str_equal(name, "Proxy.Configuration")) {
		int err;

		if (service->immutable)
			return __connman_error_not_supported(msg);

		if (type != DBUS_TYPE_ARRAY)
			return __connman_error_invalid_arguments(msg);

		err = update_proxy_configuration(service, &value);

		if (err < 0)
			return __connman_error_failed(msg, -err);

		proxy_configuration_changed(service);

		__connman_notifier_proxy_changed(service);

		service_save(service);
	} else if (g_str_equal(name, "mDNS.Configuration")) {
		dbus_bool_t val;

		if (service->immutable)
			return __connman_error_not_supported(msg);

		if (type != DBUS_TYPE_BOOLEAN)
			return __connman_error_invalid_arguments(msg);

		dbus_message_iter_get_basic(&value, &val);
		service->mdns_config = val;

		mdns_configuration_changed(service);

		set_mdns(service, service->mdns_config);

		service_save(service);
	} else if (g_str_equal(name, "IPv4.Configuration") ||
			g_str_equal(name, "IPv6.Configuration")) {

		enum connman_service_state state =
						CONNMAN_SERVICE_STATE_UNKNOWN;
		enum connman_ipconfig_type type =
			CONNMAN_IPCONFIG_TYPE_UNKNOWN;
		int err = 0;

		if (service->type == CONNMAN_SERVICE_TYPE_VPN ||
				service->immutable)
			return __connman_error_not_supported(msg);

		DBG("%s", name);

		if (!service->ipconfig_ipv4 &&
					!service->ipconfig_ipv6)
			return __connman_error_invalid_property(msg);

		if (g_str_equal(name, "IPv4.Configuration"))
			type = CONNMAN_IPCONFIG_TYPE_IPV4;
		else
			type = CONNMAN_IPCONFIG_TYPE_IPV6;

		err = __connman_service_reset_ipconfig(service, type, &value,
								&state);

		if (err < 0) {
			if (is_connected(state) || is_connecting(state)) {
				if (type == CONNMAN_IPCONFIG_TYPE_IPV4)
					__connman_network_enable_ipconfig(service->network,
							service->ipconfig_ipv4);
				else
					__connman_network_enable_ipconfig(service->network,
							service->ipconfig_ipv6);
			}

			return __connman_error_failed(msg, -err);
		}

		if (type == CONNMAN_IPCONFIG_TYPE_IPV4)
			ipv4_configuration_changed(service);
		else
			ipv6_configuration_changed(service);

		if (is_connecting(service->state) ||
				is_connected(service->state)) {
			if (type == CONNMAN_IPCONFIG_TYPE_IPV4)
				__connman_network_enable_ipconfig(service->network,
								service->ipconfig_ipv4);
			else
				__connman_network_enable_ipconfig(service->network,
								service->ipconfig_ipv6);
		}

		service_save(service);
	} else
		return __connman_error_invalid_property(msg);

	return g_dbus_create_reply(msg, DBUS_TYPE_INVALID);
}

static void service_log_error(const struct connman_service *service,
					enum connman_service_error error)
{
	g_autofree char *interface = NULL;

	interface = connman_service_get_interface(service);

	connman_warn("Interface %s [ %s ] error \"%s\"",
		interface,
		__connman_service_type2string(service->type),
		error2string(error));
}

/**
 *  @brief
 *    Set the specified network service "Error" property.
 *
 *  This sets the specified network service "Error" property to the
 *  provided value.
 *
 *  @note
 *    This function results in a D-Bus property changed signal for the
 *    network service "Error" property.
 *
 *  @param[in,out]  service  A pointer to the mutable network service
 *                           for which to set the "Error" property.
 *  @param[in]      error    The error value to set.
 *
 *  @sa clear_error
 *
 */
static void set_error(struct connman_service *service,
					enum connman_service_error error)
{
	const char *str = error2string(error);

	if (!str)
		str = "";

	DBG("service %p (%s) error %d (%s)",
		service, connman_service_get_identifier(service),
		error, str);

	if (service->error == error)
		return;

	service->error = error;

	if (!service->path)
		return;

	if (error != CONNMAN_SERVICE_ERROR_UNKNOWN)
		service_log_error(service, error);

	if (!allow_property_changed(service))
		return;

	connman_dbus_property_changed_basic(service->path,
				CONNMAN_SERVICE_INTERFACE, "Error",
				DBUS_TYPE_STRING, &str);
}

/**
 *  @brief
 *    Clear or reset the specified network service "Error" property.
 *
 *  This sets the specified network service "Error" property to the
 *  initialization value of #CONNMAN_SERVICE_ERROR_UNKNOWN,
 *  effectively clearing or resetting the property.
 *
 *  @note
 *    This function results in a D-Bus property changed signal for the
 *    network service "Error" property.
 *
 *  @param[in,out]  service  A pointer to the mutable network service
 *                           for which to clear or reset the "Error"
 *                           property.
 *
 *  @sa set_error
 *
 */
static void clear_error(struct connman_service *service)
{
	set_error(service, CONNMAN_SERVICE_ERROR_UNKNOWN);
}

static void remove_timeout(struct connman_service *service)
{
	if (service->timeout > 0) {
		g_source_remove(service->timeout);
		service->timeout = 0;
	}
}

static void reply_pending(struct connman_service *service, int error)
{
	remove_timeout(service);

	if (service->pending) {
		connman_dbus_reply_pending(service->pending, error, NULL);
		service->pending = NULL;
	}
}

static void service_complete(struct connman_service *service)
{
	reply_pending(service, EIO);

	if (service->connect_reason != CONNMAN_SERVICE_CONNECT_REASON_USER)
		do_auto_connect(service, service->connect_reason);

	gettimeofday(&service->modified, NULL);
	service_save(service);
}

static DBusMessage *clear_property(DBusConnection *conn,
					DBusMessage *msg, void *user_data)
{
	struct connman_service *service = user_data;
	const char *name;

	DBG("service %p", service);

	dbus_message_get_args(msg, NULL, DBUS_TYPE_STRING, &name,
							DBUS_TYPE_INVALID);

	if (g_str_equal(name, "Error")) {
		clear_error(service);

		__connman_service_clear_error(service);
		service_complete(service);
	} else
		return __connman_error_invalid_property(msg);

	return g_dbus_create_reply(msg, DBUS_TYPE_INVALID);
}

static bool is_ipconfig_usable(struct connman_service *service)
{
	if (!__connman_ipconfig_is_usable(service->ipconfig_ipv4) &&
			!__connman_ipconfig_is_usable(service->ipconfig_ipv6))
		return false;

	return true;
}

static bool is_ignore(struct connman_service *service)
{
	if (!service->autoconnect)
		return true;

	if (service->roaming &&
		!connman_setting_get_bool("AutoConnectRoamingServices"))
		return true;

	if (service->ignore)
		return true;

	if (service->state == CONNMAN_SERVICE_STATE_FAILURE)
		return true;

	if (!is_ipconfig_usable(service))
		return true;

	return false;
}

static void disconnect_on_last_session(enum connman_service_type type)
{
	GList *list;

	for (list = service_list; list; list = list->next) {
		struct connman_service *service = list->data;

		if (service->type != type)
			continue;

		if (service->connect_reason != CONNMAN_SERVICE_CONNECT_REASON_SESSION)
			 continue;

		__connman_service_disconnect(service);
		return;
	}
}

static int active_sessions[MAX_CONNMAN_SERVICE_TYPES] = {};
static int always_connect[MAX_CONNMAN_SERVICE_TYPES] = {};
static int active_count = 0;

void __connman_service_set_active_session(bool enable, GSList *list)
{
	if (!list)
		return;

	if (enable)
		active_count++;
	else
		active_count--;

	while (list) {
		enum connman_service_type type = GPOINTER_TO_INT(list->data);

		switch (type) {
		case CONNMAN_SERVICE_TYPE_ETHERNET:
		case CONNMAN_SERVICE_TYPE_WIFI:
		case CONNMAN_SERVICE_TYPE_BLUETOOTH:
		case CONNMAN_SERVICE_TYPE_CELLULAR:
		case CONNMAN_SERVICE_TYPE_GADGET:
			if (enable)
				active_sessions[type]++;
			else
				active_sessions[type]--;
			break;

		case CONNMAN_SERVICE_TYPE_UNKNOWN:
		case CONNMAN_SERVICE_TYPE_SYSTEM:
		case CONNMAN_SERVICE_TYPE_GPS:
		case CONNMAN_SERVICE_TYPE_VPN:
		case CONNMAN_SERVICE_TYPE_P2P:
			break;
		}

		if (active_sessions[type] == 0)
			disconnect_on_last_session(type);

		list = g_slist_next(list);
	}

	DBG("eth %d wifi %d bt %d cellular %d gadget %d sessions %d",
			active_sessions[CONNMAN_SERVICE_TYPE_ETHERNET],
			active_sessions[CONNMAN_SERVICE_TYPE_WIFI],
			active_sessions[CONNMAN_SERVICE_TYPE_BLUETOOTH],
			active_sessions[CONNMAN_SERVICE_TYPE_CELLULAR],
			active_sessions[CONNMAN_SERVICE_TYPE_GADGET],
			active_count);
}

struct preferred_tech_data {
	GList *preferred_list;
	enum connman_service_type type;
};

static void preferred_tech_add_by_type(gpointer data, gpointer user_data)
{
	struct connman_service *service = data;
	struct preferred_tech_data *tech_data = user_data;

	if (service->type == tech_data->type) {
		tech_data->preferred_list =
			g_list_append(tech_data->preferred_list, service);

		DBG("type %d service %p %s", tech_data->type, service,
				service->name);
	}
}

static GList *preferred_tech_list_get(void)
{
	unsigned int *tech_array;
	struct preferred_tech_data tech_data = { 0, };
	int i;

	tech_array = connman_setting_get_uint_list("PreferredTechnologies");
	if (!tech_array)
		return NULL;

	if (connman_setting_get_bool("SingleConnectedTechnology")) {
		GList *list;
		for (list = service_list; list; list = list->next) {
			struct connman_service *service = list->data;

			if (!is_connected(service->state))
				break;

			if (service->connect_reason ==
					CONNMAN_SERVICE_CONNECT_REASON_USER) {
				DBG("service %p name %s is user connected",
						service, service->name);
				return NULL;
			}
		}
	}

	for (i = 0; tech_array[i] != 0; i += 1) {
		tech_data.type = tech_array[i];
		g_list_foreach(service_list, preferred_tech_add_by_type,
				&tech_data);
	}

	return tech_data.preferred_list;
}

static void set_always_connecting_technologies()
{
	unsigned int *always_connected_techs =
		connman_setting_get_uint_list("AlwaysConnectedTechnologies");
	int i;
	for (i = 0; always_connected_techs && always_connected_techs[i]; i++)
		always_connect[always_connected_techs[i]] = 1;
}

static bool autoconnect_no_session_active(struct connman_service *service)
{
	/*
	 * Test active_count to see if there are no sessions set up and
	 * stop autoconnecting, but continue connecting if the service
	 * belongs to a technology which should always autoconnect.
	 */
	if (!active_count && !always_connect[service->type])
		return true;

	return false;
}

static bool autoconnect_already_connecting(struct connman_service *service,
					   bool autoconnecting)
{
	/*
	 * If another service is already connecting and this service type has
	 * not been marked as always connecting, stop the connecting procedure.
	 */
	if (autoconnecting &&
			!active_sessions[service->type] &&
			!always_connect[service->type])
		return true;

	return false;
}

static int service_indicate_state(struct connman_service *service);

static bool auto_connect_service(GList *services,
				enum connman_service_connect_reason reason,
				bool preferred)
{
	struct connman_service *service = NULL;
	bool ignore[MAX_CONNMAN_SERVICE_TYPES] = { };
	bool autoconnecting = false;
	GList *list;
	int index;

	DBG("preferred %d sessions %d reason %s", preferred, active_count,
		reason2string(reason));

	ignore[CONNMAN_SERVICE_TYPE_VPN] = true;

	for (list = services; list; list = list->next) {
		service = list->data;

		if (ignore[service->type]) {
			DBG("service %p type %s ignore", service,
				__connman_service_type2string(service->type));
			continue;
		}

		if (service->connect_reason ==
				CONNMAN_SERVICE_CONNECT_REASON_NATIVE) {
			DBG("service %p uses native autonnect, skip", service);
			continue;
		}

		index = __connman_service_get_index(service);
		if (g_hash_table_lookup(passphrase_requested,
					GINT_TO_POINTER(index)))
			return true;

		if (service->pending ||
				is_connecting(service->state) ||
				is_connected(service->state)) {
			if (autoconnect_no_session_active(service))
					return true;

			ignore[service->type] = true;
			autoconnecting = true;

			DBG("service %p type %s busy", service,
				__connman_service_type2string(service->type));

			continue;
		}

		if (!service->favorite) {
			if (preferred)
			       continue;

			return autoconnecting;
		}

		if (is_ignore(service) || service->state !=
				CONNMAN_SERVICE_STATE_IDLE)
			continue;

		if (autoconnect_already_connecting(service, autoconnecting)) {
			DBG("service %p type %s has no users", service,
				__connman_service_type2string(service->type));
			continue;
		}

		DBG("service %p %s %s", service, service->name,
			(preferred) ? "preferred" : reason2string(reason));

		if (__connman_service_connect(service, reason) == 0)
			service_indicate_state(service);

		if (autoconnect_no_session_active(service))
			return true;

		ignore[service->type] = true;
	}

	return autoconnecting;
}

static gboolean run_auto_connect(gpointer data)
{
	enum connman_service_connect_reason reason = GPOINTER_TO_UINT(data);
	bool autoconnecting = false;
	GList *preferred_tech;

	autoconnect_id = 0;

	DBG("");

	preferred_tech = preferred_tech_list_get();
	if (preferred_tech) {
		autoconnecting = auto_connect_service(preferred_tech, reason,
							true);
		g_list_free(preferred_tech);
	}

	if (!autoconnecting || active_count)
		auto_connect_service(service_list, reason, false);

	return FALSE;
}

void __connman_service_auto_connect(enum connman_service_connect_reason reason)
{
	DBG("");

	if (autoconnect_id != 0)
		return;

	if (!__connman_session_policy_autoconnect(reason))
		return;

	autoconnect_id = g_idle_add(run_auto_connect,
						GUINT_TO_POINTER(reason));
}

static gboolean run_vpn_auto_connect(gpointer data) {
	GList *list;
	bool need_split = false;
	bool autoconnectable_vpns = false;
	int attempts = 0;
	int timeout = VPN_AUTOCONNECT_TIMEOUT_DEFAULT;
	struct connman_service *def_service;

	attempts = GPOINTER_TO_INT(data);
	def_service = connman_service_get_default();

	/*
	 * Stop auto connecting VPN if there is no transport service or the
	 * transport service is not connected or if the  current default service
	 * is a connected VPN (in ready state).
	 */
	if (!def_service || !is_connected(def_service->state) ||
		(def_service->type == CONNMAN_SERVICE_TYPE_VPN &&
		is_connected(def_service->state))) {

		DBG("stopped, default service %s connected %d",
			connman_service_get_identifier(def_service),
			def_service ? is_connected(def_service->state) : -1);
		goto out;
	}

	for (list = service_list; list; list = list->next) {
		struct connman_service *service = list->data;
		int res;

		if (service->type != CONNMAN_SERVICE_TYPE_VPN)
			continue;

		if (is_connected(service->state) ||
					is_connecting(service->state)) {
			if (!service->do_split_routing)
				need_split = true;

			/*
			 * If the service is connecting it must be accounted
			 * for to keep the autoconnection in main loop.
			 */
			if (is_connecting(service->state))
				autoconnectable_vpns = true;

			continue;
		}

		if (is_ignore(service) || !service->favorite)
			continue;

		if (need_split && !service->do_split_routing) {
			DBG("service %p no split routing", service);
			continue;
		}

		DBG("service %p %s %s", service, service->name,
				service->do_split_routing ?
				"split routing" : "");

		res = __connman_service_connect(service,
				CONNMAN_SERVICE_CONNECT_REASON_AUTO);

		switch (res) {
		case 0:
			service_indicate_state(service);
			/* fall through */
		case -EINPROGRESS:
			autoconnectable_vpns = true;
			break;
		default:
			continue;
		}

		if (!service->do_split_routing)
			need_split = true;
	}

	/* Stop if there is no VPN to automatically connect.*/
	if (!autoconnectable_vpns) {
		DBG("stopping, no autoconnectable VPNs found");
		goto out;
	}

	/* Increase the attempt count up to the threshold.*/
	if (attempts < VPN_AUTOCONNECT_TIMEOUT_ATTEMPTS_THRESHOLD)
		attempts++;

	/*
	 * Timeout increases with 1s after VPN_AUTOCONNECT_TIMEOUT_STEP amount
	 * of attempts made. After VPN_AUTOCONNECT_TIMEOUT_ATTEMPTS_THRESHOLD is
	 * reached the delay does not increase.
	 */
	timeout = timeout + (int)(attempts / VPN_AUTOCONNECT_TIMEOUT_STEP);

	/* Re add this to main loop */
	vpn_autoconnect_id =
		g_timeout_add_seconds(timeout, run_vpn_auto_connect,
			GINT_TO_POINTER(attempts));

	DBG("re-added to main loop, next VPN autoconnect in %d seconds (#%d)",
		timeout, attempts);

	return G_SOURCE_REMOVE;

out:
	vpn_autoconnect_id = 0;
	return G_SOURCE_REMOVE;
}

static void vpn_auto_connect(void)
{
	/*
	 * Remove existing autoconnect from main loop to reset the attempt
	 * counter in order to get VPN connected when there is a network change.
	 */
	if (vpn_autoconnect_id) {
		if (!g_source_remove(vpn_autoconnect_id))
			return;
	}

	vpn_autoconnect_id =
		g_idle_add(run_vpn_auto_connect, NULL);
}

static void check_pending_msg(struct connman_service *service)
{
	if (!service->pending)
		return;

	DBG("service %p pending msg %p already exists", service,
						service->pending);
	dbus_message_unref(service->pending);
}

void __connman_service_set_hidden_data(struct connman_service *service,
							gpointer user_data)
{
	DBusMessage *pending = user_data;

	DBG("service %p pending %p", service, pending);

	if (!pending)
		return;

	check_pending_msg(service);

	service->pending = pending;
}

void __connman_service_return_error(struct connman_service *service,
				int error, gpointer user_data)
{
	DBG("service %p error %d user_data %p", service, error, user_data);

	__connman_service_set_hidden_data(service, user_data);

	reply_pending(service, error);
}

static gboolean connect_timeout(gpointer user_data)
{
	struct connman_service *service = user_data;
	bool autoconnect = false;

	DBG("service %p", service);

	service->timeout = 0;

	if (service->network)
		__connman_network_disconnect(service->network);
	else if (service->provider)
		connman_provider_disconnect(service->provider);

	__connman_stats_service_unregister(service);

	if (service->pending) {
		DBusMessage *reply;

		reply = __connman_error_operation_timeout(service->pending);
		if (reply)
			g_dbus_send_message(connection, reply);

		dbus_message_unref(service->pending);
		service->pending = NULL;
	} else
		autoconnect = true;

	__connman_service_ipconfig_indicate_state(service,
					CONNMAN_SERVICE_STATE_FAILURE,
					CONNMAN_IPCONFIG_TYPE_IPV4);
	__connman_service_ipconfig_indicate_state(service,
					CONNMAN_SERVICE_STATE_FAILURE,
					CONNMAN_IPCONFIG_TYPE_IPV6);

	if (autoconnect &&
			service->connect_reason !=
				CONNMAN_SERVICE_CONNECT_REASON_USER)
		do_auto_connect(service, CONNMAN_SERVICE_CONNECT_REASON_AUTO);

	return FALSE;
}

static DBusMessage *connect_service(DBusConnection *conn,
					DBusMessage *msg, void *user_data)
{
	struct connman_service *service = user_data;
	int index, err = 0;
	GList *list;

	DBG("service %p", service);

	/* Hidden services do not keep the pending msg, check it from agent */
	if (service->pending || (service->hidden &&
				__connman_agent_is_request_pending(service,
						dbus_message_get_sender(msg))))
		return __connman_error_in_progress(msg);

	index = __connman_service_get_index(service);

	for (list = service_list; list; list = list->next) {
		struct connman_service *temp = list->data;

		if (!is_connecting(temp->state) && !is_connected(temp->state))
			continue;

		if (service == temp)
			continue;

		if (service->type != temp->type)
			continue;

		if (__connman_service_get_index(temp) == index &&
				__connman_service_disconnect(temp) == -EINPROGRESS)
			err = -EINPROGRESS;

	}
	if (err == -EINPROGRESS)
		return __connman_error_operation_timeout(msg);

	service->ignore = false;

	service->pending = dbus_message_ref(msg);

	err = __connman_service_connect(service,
			CONNMAN_SERVICE_CONNECT_REASON_USER);

	if (err != -EINPROGRESS)
		reply_pending(service, -err);

	return NULL;
}

static DBusMessage *disconnect_service(DBusConnection *conn,
					DBusMessage *msg, void *user_data)
{
	struct connman_service *service = user_data;
	int err;

	DBG("service %p", service);

	service->ignore = true;

	err = __connman_service_disconnect(service);
	if (err < 0 && err != -EINPROGRESS)
		return __connman_error_failed(msg, -err);

	return g_dbus_create_reply(msg, DBUS_TYPE_INVALID);
}

bool __connman_service_remove(struct connman_service *service)
{
	if (service->type == CONNMAN_SERVICE_TYPE_ETHERNET ||
			service->type == CONNMAN_SERVICE_TYPE_GADGET)
		return false;

	if (service->immutable || service->hidden ||
			__connman_provider_is_immutable(service->provider))
		return false;

	if (!service->favorite && !is_idle(service->state))
		return false;

	__connman_service_disconnect(service);
	if (service->network)
		__connman_network_forget(service->network);

	g_free(service->passphrase);
	service->passphrase = NULL;

	g_free(service->identity);
	service->identity = NULL;

	g_free(service->anonymous_identity);
	service->anonymous_identity = NULL;

	g_free(service->subject_match);
	service->subject_match = NULL;

	g_free(service->altsubject_match);
	service->altsubject_match = NULL;

	g_free(service->domain_suffix_match);
	service->domain_suffix_match = NULL;

	g_free(service->domain_match);
	service->domain_match = NULL;

	g_free(service->agent_identity);
	service->agent_identity = NULL;

	g_free(service->eap);
	service->eap = NULL;

	service->error = CONNMAN_SERVICE_ERROR_UNKNOWN;

	__connman_service_set_favorite(service, false);

	__connman_ipconfig_ipv6_reset_privacy(service->ipconfig_ipv6);

	service_save(service);

	return true;
}

static DBusMessage *remove_service(DBusConnection *conn,
					DBusMessage *msg, void *user_data)
{
	struct connman_service *service = user_data;

	DBG("service %p", service);

	if (!__connman_service_remove(service))
		return __connman_error_not_supported(msg);

	return g_dbus_create_reply(msg, DBUS_TYPE_INVALID);
}

static bool check_suitable_state(enum connman_service_state a,
					enum connman_service_state b)
{
	/*
	 * Special check so that "ready" service can be moved before
	 * "online" one.
	 */
	if ((a == CONNMAN_SERVICE_STATE_ONLINE &&
			b == CONNMAN_SERVICE_STATE_READY) ||
		(b == CONNMAN_SERVICE_STATE_ONLINE &&
			a == CONNMAN_SERVICE_STATE_READY))
		return true;

	return a == b;
}

/**
 *  @brief
 *    Downgrade the service IP configuration state from "online" to
 *    "ready".
 *
 *  This attempts to downgrade the specified IP configuration state of
 *  the specified service to "ready" if it is "online".
 *
 *  @param[in,out]  service  A pointer to the mutable service whose IP
 *                           configuration state, if
 *                           #CONNMAN_SERVICE_STATE_ONLINE, is to be
 *                           downgraded to
 *                           #CONNMAN_SERVICE_STATE_READY.
 *  @param[in]      state    The current IP configuration state of @a
 *                           service.
 *  @param[in]      type     The IP configuration type of @a service to
 *                           try to downgrade.
 *
 *  @returns
 *    True if the service state was downgraded for the specified IP
 *    configuration type; otherwise, false.
 *
 *  @sa service_downgrade_online_state
 *  @sa service_downgrade_online_state_if_default
 *
 */
static bool service_ipconfig_downgrade_online_state(
					struct connman_service *service,
					enum connman_service_state state,
					enum connman_ipconfig_type type)
{
	if (!service)
		return false;

	DBG("service %p (%s) type %d (%s) state %d (%s)",
		service,
		connman_service_get_identifier(service),
		type, __connman_ipconfig_type2string(type),
		state, state2string(state));

	if (is_online(state)) {
		__connman_service_ipconfig_indicate_state(service,
						CONNMAN_SERVICE_STATE_READY,
						type);

		return true;
	}

	return false;
}

/**
 *  @brief
 *    Downgrade the service IPv4 and IPv6 states from "online" to
 *    "ready".
 *
 *  This attempts to downgrade the IPv4 and IPv6 states of the
 *  specified service to "ready" if they are "online".
 *
 *  @param[in,out]  service  A pointer to the mutable service whose IPv4
 *                           and IPv6 states, if
 *                           #CONNMAN_SERVICE_STATE_ONLINE, are to be
 *                           downgraded to
 *                           #CONNMAN_SERVICE_STATE_READY.
 *
 *  @returns
 *    True if either IPv4 or IPv6 service state was downgraded;
 *    otherwise, false.
 *
 *  @sa service_ipconfig_downgrade_online_state
 *  @sa service_downgrade_online_state_if_default
 *
 */
static bool service_downgrade_online_state(struct connman_service *service)
{
	bool ipv4_downgraded = false;
	bool ipv6_downgraded = false;

	if (!service)
		return false;

	DBG("service %p (%s) state4 %d (%s) state6 %d (%s)",
		service,
		connman_service_get_identifier(service),
		service->state_ipv4, state2string(service->state_ipv4),
		service->state_ipv6, state2string(service->state_ipv6));

	ipv4_downgraded = service_ipconfig_downgrade_online_state(service,
								 service->state_ipv4,
								 CONNMAN_IPCONFIG_TYPE_IPV4);

	ipv6_downgraded = service_ipconfig_downgrade_online_state(service,
								 service->state_ipv6,
								 CONNMAN_IPCONFIG_TYPE_IPV6);

	return ipv4_downgraded || ipv6_downgraded;
}

/**
 *  @brief
 *    Downgrade the service IPv4 and IPv6 states from "online" to
 *    "ready" if and only if the service is the default service and it
 *    is "online".
 *
 *  This attempts to downgrade the IPv4 and IPv6 states of the
 *  specified service to "ready" if and only if the service is the
 *  default service and its combined service state is "online".
 *
 *  @param[in,out]  service  A pointer to the mutable service whose IPv4
 *                           and IPv6 states, if it is the default
 *                           service and its combined service state is
 *                           #CONNMAN_SERVICE_STATE_ONLINE, are to be
 *                           downgraded to
 *                           #CONNMAN_SERVICE_STATE_READY.
 *
 *  @returns
 *    True if either IPv4 or IPv6 service state was downgraded;
 *    otherwise, false.
 *
 *  @sa service_ipconfig_downgrade_online_state
 *  @sa service_downgrade_online_state
 *
 */
static bool service_downgrade_online_state_if_default(struct connman_service *service)
{
	struct connman_service *def_service;

	def_service = connman_service_get_default();
	if (!def_service || def_service != service ||
		!is_online(def_service->state))
		return false;

	return service_downgrade_online_state(def_service);
}

/**
 *  @brief
 *    Switch the order of the two specified services in the network
 *    service list.
 *
 *  This attempts to switch the order of the two specified services in
 *  the ntework service list. This has the side-effect of potentially
 *  downgrading the state of @a demoted_service from "online" to
 *  "ready" if it is "online" and is the default service and
 *  downgrading the state of @a promoted_service from "online" to
 *  "ready".
 *
 *  @note
 *    If the two services have pointer equivalence or are already in
 *    the specified order, there is no state downgrade of @a
 *    promoted_service.
 *
 *  @param[in,out]  demoted_service   A pointer to the mutable service
 *                                    to demote in the network service
 *                                    list to @b after @a
 *                                    promoted_service.
 *  @param[in,out]  promoted_service  A pointer to the mutable service
 *                                    to promote in the network service
 *                                    list to @b before @a
 *                                    demoted_service.
 *
 */
static void switch_service_order(struct connman_service *demoted_service,
		struct connman_service *promoted_service)
{
	struct connman_service *service;
	GList *src, *dst;

	DBG("demoted_service %p (%s) default %u promoted_sevice %p (%s) default %u",
		demoted_service,
		connman_service_get_identifier(demoted_service),
		connman_service_is_default(demoted_service),
		promoted_service,
		connman_service_get_identifier(promoted_service),
		connman_service_is_default(promoted_service));

	service_downgrade_online_state_if_default(demoted_service);

	src = g_list_find(service_list, promoted_service);
	dst = g_list_find(service_list, demoted_service);

	/* Nothing to do */
	if (src == dst || src->next == dst)
		return;

	service = src->data;
	service_list = g_list_delete_link(service_list, src);
	service_list = g_list_insert_before(service_list, dst, service);

	service_downgrade_online_state(promoted_service);
}

static struct _services_notify {
	int id;
	GHashTable *add;
	GHashTable *remove;
} *services_notify;


static void service_append_added_foreach(gpointer data, gpointer user_data)
{
	struct connman_service *service = data;
	DBusMessageIter *iter = user_data;

	if (!service || !service->path) {
		DBG("service %p or path is NULL", service);
		return;
	}

	if (g_hash_table_lookup(services_notify->add, service->path)) {
		DBG("new %s", service->path);

		append_struct(service, iter);
		g_hash_table_remove(services_notify->add, service->path);
	} else {
		DBG("changed %s", service->path);

		append_struct_service(iter, NULL, service);
	}
}

static void service_append_ordered(DBusMessageIter *iter, void *user_data)
{
	g_list_foreach(service_list, service_append_added_foreach, iter);
}

static void append_removed(gpointer key, gpointer value, gpointer user_data)
{
	char *objpath = key;
	DBusMessageIter *iter = user_data;

	DBG("removed %s", objpath);
	dbus_message_iter_append_basic(iter, DBUS_TYPE_OBJECT_PATH, &objpath);
}

static void service_append_removed(DBusMessageIter *iter, void *user_data)
{
	g_hash_table_foreach(services_notify->remove, append_removed, iter);
}

static gboolean service_send_changed(gpointer data)
{
	DBusMessage *signal;

	DBG("");

	services_notify->id = 0;

	signal = dbus_message_new_signal(CONNMAN_MANAGER_PATH,
			CONNMAN_MANAGER_INTERFACE, "ServicesChanged");
	if (!signal)
		return FALSE;

	__connman_dbus_append_objpath_dict_array(signal,
					service_append_ordered, NULL);
	__connman_dbus_append_objpath_array(signal,
					service_append_removed, NULL);

	dbus_connection_send(connection, signal, NULL);
	dbus_message_unref(signal);

	g_hash_table_remove_all(services_notify->remove);
	g_hash_table_remove_all(services_notify->add);

	return FALSE;
}

/**
 *  @brief
 *    Schedule a D-Bus "ServicesChanged" signal at 100 milliseconds
 *    from now.
 *
 *  @sa service_send_changed
 *  @sa service_list_sort
 *
 */
static void service_schedule_changed(void)
{
	if (services_notify->id != 0)
		return;

	services_notify->id = g_timeout_add(100, service_send_changed, NULL);
}

int __connman_service_move(struct connman_service *service,
				struct connman_service *target, bool before)
{
	enum connman_ipconfig_method target4, target6;
	enum connman_ipconfig_method service4, service6;

	DBG("service %p", service);

	if (!service)
		return -EINVAL;

	if (!service->favorite)
		return -EOPNOTSUPP;

	if (!target || !target->favorite || target == service)
		return -EINVAL;

	if (target->type == CONNMAN_SERVICE_TYPE_VPN) {
		/*
		 * We only allow VPN route splitting if there are
		 * routes defined for a given VPN.
		 */
		if (!__connman_provider_check_routes(target->provider)) {
			connman_info("Cannot move service. "
				"No routes defined for provider %s",
				__connman_provider_get_ident(target->provider));
			return -EINVAL;
		}

		__connman_service_set_split_routing(target, true);
	} else
		__connman_service_set_split_routing(target, false);

	__connman_service_set_split_routing(service, false);

	target4 = __connman_ipconfig_get_method(target->ipconfig_ipv4);
	target6 = __connman_ipconfig_get_method(target->ipconfig_ipv6);
	service4 = __connman_ipconfig_get_method(service->ipconfig_ipv4);
	service6 = __connman_ipconfig_get_method(service->ipconfig_ipv6);

	DBG("target %s method %d/%d state %d/%d split %d", target->identifier,
		target4, target6, target->state_ipv4, target->state_ipv6,
		target->do_split_routing);

	DBG("service %s method %d/%d state %d/%d", service->identifier,
				service4, service6,
				service->state_ipv4, service->state_ipv6);

	/*
	 * If method is OFF, then we do not need to check the corresponding
	 * ipconfig state.
	 */
	if (target4 == CONNMAN_IPCONFIG_METHOD_OFF) {
		if (service6 != CONNMAN_IPCONFIG_METHOD_OFF) {
			if (!check_suitable_state(target->state_ipv6,
							service->state_ipv6))
				return -EINVAL;
		}
	}

	if (target6 == CONNMAN_IPCONFIG_METHOD_OFF) {
		if (service4 != CONNMAN_IPCONFIG_METHOD_OFF) {
			if (!check_suitable_state(target->state_ipv4,
							service->state_ipv4))
				return -EINVAL;
		}
	}

	if (service4 == CONNMAN_IPCONFIG_METHOD_OFF) {
		if (target6 != CONNMAN_IPCONFIG_METHOD_OFF) {
			if (!check_suitable_state(target->state_ipv6,
							service->state_ipv6))
				return -EINVAL;
		}
	}

	if (service6 == CONNMAN_IPCONFIG_METHOD_OFF) {
		if (target4 != CONNMAN_IPCONFIG_METHOD_OFF) {
			if (!check_suitable_state(target->state_ipv4,
							service->state_ipv4))
				return -EINVAL;
		}
	}

	gettimeofday(&service->modified, NULL);
	service_save(service);
	service_save(target);

	/*
	 * If the service which goes down is the default service and is
	 * online, we downgrade directly its state to ready so:
	 * the service which goes up, needs to recompute its state which
	 * is triggered via downgrading it - if relevant - to state ready.
	 */
	if (before)
		switch_service_order(target, service);
	else
		switch_service_order(service, target);

	__connman_gateway_update();

	service_schedule_changed();

	return 0;
}

static DBusMessage *move_service(DBusConnection *conn,
					DBusMessage *msg, void *user_data,
								bool before)
{
	struct connman_service *service = user_data;
	struct connman_service *target;
	const char *path;
	int err;

	DBG("service %p", service);

	dbus_message_get_args(msg, NULL, DBUS_TYPE_OBJECT_PATH, &path,
							DBUS_TYPE_INVALID);

	target = find_service(path);

	err = __connman_service_move(service, target, before);
	switch (err) {
	case 0:
		break;
	case -EINVAL:
		return __connman_error_invalid_service(msg);
	case -EOPNOTSUPP:
		return __connman_error_not_supported(msg);
	default:
		connman_warn("unsupported error code %d in move_service()",
									err);
		break;
	}

	return g_dbus_create_reply(msg, DBUS_TYPE_INVALID);
}

static DBusMessage *move_before(DBusConnection *conn,
					DBusMessage *msg, void *user_data)
{
	return move_service(conn, msg, user_data, true);
}

static DBusMessage *move_after(DBusConnection *conn,
					DBusMessage *msg, void *user_data)
{
	return move_service(conn, msg, user_data, false);
}

static DBusMessage *reset_counters(DBusConnection *conn,
					DBusMessage *msg, void *user_data)
{
	struct connman_service *service = user_data;

	reset_stats(service);

	return g_dbus_create_reply(msg, DBUS_TYPE_INVALID);
}

static void service_schedule_added(struct connman_service *service)
{
	DBG("service %p (%s)",
		service, connman_service_get_identifier(service));

	g_hash_table_remove(services_notify->remove, service->path);
	g_hash_table_replace(services_notify->add, service->path, service);

	service_schedule_changed();
}

static void service_schedule_removed(struct connman_service *service)
{
	if (!service || !service->path) {
		DBG("service %p or path is NULL", service);
		return;
	}

	DBG("service %p %s", service, service->path);

	g_hash_table_remove(services_notify->add, service->path);
	g_hash_table_replace(services_notify->remove, g_strdup(service->path),
			NULL);

	service_schedule_changed();
}

static bool allow_property_changed(struct connman_service *service)
{
	if (g_hash_table_lookup_extended(services_notify->add, service->path,
					NULL, NULL))
		return false;

	return true;
}

static const GDBusMethodTable service_methods[] = {
	{ GDBUS_DEPRECATED_METHOD("GetProperties",
			NULL, GDBUS_ARGS({ "properties", "a{sv}" }),
			get_properties) },
	{ GDBUS_METHOD("SetProperty",
			GDBUS_ARGS({ "name", "s" }, { "value", "v" }),
			NULL, set_property) },
	{ GDBUS_METHOD("ClearProperty",
			GDBUS_ARGS({ "name", "s" }), NULL,
			clear_property) },
	{ GDBUS_ASYNC_METHOD("Connect", NULL, NULL,
			      connect_service) },
	{ GDBUS_METHOD("Disconnect", NULL, NULL,
			disconnect_service) },
	{ GDBUS_METHOD("Remove", NULL, NULL, remove_service) },
	{ GDBUS_METHOD("MoveBefore",
			GDBUS_ARGS({ "service", "o" }), NULL,
			move_before) },
	{ GDBUS_METHOD("MoveAfter",
			GDBUS_ARGS({ "service", "o" }), NULL,
			move_after) },
	{ GDBUS_METHOD("ResetCounters", NULL, NULL, reset_counters) },
	{ },
};

static const GDBusSignalTable service_signals[] = {
	{ GDBUS_SIGNAL("PropertyChanged",
			GDBUS_ARGS({ "name", "s" }, { "value", "v" })) },
	{ },
};

static void service_free(gpointer user_data)
{
	struct connman_service *service = user_data;
	char *path = service->path;

	DBG("service %p (%s)", service, connman_service_get_identifier(service));

	reply_pending(service, ENOENT);

	if (service->nameservers_timeout) {
		g_source_remove(service->nameservers_timeout);
		dns_changed(service);
	}

	__connman_notifier_service_remove(service);
	service_schedule_removed(service);

	cancel_online_check(service, CONNMAN_IPCONFIG_TYPE_ALL);

	__connman_wispr_stop(service);

	stats_stop(service);

	service->path = NULL;

	if (path) {
		__connman_gateway_update();

		g_dbus_unregister_interface(connection, path,
						CONNMAN_SERVICE_INTERFACE);
		g_free(path);
	}

	g_hash_table_destroy(service->counter_table);

	if (service->network) {
		__connman_network_disconnect(service->network);
		connman_network_unref(service->network);
		service->network = NULL;
	}

	if (service->provider)
		connman_provider_unref(service->provider);

	if (service->ipconfig_ipv4) {
		__connman_ipconfig_set_ops(service->ipconfig_ipv4, NULL);
		__connman_ipconfig_set_data(service->ipconfig_ipv4, NULL);
		__connman_ipconfig_unref(service->ipconfig_ipv4);
		service->ipconfig_ipv4 = NULL;
	}

	if (service->ipconfig_ipv6) {
		__connman_ipconfig_set_ops(service->ipconfig_ipv6, NULL);
		__connman_ipconfig_set_data(service->ipconfig_ipv6, NULL);
		__connman_ipconfig_unref(service->ipconfig_ipv6);
		service->ipconfig_ipv6 = NULL;
	}

	g_strfreev(service->timeservers);
	g_strfreev(service->timeservers_config);
	g_strfreev(service->nameservers);
	g_strfreev(service->nameservers_config);
	g_strfreev(service->nameservers_auto);
	g_strfreev(service->domains);
	g_strfreev(service->proxies);
	g_strfreev(service->excludes);

	g_free(service->hostname);
	g_free(service->domainname);
	g_free(service->pac);
	g_free(service->name);
	g_free(service->passphrase);
	g_free(service->identifier);
	g_free(service->eap);
	g_free(service->identity);
	g_free(service->anonymous_identity);
	g_free(service->agent_identity);
	g_free(service->ca_cert_file);
	g_free(service->subject_match);
	g_free(service->altsubject_match);
	g_free(service->domain_suffix_match);
	g_free(service->domain_match);
	g_free(service->client_cert_file);
	g_free(service->private_key_file);
	g_free(service->private_key_passphrase);
	g_free(service->phase2);
	g_free(service->config_file);
	g_free(service->config_entry);

	if (service->stats.timer)
		g_timer_destroy(service->stats.timer);
	if (service->stats_roaming.timer)
		g_timer_destroy(service->stats_roaming.timer);

	if (current_default == service)
		current_default = NULL;

	g_free(service);
}

static void stats_init(struct connman_service *service)
{
	/* home */
	service->stats.valid = false;
	service->stats.enabled = false;
	service->stats.timer = g_timer_new();

	/* roaming */
	service->stats_roaming.valid = false;
	service->stats_roaming.enabled = false;
	service->stats_roaming.timer = g_timer_new();
}

static void service_initialize(struct connman_service *service)
{
	DBG("service %p", service);

	service->refcount = 1;

	service->error = CONNMAN_SERVICE_ERROR_UNKNOWN;

	service->type     = CONNMAN_SERVICE_TYPE_UNKNOWN;
	service->security = CONNMAN_SERVICE_SECURITY_UNKNOWN;

	service->state = CONNMAN_SERVICE_STATE_UNKNOWN;
	service->state_ipv4 = CONNMAN_SERVICE_STATE_UNKNOWN;
	service->state_ipv6 = CONNMAN_SERVICE_STATE_UNKNOWN;

	service->favorite  = false;
	service->immutable = false;
	service->hidden = false;

	service->ignore = false;

	service->connect_reason = CONNMAN_SERVICE_CONNECT_REASON_NONE;

	service->order = 0;

	stats_init(service);

	service->provider = NULL;

	service->wps = false;
	service->wps_advertizing = false;
}

/**
 * connman_service_create:
 *
 * Allocate a new service.
 *
 * Returns: a newly-allocated #connman_service structure
 */
struct connman_service *connman_service_create(void)
{
	GSList *list;
	struct connman_stats_counter *counters;
	const char *counter;

	struct connman_service *service;

	service = g_try_new0(struct connman_service, 1);
	if (!service)
		return NULL;

	DBG("service %p", service);

	service->counter_table = g_hash_table_new_full(g_str_hash,
						g_str_equal, NULL, g_free);

	for (list = counter_list; list; list = list->next) {
		counter = list->data;

		counters = g_try_new0(struct connman_stats_counter, 1);
		if (!counters) {
			g_hash_table_destroy(service->counter_table);
			g_free(service);
			return NULL;
		}

		counters->append_all = true;

		g_hash_table_replace(service->counter_table, (gpointer)counter,
				counters);
	}

	service_initialize(service);

	return service;
}

/**
 * connman_service_ref:
 * @service: service structure
 *
 * Increase reference counter of service
 */
struct connman_service *
connman_service_ref_debug(struct connman_service *service,
			const char *file, int line, const char *caller)
{
	DBG("%p ref %d by %s:%d:%s()", service, service->refcount + 1,
		file, line, caller);

	__sync_fetch_and_add(&service->refcount, 1);

	return service;
}

/**
 * connman_service_unref:
 * @service: service structure
 *
 * Decrease reference counter of service and release service if no
 * longer needed.
 */
void connman_service_unref_debug(struct connman_service *service,
			const char *file, int line, const char *caller)
{
	DBG("%p ref %d by %s:%d:%s()", service, service->refcount - 1,
		file, line, caller);

	if (__sync_fetch_and_sub(&service->refcount, 1) != 1)
		return;

	service_list = g_list_remove(service_list, service);

	__connman_service_disconnect(service);

	g_hash_table_remove(service_hash, service->identifier);
}

static gint service_compare(gconstpointer a, gconstpointer b);

static gint service_compare_vpn(const struct connman_service *a,
						const struct connman_service *b)
{
	struct connman_provider *provider;
	const struct connman_service *service;
	struct connman_service *transport;
	const char *ident;
	bool reverse;

	if (a->provider) {
		provider = a->provider;
		service = b;
		reverse = false;
	} else if (b->provider) {
		provider = b->provider;
		service = a;
		reverse = true;
	} else {
		return 0;
	}

	ident = __connman_provider_get_transport_ident(provider);
	transport = connman_service_lookup_from_identifier(ident);
	if (!transport)
		return 0;

	if (reverse)
		return service_compare(service, transport);

	return service_compare(transport, service);
}

/**
 *  @brief
 *    Compare two network services against the @a
 *    PreferredTechnologies priority list.
 *
 *  This compares the two specified network services, by their
 *  technology type, against the @a PreferredTechnologies priority
 *  list.
 *
 *  @param[in]  service_a  A pointer to the first immutable service
 *                         to compare by its technology type with the
 *                         @a PreferredTechnologies priority list.
 *  @param[in]  service_b  A pointer to the second immutable service
 *                         to compare by its technology type with the
 *                         @a PreferredTechnologies priority list.
 *
 *  @retval   0  If the @a PreferredTechnologies configuration is empty
 *               or if neither service type matches a technology type
 *               in the @a PreferredTechnologies list.
 *  @retval  -1  If @a service_a type matches a technology type
 *               in the @a PreferredTechnologies list and should sort
 *               @b before @a service_b.
 *  @retval   1  If @a service_b type matches a technology type
 *               in the @a PreferredTechnologies list and should sort
 *               @b before @a service_a.
 *
 */
static gint service_compare_preferred(const struct connman_service *service_a,
					const struct connman_service *service_b)
{
	unsigned int *tech_array;
	int i;

	tech_array = connman_setting_get_uint_list("PreferredTechnologies");
	if (tech_array) {
		for (i = 0; tech_array[i]; i++) {
			if (tech_array[i] == service_a->type)
				return -1;

			if (tech_array[i] == service_b->type)
				return 1;
		}
	}
	return 0;
}

/**
 *  @brief
 *    Compare two network services against one another.
 *
 *  This compares the two specified network services.
 *
 *  Services are compared with the following sort criteria:
 *
 *    1. State
 *    2. Favorite status
 *    3. Type
 *    4. Strength
 *    5. Name
 *
 *  @param[in]  a  A pointer to the first immutable service
 *                 to compare.
 *  @param[in]  b  A pointer to the second immutable service
 *                 to compare.
 *
 *  @retval    0  If service @a a and @a b are equivalent.
 *  @retval  < 0  If service @a a should sort @b before service @a b.
 *  @retval  > 0  If service @a b should sort @b before service @a a.
 *
 *  @sa service_compare_preferred
 *  @sa __connman_service_compare
 *
 */
static gint service_compare(gconstpointer a, gconstpointer b)
{
	const struct connman_service *service_a = (const void *) a;
	const struct connman_service *service_b = (const void *) b;
	enum connman_service_state state_a, state_b;
	bool a_connected, b_connected;
	gint strength;

	state_a = service_a->state;
	state_b = service_b->state;
	a_connected = is_connected(state_a);
	b_connected = is_connected(state_b);

	/*
	 * If both services are connected (that is, "ready" or "online"),
	 * then further sort by whether the services are VPN type, then
	 * service order if there is VPN equivalence, and then by their
	 * preferred technology status.
	 */
	if (a_connected && b_connected) {
		int rval;

		/*
		 * If at this point the services are still comparing as
		 * equivalent, then use online check failure status, giving
		 * priority to the service that has not met the failure
		 * threshold.
		 */
		if (!online_check_failures_threshold_was_met(service_a) &&
			online_check_failures_threshold_was_met(service_b)) {
			return -1;
		}

		if (online_check_failures_threshold_was_met(service_a) &&
			!online_check_failures_threshold_was_met(service_b)) {
			return 1;
		}

		/* Compare the VPN transport and the service */
		if ((service_a->type == CONNMAN_SERVICE_TYPE_VPN ||
				service_b->type == CONNMAN_SERVICE_TYPE_VPN) &&
				service_b->type != service_a->type) {
			rval = service_compare_vpn(service_a, service_b);
			if (rval)
				return rval;
		}

		if (service_a->order > service_b->order)
			return -1;

		if (service_a->order < service_b->order)
			return 1;

		rval = service_compare_preferred(service_a, service_b);
		if (rval)
			return rval;
	}

	/*
	 * If at this point the services are still comparing as
	 * equilvalent, then check whether their combined states are
	 * different. If they are, then prefer the service that is
	 * "online" to that which is only "ready", then prefer @a a being
	 * connected versus @a b being connected, and, finally, then
	 * prefer @a a being in the process of connecting to @a b being in
	 * the process of connecting.
	 */
	if (state_a != state_b) {
		if (a_connected && b_connected) {
			/* We prefer online over ready state */
			if (is_online(state_a))
				return -1;

			if (is_online(state_b))
				return 1;
		}

		if (a_connected)
			return -1;
		if (b_connected)
			return 1;

		if (is_connecting(state_a))
			return -1;
		if (is_connecting(state_b))
			return 1;
	}

	/*
	 * If at this point the services are still comparing as
	 * equivalent, then use favorite status, giving priority to @a a
	 * as a favorite versus @a b as a favorite.
	 */
	if (service_a->favorite && !service_b->favorite)
		return -1;

	if (!service_a->favorite && service_b->favorite)
		return 1;

	/*
	 * If at this point the services are still comparing as
	 * equivalent, then check whether their types are different. If
	 * they are, then compare their types. First, against the
	 * PreferredTechnologies priority list and then by an internal
	 * prioritization favoring Ethernet over Wi-Fi, Wi-Fi over
	 * Cellular, Cellular over Bluetooth, Bluetooth over VPN, and VPN
	 * over Gadget (that is, USB Ethernet).
	 */
	if (service_a->type != service_b->type) {
		int rval;

		rval = service_compare_preferred(service_a, service_b);
		if (rval)
			return rval;

		if (service_a->type == CONNMAN_SERVICE_TYPE_ETHERNET)
			return -1;
		if (service_b->type == CONNMAN_SERVICE_TYPE_ETHERNET)
			return 1;

		if (service_a->type == CONNMAN_SERVICE_TYPE_WIFI)
			return -1;
		if (service_b->type == CONNMAN_SERVICE_TYPE_WIFI)
			return 1;

		if (service_a->type == CONNMAN_SERVICE_TYPE_CELLULAR)
			return -1;
		if (service_b->type == CONNMAN_SERVICE_TYPE_CELLULAR)
			return 1;

		if (service_a->type == CONNMAN_SERVICE_TYPE_BLUETOOTH)
			return -1;
		if (service_b->type == CONNMAN_SERVICE_TYPE_BLUETOOTH)
			return 1;

		if (service_a->type == CONNMAN_SERVICE_TYPE_VPN)
			return -1;
		if (service_b->type == CONNMAN_SERVICE_TYPE_VPN)
			return 1;

		if (service_a->type == CONNMAN_SERVICE_TYPE_GADGET)
			return -1;
		if (service_b->type == CONNMAN_SERVICE_TYPE_GADGET)
			return 1;
	}

	/*
	 * If at this point the services are still comparing as
	 * equivalent, then check their strengths.
	 */
	strength = (gint) service_b->strength - (gint) service_a->strength;
	if (strength)
		return strength;

	/*
	 * Finally, if at this point the services are still comparing as
	 * equivalent, then check their names.
	 */
	return g_strcmp0(service_a->name, service_b->name);
}

/**
 *  @brief
 *    Sort the network services list and schedule a "ServicesChanged"
 *    D-Bus signal.
 *
 *  This attempts to sort, if non-null and has more than one element,
 *  the network services list. On completion of the sort, a D-Bus
 *  "ServicesChanged" signal is scheduled.
 *
 *  @param[in]  function  A pointer to an immutable null-terminated
 *                        C string containing the function name to
 *                        which the call to this function should be
 *                        attributed.
 *
 *  @sa service_compare
 *  @sa service_compare_preferred
 *  @sa service_schedule_changed
 *
 */
static void service_list_sort(const char *function)
{
	DBG("from %s()", function);

	if (service_list && service_list->next) {
		service_list = g_list_sort(service_list, service_compare);
		service_schedule_changed();
	}
}

/**
 *  @brief
 *    Compare two network services against one another.
 *
 *  This compares the two specified network services.
 *
 *  @param[in]  a  A pointer to the first immutable service
 *                 to compare.
 *  @param[in]  b  A pointer to the second immutable service
 *                 to compare.
 *
 *  @retval    0  If service @a a and @a b are equivalent.
 *  @retval  < 0  If service @a a should sort @b before service @a b.
 *  @retval  > 0  If service @a b should sort @b before service @a a.
 *
 *  @sa service_compare
 *  @sa service_compare_preferred
 *  @sa service_list_sort
 *
 */
int __connman_service_compare(const struct connman_service *a,
					const struct connman_service *b)
{
	return service_compare(a, b);
}

/**
 * connman_service_get_type:
 * @service: service structure
 *
 * Get the type of service
 */
enum connman_service_type connman_service_get_type(const struct connman_service *service)
{
	if (!service)
		return CONNMAN_SERVICE_TYPE_UNKNOWN;

	return service->type;
}

/**
 * connman_service_get_interface:
 * @service: service structure
 *
 * Get network interface of service
 */
char *connman_service_get_interface(const struct connman_service *service)
{
	int index;

	if (!service)
		return NULL;

	index = __connman_service_get_index(service);

	return connman_inet_ifname(index);
}

/**
 * connman_service_get_network:
 * @service: service structure
 *
 * Get the service network
 */
struct connman_network *
__connman_service_get_network(struct connman_service *service)
{
	if (!service)
		return NULL;

	return service->network;
}

/**
 *  @brief
 *    Return the current service count.
 *
 *  @returns
 *    The current service count.
 *
 */
static size_t service_get_count(void)
{
	return service_list ? g_list_length(service_list) : 0;
}

/**
 *  @brief
 *    Get the route metric/priority for the specified service.
 *
 *  This attempts to get the route metric/priority for the specified
 *  service based on the current service and services state.
 *
 *  If the service is the default or if it is the only service, then
 *  the metric is zero (0). Otherwise, a low-priority metric (metric >
 *  0) unique to @a service and its underlying network interface is
 *  computed and returned.
 *
 *  @param[in]      service  A pointer to the immutable service for
 *                           which to get the route metric/priority.
 *  @param[in,out]  metric   A pointer to storage for the route
 *                           metric/priority, populated with the route
 *                           metric/priority on success.
 *
 *  @retval  0        If successful.
 *  @retval  -EINVAL  If @a service or @a metric are null.
 *  @retval  -ENXIO   If the network interface index associated with
 *                    @a service is invalid.
 *
 *  @sa connman_service_is_default
 *
 */
int __connman_service_get_route_metric(const struct connman_service *service,
				uint32_t *metric)
{
	static const uint32_t metric_base = UINT32_MAX;
	static const uint32_t metric_ceiling = (1 << 20);
	static const uint32_t metric_index_step = (1 << 10);
	int index;

	DBG("");

	if (!service || !metric)
		return -EINVAL;

	DBG("service %p (%s) metric %p",
		service, connman_service_get_identifier(service),
		metric);

	index = __connman_service_get_index(service);
	if (index < 0)
		return -ENXIO;

	/*
	 * The algorithm uses the network interface index since it is
	 * assumed to be stable for the uptime of the network interface
	 * and, consequently, the potential maximum lifetime of the route.
	 *
	 * The algorithm establishes UINT32_MAX as the metric base (the
	 * lowest possible priority) and a somewhat-arbitrary 2^20 as the
	 * ceiling (to keep metrics out of a range that might be used by
	 * other applications). The metric is then adjusted in increments
	 * of 1,024 (2^10) from the base, but less than the ceiling, by
	 * multiplying the increment by the network interface index. This
	 * is easy and simple to compute and is invariant on service
	 * order.
	 *
	 * In the fullness of time, the "rule of least astonishment" for
	 * Connection Manager might be that low priority metrics follow
	 * the service order with the default service always having metric
	 * zero (0) and lowest priority metric assigned to the lowest
	 * priority service, etc. Achieving this would require having
	 * access to APIs (such as '__connman_service_get_count()' and
	 * '__connman_service_get_order(service)') that expose a
	 * strictly-in/decreasing service order with no duplicates. Today,
	 * there is no such API nor is there such a durable service order
	 * meeting that mathematical requirement.
	 */

	if (service_get_count() <= 1 || connman_service_is_default(service))
		*metric = 0;
	else
		*metric = MAX(metric_ceiling,
					metric_base -
					(index * metric_index_step));

	DBG("metric %u", *metric);

	return 0;
}

struct connman_ipconfig *
__connman_service_get_ip4config(struct connman_service *service)
{
	if (!service)
		return NULL;

	return service->ipconfig_ipv4;
}

struct connman_ipconfig *
__connman_service_get_ip6config(struct connman_service *service)
{
	if (!service)
		return NULL;

	return service->ipconfig_ipv6;
}

struct connman_ipconfig *
__connman_service_get_ipconfig(struct connman_service *service, int family)
{
	if (family == AF_INET)
		return __connman_service_get_ip4config(service);
	else if (family == AF_INET6)
		return __connman_service_get_ip6config(service);
	else
		return NULL;

}

bool __connman_service_is_connected_state(const struct connman_service *service,
					enum connman_ipconfig_type type)
{
	if (!service)
		return false;

	switch (type) {
	case CONNMAN_IPCONFIG_TYPE_UNKNOWN:
		break;
	case CONNMAN_IPCONFIG_TYPE_IPV4:
		return is_connected(service->state_ipv4);
	case CONNMAN_IPCONFIG_TYPE_IPV6:
		return is_connected(service->state_ipv6);
	case CONNMAN_IPCONFIG_TYPE_ALL:
		return is_connected(service->state_ipv4) &&
			is_connected(service->state_ipv6);
	}

	return false;
}
enum connman_service_security __connman_service_get_security(
				const struct connman_service *service)
{
	if (!service)
		return CONNMAN_SERVICE_SECURITY_UNKNOWN;

	return service->security;
}

const char *__connman_service_get_phase2(const struct connman_service *service)
{
	if (!service)
		return NULL;

	return service->phase2;
}

bool __connman_service_wps_enabled(const struct connman_service *service)
{
	if (!service)
		return false;

	return service->wps;
}

void __connman_service_mark_dirty(void)
{
	services_dirty = true;
}

/**
 * __connman_service_set_favorite_delayed:
 * @service: service structure
 * @favorite: favorite value
 * @delay_ordering: do not order service sequence
 *
 * Change the favorite setting of service
 */
int __connman_service_set_favorite_delayed(struct connman_service *service,
					bool favorite,
					bool delay_ordering)
{
	if (service->hidden)
		return -EOPNOTSUPP;

	if (service->favorite == favorite)
		return -EALREADY;

	service->favorite = favorite;

	favorite_changed(service);
	/* If native autoconnect is in use, the favorite state may affect the
	 * autoconnect state, so it needs to be rerun. */
	trigger_autoconnect(service);

	if (!delay_ordering) {

		SERVICE_LIST_SORT();

		__connman_gateway_update();
	}

	return 0;
}

/**
 * __connman_service_set_favorite:
 * @service: service structure
 * @favorite: favorite value
 *
 * Change the favorite setting of service
 */
int __connman_service_set_favorite(struct connman_service *service,
						bool favorite)
{
	return __connman_service_set_favorite_delayed(service, favorite,
							false);
}

bool connman_service_get_favorite(const struct connman_service *service)
{
	return service->favorite;
}

bool connman_service_get_autoconnect(const struct connman_service *service)
{
	return service->autoconnect;
}

int __connman_service_set_immutable(struct connman_service *service,
						bool immutable)
{
	if (service->hidden)
		return -EOPNOTSUPP;

	if (service->immutable == immutable)
		return 0;

	service->immutable = immutable;

	immutable_changed(service);

	return 0;
}

int __connman_service_set_ignore(struct connman_service *service,
						bool ignore)
{
	if (!service)
		return -EINVAL;

	service->ignore = ignore;

	return 0;
}

void __connman_service_set_string(struct connman_service *service,
				  const char *key, const char *value)
{
	if (service->hidden)
		return;
	if (g_str_equal(key, "EAP")) {
		g_free(service->eap);
		service->eap = g_strdup(value);
	} else if (g_str_equal(key, "Identity")) {
		g_free(service->identity);
		service->identity = g_strdup(value);
	} else if (g_str_equal(key, "AnonymousIdentity")) {
		g_free(service->anonymous_identity);
		service->anonymous_identity = g_strdup(value);
	} else if (g_str_equal(key, "CACertFile")) {
		g_free(service->ca_cert_file);
		service->ca_cert_file = g_strdup(value);
	} else if (g_str_equal(key, "SubjectMatch")) {
		g_free(service->subject_match);
		service->subject_match = g_strdup(value);
	} else if (g_str_equal(key, "AltSubjectMatch")) {
		g_free(service->altsubject_match);
		service->altsubject_match = g_strdup(value);
	} else if (g_str_equal(key, "DomainSuffixMatch")) {
		g_free(service->domain_suffix_match);
		service->domain_suffix_match = g_strdup(value);
	} else if (g_str_equal(key, "DomainMatch")) {
		g_free(service->domain_match);
		service->domain_match = g_strdup(value);
	} else if (g_str_equal(key, "ClientCertFile")) {
		g_free(service->client_cert_file);
		service->client_cert_file = g_strdup(value);
	} else if (g_str_equal(key, "PrivateKeyFile")) {
		g_free(service->private_key_file);
		service->private_key_file = g_strdup(value);
	} else if (g_str_equal(key, "PrivateKeyPassphrase")) {
		g_free(service->private_key_passphrase);
		service->private_key_passphrase = g_strdup(value);
	} else if (g_str_equal(key, "Phase2")) {
		g_free(service->phase2);
		service->phase2 = g_strdup(value);
	} else if (g_str_equal(key, "Passphrase"))
		__connman_service_set_passphrase(service, value);
}

void __connman_service_set_search_domains(struct connman_service *service,
					char **domains)
{
	searchdomain_remove_all(service);

	if (service->domains)
		g_strfreev(service->domains);

	service->domains = g_strdupv(domains);

	searchdomain_add_all(service);
}

int __connman_service_set_mdns(struct connman_service *service,
			bool enabled)
{
	service->mdns_config = enabled;

	return set_mdns(service, enabled);
}

static void report_error_cb(void *user_context, bool retry,
							void *user_data)
{
	struct connman_service *service = user_context;

	if (retry)
		__connman_service_connect(service,
					CONNMAN_SERVICE_CONNECT_REASON_USER);
	else {
		/* It is not relevant to stay on Failure state
		 * when failing is due to wrong user input */
		__connman_service_clear_error(service);

		service_complete(service);
		SERVICE_LIST_SORT();
		__connman_gateway_update();
	}
}

static int check_wpspin(struct connman_service *service, const char *wpspin)
{
	int length;
	guint i;

	if (!wpspin)
		return 0;

	length = strlen(wpspin);

	/* If 0, it will mean user wants to use PBC method */
	if (length == 0) {
		connman_network_set_string(service->network,
							"WiFi.PinWPS", NULL);
		return 0;
	}

	/* A WPS PIN is always 8 chars length,
	 * its content is in digit representation.
	 */
	if (length != 8)
		return -ENOKEY;

	for (i = 0; i < 8; i++)
		if (!isdigit((unsigned char) wpspin[i]))
			return -ENOKEY;

	connman_network_set_string(service->network, "WiFi.PinWPS", wpspin);

	return 0;
}

static void request_input_cb(struct connman_service *service,
			bool values_received,
			const char *name, int name_len,
			const char *identity, const char *passphrase,
			bool wps, const char *wpspin,
			const char *error, void *user_data)
{
	struct connman_device *device;
	const char *security;
	int err = 0;
	int index;

	DBG("RequestInput return, %p", service);

	if (error) {
		DBG("error: %s", error);

		if (g_strcmp0(error,
				"net.connman.Agent.Error.Canceled") == 0) {
			err = -ECONNABORTED;

			if (service->hidden)
				__connman_service_return_error(service,
							ECONNABORTED,
							user_data);
		} else {
			err = -ETIMEDOUT;

			if (service->hidden)
				__connman_service_return_error(service,
							ETIMEDOUT, user_data);
		}

		goto done;
	}

	if (service->hidden) {
		if (name_len > 0 && name_len <= 32) {
			device = connman_network_get_device(service->network);
			security = connman_network_get_string(service->network,
								"WiFi.Security");
			err = __connman_device_request_hidden_scan(device,
								name, name_len,
								identity, passphrase,
								security, user_data);
		} else {
			err = -EINVAL;
		}
		if (err < 0)
			__connman_service_return_error(service,	-err,
							user_data);
	}

	if (!values_received || service->hidden) {
		err = -EINVAL;
		goto done;
	}

	if (wps && service->network) {
		err = check_wpspin(service, wpspin);
		if (err < 0)
			goto done;

		connman_network_set_bool(service->network, "WiFi.UseWPS", wps);
	}

	if (identity)
		__connman_service_set_agent_identity(service, identity);

	if (passphrase)
		err = __connman_service_set_passphrase(service, passphrase);

 done:
	index = __connman_service_get_index(service);
	g_hash_table_remove(passphrase_requested,
				GINT_TO_POINTER(index));

	if (err >= 0) {
		/* We forget any previous error. */
		clear_error(service);

		__connman_service_connect(service,
					CONNMAN_SERVICE_CONNECT_REASON_USER);

	} else if (err == -ENOKEY) {
		__connman_service_indicate_error(service,
					CONNMAN_SERVICE_ERROR_INVALID_KEY);
	} else {
		/* It is not relevant to stay on Failure state
		 * when failing is due to wrong user input */
		service->state = CONNMAN_SERVICE_STATE_IDLE;

		if (!service->hidden) {
			/*
			 * If there was a real error when requesting
			 * hidden scan, then that error is returned already
			 * to the user somewhere above so do not try to
			 * do this again.
			 */
			__connman_service_return_error(service,	-err,
							user_data);
		}

		service_complete(service);
		__connman_gateway_update();
	}
}

/**
 *  @brief
 *    Downgrade the service IPv4 and IPv6 states from "online" to
 *    "ready" of all connected services.
 *
 *  This attempts to downgrade the IPv4 and IPv6 states of all
 *  @a is_connected services to "ready" if they are "online".
 *
 *  @sa service_ipconfig_downgrade_online_state
 *  @sa service_downgrade_online_state
 *  @sa service_downgrade_online_state_if_default
 *
 */
static void downgrade_connected_services(void)
{
	struct connman_service *up_service;
	GList *list;

	DBG("");

	for (list = service_list; list; list = list->next) {
		up_service = list->data;

		if (!is_connected(up_service->state))
			continue;

		if (is_online(up_service->state))
			return;

		service_downgrade_online_state(up_service);
	}
}

/**
 *  @brief
 *    Potentially change the network service list order of the default
 *    network service and the specified network service.
 *
 *  This attempts to switch the order of the specified services in the
 *  network service list if and only if a) the services are non-null,
 *  b) do not have pointer equivalence, and c) if @a new_service
 *  should sort before @a default_service according to the @a
 *  PreferredTechnologies list.
 *
 *  @param[in,out]  default_service  A pointer to the mutable, default
 *                                   network service to potentially
 *                                   demote in the network service
 *                                   list to @b after @a new_service.
 *  @param[in,out]  new_service      A pointer to the mutable service
 *                                   to potentially promote in the
 *                                   network service list to @b before
 *                                   @a default_service.
 *  @param[in]      new_state        The pending network service state
 *                                   of @a new_service that is
 *                                   precipitating the order update.
 *
 *  @retval  0          If the preferred order was successfully
 *                      changed which includes @a default_service
 *                      being null or @a default_service and @a
 *                      new_service having pointer equivalence.
 *  @retval  -EALREADY  If the preferred order was unchanged.
 *
 */
static int service_update_preferred_order(struct connman_service *default_service,
		struct connman_service *new_service,
		enum connman_service_state new_state)
{
	DBG("default_service %p (%s) new_service %p (%s) new_state %d (%s)",
		default_service, connman_service_get_identifier(default_service),
		new_service, connman_service_get_identifier(new_service),
		new_state, state2string(new_state));

	if (!default_service || default_service == new_service)
		return 0;

	if (service_compare_preferred(default_service, new_service) > 0) {
		switch_service_order(default_service,
				new_service);
		__connman_gateway_update();
		return 0;
	}

	return -EALREADY;
}

static void single_connected_tech(struct connman_service *allowed)
{
	struct connman_service *service;
	GSList *services = NULL, *list;
	GList *iter;

	DBG("keeping %p %s", allowed, allowed->path);

	for (iter = service_list; iter; iter = iter->next) {
		service = iter->data;

		if (!is_connected(service->state))
			break;

		if (service == allowed)
			continue;

		services = g_slist_prepend(services, service);
	}

	for (list = services; list; list = list->next) {
		service = list->data;

		DBG("disconnecting %p %s", service, service->path);
		__connman_service_disconnect(service);
	}

	g_slist_free(services);
}

static const char *get_dbus_sender(struct connman_service *service)
{
	if (!service->pending)
		return NULL;

	return dbus_message_get_sender(service->pending);
}

static int service_indicate_state(struct connman_service *service)
{
	enum connman_service_state old_state, new_state;
	struct connman_service *def_service;
	enum connman_ipconfig_method method;
	int result;

	if (!service)
		return -EINVAL;

	old_state = service->state;
	new_state = combine_state(service->state_ipv4, service->state_ipv6);

	DBG("service %p (%s) old %s - new %s/%s => %s",
					service,
					connman_service_get_identifier(service),
					state2string(old_state),
					state2string(service->state_ipv4),
					state2string(service->state_ipv6),
					state2string(new_state));

	if (old_state == new_state)
		return -EALREADY;

	def_service = connman_service_get_default();

	if (is_online(new_state)) {
		result = service_update_preferred_order(def_service,
				service, new_state);
		if (result == -EALREADY)
			return result;
	}

	if (is_online(old_state))
		__connman_notifier_leave_online(service->type);

	if (is_connected(old_state) && !is_connected(new_state))
		searchdomain_remove_all(service);

	service->state = new_state;
	state_changed(service);

	if (!is_connected(old_state) && is_connected(new_state))
		searchdomain_add_all(service);

	switch(new_state) {
	case CONNMAN_SERVICE_STATE_UNKNOWN:

		break;

	case CONNMAN_SERVICE_STATE_IDLE:
		if (old_state == CONNMAN_SERVICE_STATE_FAILURE &&
				service->connect_reason ==
					CONNMAN_SERVICE_CONNECT_REASON_NATIVE &&
				service->error ==
					CONNMAN_SERVICE_ERROR_INVALID_KEY) {
			__connman_service_clear_error(service);
			service_complete(service);
		}

		if (old_state != CONNMAN_SERVICE_STATE_DISCONNECT)
			__connman_service_disconnect(service);

		break;

	case CONNMAN_SERVICE_STATE_ASSOCIATION:

		break;

	case CONNMAN_SERVICE_STATE_CONFIGURATION:
		if (!service->new_service &&
				__connman_stats_service_register(service) == 0) {
			/*
			 * For new services the statistics are updated after
			 * we have successfully connected.
			 */
			__connman_stats_get(service, false,
						&service->stats.data);
			__connman_stats_get(service, true,
						&service->stats_roaming.data);
		}

		break;

	case CONNMAN_SERVICE_STATE_READY:
		clear_error(service);

		if (service->new_service &&
				__connman_stats_service_register(service) == 0) {
			/*
			 * This is normally done after configuring state
			 * but for new service do this after we have connected
			 * successfully.
			 */
			__connman_stats_get(service, false,
						&service->stats.data);
			__connman_stats_get(service, true,
						&service->stats_roaming.data);
		}

		service->new_service = false;

		def_service = connman_service_get_default();

		service_update_preferred_order(def_service, service, new_state);

		DEFAULT_CHANGED();

		__connman_service_set_favorite(service, true);

		reply_pending(service, 0);

		if (service->type == CONNMAN_SERVICE_TYPE_WIFI &&
			connman_network_get_bool(service->network,
						"WiFi.UseWPS")) {
			const char *pass;

			pass = connman_network_get_string(service->network,
							"WiFi.Passphrase");

			__connman_service_set_passphrase(service, pass);

			connman_network_set_bool(service->network,
							"WiFi.UseWPS", false);
		}

		gettimeofday(&service->modified, NULL);
		service_save(service);

		domain_changed(service);
		proxy_changed(service);

		if (!is_online(old_state))
			__connman_notifier_connect(service->type);

		method = __connman_ipconfig_get_method(service->ipconfig_ipv6);
		if (method == CONNMAN_IPCONFIG_METHOD_OFF)
			__connman_ipconfig_disable_ipv6(
						service->ipconfig_ipv6);

		if (connman_setting_get_bool("SingleConnectedTechnology"))
			single_connected_tech(service);
		else if (service->type != CONNMAN_SERVICE_TYPE_VPN)
			vpn_auto_connect();

		break;

	case CONNMAN_SERVICE_STATE_ONLINE:

		break;

	case CONNMAN_SERVICE_STATE_DISCONNECT:
		clear_error(service);

		reply_pending(service, ECONNABORTED);

		DEFAULT_CHANGED();

		cancel_online_check(service, CONNMAN_IPCONFIG_TYPE_ALL);

		__connman_wispr_stop(service);

		online_check_state_reset(service);

		__connman_wpad_stop(service);

		domain_changed(service);
		proxy_changed(service);

		/*
		 * Previous services which are connected and which states
		 * are set to online should reset relevantly ipconfig_state
		 * to ready so wispr/portal will be rerun on those
		 */
		downgrade_connected_services();

		do_auto_connect(service, CONNMAN_SERVICE_CONNECT_REASON_AUTO);
		break;

	case CONNMAN_SERVICE_STATE_FAILURE:
		if (service->connect_reason == CONNMAN_SERVICE_CONNECT_REASON_USER ||
			service->connect_reason == CONNMAN_SERVICE_CONNECT_REASON_NATIVE) {
			result = connman_agent_report_error(service,
						service->path,
						error2string(service->error),
						report_error_cb,
						get_dbus_sender(service),
						NULL);
			if (result == -EINPROGRESS)
				goto notifier;
		}
		service_complete(service);
		break;
	}

	SERVICE_LIST_SORT();

	__connman_gateway_update();

notifier:
	if ((old_state == CONNMAN_SERVICE_STATE_ONLINE &&
			new_state != CONNMAN_SERVICE_STATE_READY) ||
		(old_state == CONNMAN_SERVICE_STATE_READY &&
			new_state != CONNMAN_SERVICE_STATE_ONLINE)) {
		__connman_notifier_disconnect(service->type);
	}

	if (is_online(new_state)) {
		__connman_notifier_enter_online(service->type);
		DEFAULT_CHANGED();
	}

	return 0;
}

int __connman_service_indicate_error(struct connman_service *service,
					enum connman_service_error error)
{
	DBG("service %p error %d", service, error);

	if (!service)
		return -EINVAL;

	if (service->state == CONNMAN_SERVICE_STATE_FAILURE)
		return -EALREADY;

	set_error(service, error);

	__connman_service_ipconfig_indicate_state(service,
						CONNMAN_SERVICE_STATE_FAILURE,
						CONNMAN_IPCONFIG_TYPE_IPV4);
	__connman_service_ipconfig_indicate_state(service,
						CONNMAN_SERVICE_STATE_FAILURE,
						CONNMAN_IPCONFIG_TYPE_IPV6);
	return 0;
}

int __connman_service_clear_error(struct connman_service *service)
{
	DBusMessage *pending;

	DBG("service %p", service);

	if (!service)
		return -EINVAL;

	if (service->state != CONNMAN_SERVICE_STATE_FAILURE)
		return -EINVAL;

	pending = service->pending;
	service->pending = NULL;

	__connman_service_ipconfig_indicate_state(service,
						CONNMAN_SERVICE_STATE_IDLE,
						CONNMAN_IPCONFIG_TYPE_IPV6);

	__connman_service_ipconfig_indicate_state(service,
						CONNMAN_SERVICE_STATE_IDLE,
						CONNMAN_IPCONFIG_TYPE_IPV4);

	service->pending = pending;

	return 0;
}

int __connman_service_indicate_default(struct connman_service *service)
{
	DBG("service %p (%s) state %d (%s)",
		service, connman_service_get_identifier(service),
		service->state, state2string(service->state));

	if (!is_connected(service->state)) {
		/*
		 * If service is not yet fully connected, then we must not
		 * change the default yet. The default gw will be changed
		 * after the service state is in ready.
		 */
		return -EINPROGRESS;
	}

	DEFAULT_CHANGED();

	return 0;
}

enum connman_service_state __connman_service_ipconfig_get_state(
					struct connman_service *service,
					enum connman_ipconfig_type type)
{
	if (!service)
		return CONNMAN_SERVICE_STATE_UNKNOWN;

	if (type == CONNMAN_IPCONFIG_TYPE_IPV4)
		return service->state_ipv4;

	if (type == CONNMAN_IPCONFIG_TYPE_IPV6)
		return service->state_ipv6;

	return CONNMAN_SERVICE_STATE_UNKNOWN;
}

/*
 * How many networks are connected at the same time. If more than 1,
 * then set the rp_filter setting properly (loose mode routing) so that network
 * connectivity works ok. This is only done for IPv4 networks as IPv6
 * does not have rp_filter knob.
 */
static int connected_networks_count;
static int original_rp_filter;

static void service_rp_filter(struct connman_service *service,
				bool connected)
{
	enum connman_ipconfig_method method;

	method = __connman_ipconfig_get_method(service->ipconfig_ipv4);

	switch (method) {
	case CONNMAN_IPCONFIG_METHOD_UNKNOWN:
	case CONNMAN_IPCONFIG_METHOD_OFF:
	case CONNMAN_IPCONFIG_METHOD_AUTO:
		return;
	case CONNMAN_IPCONFIG_METHOD_FIXED:
	case CONNMAN_IPCONFIG_METHOD_MANUAL:
	case CONNMAN_IPCONFIG_METHOD_DHCP:
		break;
	}

	if (connected) {
		if (connected_networks_count == 1) {
			int filter_value;
			filter_value = __connman_ipconfig_set_rp_filter();
			if (filter_value < 0)
				return;

			original_rp_filter = filter_value;
		}
		connected_networks_count++;

	} else {
		if (connected_networks_count == 2)
			__connman_ipconfig_unset_rp_filter(original_rp_filter);

		connected_networks_count--;
		if (connected_networks_count < 0)
			connected_networks_count = 0;
	}

	DBG("%s %s ipconfig %p method %d count %d filter %d",
		connected ? "connected" : "disconnected", service->identifier,
		service->ipconfig_ipv4, method,
		connected_networks_count, original_rp_filter);
}

int __connman_service_ipconfig_indicate_state(struct connman_service *service,
					enum connman_service_state new_state,
					enum connman_ipconfig_type type)
{
	struct connman_ipconfig *ipconfig = NULL;
	enum connman_service_state old_state;
	enum connman_ipconfig_method method;

	if (!service)
		return -EINVAL;

	switch (type) {
	case CONNMAN_IPCONFIG_TYPE_UNKNOWN:
	case CONNMAN_IPCONFIG_TYPE_ALL:
		return -EINVAL;

	case CONNMAN_IPCONFIG_TYPE_IPV4:
		old_state = service->state_ipv4;
		ipconfig = service->ipconfig_ipv4;

		break;

	case CONNMAN_IPCONFIG_TYPE_IPV6:
		old_state = service->state_ipv6;
		ipconfig = service->ipconfig_ipv6;

		break;
	}

	if (!ipconfig)
		return -EINVAL;

	method = __connman_ipconfig_get_method(ipconfig);

	switch (method) {
	case CONNMAN_IPCONFIG_METHOD_UNKNOWN:
	case CONNMAN_IPCONFIG_METHOD_OFF:
		if (new_state != CONNMAN_SERVICE_STATE_IDLE)
			connman_warn("ipconfig state %d ipconfig method %d",
				new_state, method);

		new_state = CONNMAN_SERVICE_STATE_IDLE;
		break;

	case CONNMAN_IPCONFIG_METHOD_FIXED:
	case CONNMAN_IPCONFIG_METHOD_MANUAL:
	case CONNMAN_IPCONFIG_METHOD_DHCP:
	case CONNMAN_IPCONFIG_METHOD_AUTO:
		break;

	}

	/* Any change? */
	if (old_state == new_state)
		return -EALREADY;

	DBG("service %p (%s) type %d (%s) old state %d (%s) new state %d (%s)",
		service, connman_service_get_identifier(service),
		type, __connman_ipconfig_type2string(type),
		old_state, state2string(old_state),
		new_state, state2string(new_state));

	switch (new_state) {
	case CONNMAN_SERVICE_STATE_UNKNOWN:
	case CONNMAN_SERVICE_STATE_ASSOCIATION:
		break;
	case CONNMAN_SERVICE_STATE_CONFIGURATION:
		break;
	case CONNMAN_SERVICE_STATE_READY:
		if (type == CONNMAN_IPCONFIG_TYPE_IPV4)
			service_rp_filter(service, true);
		set_mdns(service, service->mdns_config);
		break;
	case CONNMAN_SERVICE_STATE_ONLINE:
		break;
	case CONNMAN_SERVICE_STATE_DISCONNECT:
		if (service->state == CONNMAN_SERVICE_STATE_IDLE)
			return -EINVAL;

		if (type == CONNMAN_IPCONFIG_TYPE_IPV4)
			service_rp_filter(service, false);

		break;

	case CONNMAN_SERVICE_STATE_IDLE:
	case CONNMAN_SERVICE_STATE_FAILURE:
		__connman_ipconfig_disable(ipconfig);

		break;
	}

	if (is_connected(old_state) && !is_connected(new_state)) {
		nameserver_remove_all(service, type);
		cancel_online_check(service, type);
	}

	if (type == CONNMAN_IPCONFIG_TYPE_IPV4)
		service->state_ipv4 = new_state;
	else
		service->state_ipv6 = new_state;

	if (!is_connected(old_state) && is_connected(new_state)) {
		nameserver_add_all(service, type);

		/*
		 * Care must be taken here in a multi-technology and -service
		 * environment. In such an environment, there may be a senior,
		 * default service that is providing the network service for
		 * time-of-day synchronization.
		 *
		 * Without an appropriate qualifier here, a junior,
		 * non-default service may come in and usurp the senior,
		 * default service and start trying to provide time-of-day
		 * synchronization which is NOT what is desired.
		 *
		 * However, this qualifier should NOT be moved to the next
		 * most outer block. Otherwise, name servers will not be added
		 * to junior, non-default services and they will be unusable
		 * from a DNS perspective.
		 */
		if (connman_service_is_default(service))
			__connman_timeserver_sync(service,
				CONNMAN_TIMESERVER_SYNC_REASON_STATE_UPDATE);
	}

	return service_indicate_state(service);
}

static bool prepare_network(struct connman_service *service)
{
	enum connman_network_type type;
	unsigned int ssid_len;

	type = connman_network_get_type(service->network);

	switch (type) {
	case CONNMAN_NETWORK_TYPE_UNKNOWN:
	case CONNMAN_NETWORK_TYPE_VENDOR:
		return false;
	case CONNMAN_NETWORK_TYPE_WIFI:
		if (!connman_network_get_blob(service->network, "WiFi.SSID",
						&ssid_len))
			return false;

		if (service->passphrase)
			connman_network_set_string(service->network,
				"WiFi.Passphrase", service->passphrase);
		break;
	case CONNMAN_NETWORK_TYPE_ETHERNET:
	case CONNMAN_NETWORK_TYPE_GADGET:
	case CONNMAN_NETWORK_TYPE_BLUETOOTH_PAN:
	case CONNMAN_NETWORK_TYPE_BLUETOOTH_DUN:
	case CONNMAN_NETWORK_TYPE_CELLULAR:
		break;
	}

	return true;
}

static void prepare_8021x(struct connman_service *service)
{
	if (service->eap)
		connman_network_set_string(service->network, "WiFi.EAP",
								service->eap);

	if (service->identity)
		connman_network_set_string(service->network, "WiFi.Identity",
							service->identity);

	if (service->anonymous_identity)
		connman_network_set_string(service->network,
						"WiFi.AnonymousIdentity",
						service->anonymous_identity);

	if (service->ca_cert_file)
		connman_network_set_string(service->network, "WiFi.CACertFile",
							service->ca_cert_file);

	if (service->subject_match)
		connman_network_set_string(service->network, "WiFi.SubjectMatch",
							service->subject_match);

	if (service->altsubject_match)
		connman_network_set_string(service->network, "WiFi.AltSubjectMatch",
							service->altsubject_match);

	if (service->domain_suffix_match)
		connman_network_set_string(service->network, "WiFi.DomainSuffixMatch",
							service->domain_suffix_match);

	if (service->domain_match)
		connman_network_set_string(service->network, "WiFi.DomainMatch",
							service->domain_match);

	if (service->client_cert_file)
		connman_network_set_string(service->network,
						"WiFi.ClientCertFile",
						service->client_cert_file);

	if (service->private_key_file)
		connman_network_set_string(service->network,
						"WiFi.PrivateKeyFile",
						service->private_key_file);

	if (service->private_key_passphrase)
		connman_network_set_string(service->network,
					"WiFi.PrivateKeyPassphrase",
					service->private_key_passphrase);

	if (service->phase2)
		connman_network_set_string(service->network, "WiFi.Phase2",
							service->phase2);
}

static int service_connect(struct connman_service *service)
{
	int err;

	if (service->hidden)
		return -EPERM;

	switch (service->type) {
	case CONNMAN_SERVICE_TYPE_UNKNOWN:
	case CONNMAN_SERVICE_TYPE_SYSTEM:
	case CONNMAN_SERVICE_TYPE_GPS:
	case CONNMAN_SERVICE_TYPE_P2P:
		return -EINVAL;
	case CONNMAN_SERVICE_TYPE_ETHERNET:
	case CONNMAN_SERVICE_TYPE_GADGET:
	case CONNMAN_SERVICE_TYPE_BLUETOOTH:
	case CONNMAN_SERVICE_TYPE_CELLULAR:
	case CONNMAN_SERVICE_TYPE_VPN:
		break;
	case CONNMAN_SERVICE_TYPE_WIFI:
		switch (service->security) {
		case CONNMAN_SERVICE_SECURITY_UNKNOWN:
		case CONNMAN_SERVICE_SECURITY_NONE:
			break;
		case CONNMAN_SERVICE_SECURITY_WEP:
		case CONNMAN_SERVICE_SECURITY_PSK:
		case CONNMAN_SERVICE_SECURITY_WPA:
		case CONNMAN_SERVICE_SECURITY_RSN:
			if (service->error == CONNMAN_SERVICE_ERROR_INVALID_KEY)
				return -ENOKEY;

			if (!service->passphrase) {
				if (!service->network)
					return -EOPNOTSUPP;

				if (!service->wps ||
					!connman_network_get_bool(service->network, "WiFi.UseWPS"))
					return -ENOKEY;
			}
			break;

		case CONNMAN_SERVICE_SECURITY_8021X:
			if (!service->eap) {
				connman_warn("EAP type has not been found. "
					"Most likely ConnMan is not able to "
					"find a configuration for given "
					"8021X network. "
					"Check SSID or Name match with the "
					"network name.");
				return -EINVAL;
			}

			/*
			 * never request credentials if using EAP-TLS
			 * (EAP-TLS networks need to be fully provisioned)
			 */
			if (g_str_equal(service->eap, "tls"))
				break;

			/*
			 * Return -ENOKEY if either identity or passphrase is
			 * missing. Agent provided credentials can be used as
			 * fallback if needed.
			 */
			if (((!service->identity &&
					!service->agent_identity) ||
					!service->passphrase) ||
					service->error == CONNMAN_SERVICE_ERROR_INVALID_KEY)
				return -ENOKEY;

			break;
		}
		break;
	}

	if (service->network) {
		if (!prepare_network(service))
			return -EINVAL;

		switch (service->security) {
		case CONNMAN_SERVICE_SECURITY_UNKNOWN:
		case CONNMAN_SERVICE_SECURITY_NONE:
		case CONNMAN_SERVICE_SECURITY_WEP:
		case CONNMAN_SERVICE_SECURITY_PSK:
		case CONNMAN_SERVICE_SECURITY_WPA:
		case CONNMAN_SERVICE_SECURITY_RSN:
			break;
		case CONNMAN_SERVICE_SECURITY_8021X:
			prepare_8021x(service);
			break;
		}

		if (__connman_stats_service_register(service) == 0) {
			__connman_stats_get(service, false,
						&service->stats.data);
			__connman_stats_get(service, true,
						&service->stats_roaming.data);
		}

		err = __connman_network_connect(service->network);
	} else if (service->type == CONNMAN_SERVICE_TYPE_VPN &&
					service->provider)
		err = __connman_provider_connect(service->provider,
						get_dbus_sender(service));
	else
		return -EOPNOTSUPP;

	if (err < 0) {
		if (err != -EINPROGRESS) {
			__connman_service_ipconfig_indicate_state(service,
						CONNMAN_SERVICE_STATE_FAILURE,
						CONNMAN_IPCONFIG_TYPE_IPV4);
			__connman_service_ipconfig_indicate_state(service,
						CONNMAN_SERVICE_STATE_FAILURE,
						CONNMAN_IPCONFIG_TYPE_IPV6);
			__connman_stats_service_unregister(service);
		}
	}

	return err;
}

int __connman_service_connect(struct connman_service *service,
			enum connman_service_connect_reason reason)
{
	int index;
	int err;

	DBG("service %p state %s connect reason %s -> %s",
		service, state2string(service->state),
		reason2string(service->connect_reason),
		reason2string(reason));

	if (is_connected(service->state))
		return -EISCONN;

	if (is_connecting(service->state))
		return -EALREADY;

	switch (service->type) {
	case CONNMAN_SERVICE_TYPE_UNKNOWN:
	case CONNMAN_SERVICE_TYPE_SYSTEM:
	case CONNMAN_SERVICE_TYPE_GPS:
	case CONNMAN_SERVICE_TYPE_P2P:
		return -EINVAL;

	case CONNMAN_SERVICE_TYPE_ETHERNET:
	case CONNMAN_SERVICE_TYPE_GADGET:
	case CONNMAN_SERVICE_TYPE_BLUETOOTH:
	case CONNMAN_SERVICE_TYPE_CELLULAR:
	case CONNMAN_SERVICE_TYPE_VPN:
	case CONNMAN_SERVICE_TYPE_WIFI:
		break;
	}

	if (!is_ipconfig_usable(service))
		return -ENOLINK;

	__connman_service_clear_error(service);

	if (service->network && service->autoconnect &&
			__connman_network_native_autoconnect(service->network)) {
		DBG("service %p switch connecting reason to native", service);
		reason = CONNMAN_SERVICE_CONNECT_REASON_NATIVE;
	}

	err = service_connect(service);

	DBG("service %p err %d", service, err);

	service->connect_reason = reason;

	if (err >= 0)
		return 0;

	if (err == -EINPROGRESS) {
		if (service->timeout == 0)
			service->timeout = g_timeout_add_seconds(
				CONNECT_TIMEOUT, connect_timeout, service);

		return -EINPROGRESS;
	}

	if (service->network)
		__connman_network_disconnect(service->network);
	else if (service->type == CONNMAN_SERVICE_TYPE_VPN &&
				service->provider)
			connman_provider_disconnect(service->provider);

	if (reason == CONNMAN_SERVICE_CONNECT_REASON_USER ||
			reason == CONNMAN_SERVICE_CONNECT_REASON_NATIVE) {
		if (err == -ENOKEY || err == -EPERM) {
			DBusMessage *pending = NULL;
			const char *dbus_sender = get_dbus_sender(service);

			/*
			 * We steal the reply here. The idea is that the
			 * connecting client will see the connection status
			 * after the real hidden network is connected or
			 * connection failed.
			 */
			if (service->hidden) {
				pending = service->pending;
				service->pending = NULL;
			}

			if (service->hidden_service &&
			service->error == CONNMAN_SERVICE_ERROR_INVALID_KEY) {
				__connman_service_indicate_error(service,
					CONNMAN_SERVICE_ERROR_INVALID_KEY);
				return err;
			}

			err = __connman_agent_request_passphrase_input(service,
					request_input_cb,
					dbus_sender,
					pending);
			if (service->hidden && err != -EINPROGRESS)
				service->pending = pending;

			if (err == -EINPROGRESS) {
				index = __connman_service_get_index(service);
				g_hash_table_replace(passphrase_requested,
						GINT_TO_POINTER(index),
						GINT_TO_POINTER(true));
			}

			return err;
		}
	}

	return err;
}

int __connman_service_disconnect(struct connman_service *service)
{
	int err;

	DBG("service %p", service);

	service->connect_reason = CONNMAN_SERVICE_CONNECT_REASON_NONE;
	service->proxy = CONNMAN_SERVICE_PROXY_METHOD_UNKNOWN;

	connman_agent_cancel(service);

	__connman_stats_service_unregister(service);

	if (service->network) {
		err = __connman_network_disconnect(service->network);
	} else if (service->type == CONNMAN_SERVICE_TYPE_VPN &&
					service->provider)
		err = connman_provider_disconnect(service->provider);
	else
		return -EOPNOTSUPP;

	if (err < 0 && err != -EINPROGRESS)
		return err;

	__connman_6to4_remove(service->ipconfig_ipv4);

	if (service->ipconfig_ipv4)
		__connman_ipconfig_set_proxy_autoconfig(service->ipconfig_ipv4,
							NULL);
	else
		__connman_ipconfig_set_proxy_autoconfig(service->ipconfig_ipv6,
							NULL);

	__connman_ipconfig_address_remove(service->ipconfig_ipv4);
	settings_changed(service, service->ipconfig_ipv4);

	__connman_ipconfig_address_remove(service->ipconfig_ipv6);
	settings_changed(service, service->ipconfig_ipv6);

	__connman_ipconfig_disable(service->ipconfig_ipv4);
	__connman_ipconfig_disable(service->ipconfig_ipv6);

	return err;
}

/**
 * lookup_by_identifier:
 * @identifier: service identifier
 *
 * Look up a service by identifier (reference count will not be increased)
 */
static struct connman_service *lookup_by_identifier(const char *identifier)
{
	return g_hash_table_lookup(service_hash, identifier);
}

struct connman_service *connman_service_lookup_from_identifier(const char* identifier)
{
	return identifier ? lookup_by_identifier(identifier) : NULL;
}

struct provision_user_data {
	const char *ident;
	int ret;
};

static void provision_changed(gpointer value, gpointer user_data)
{
	struct connman_service *service = value;
	struct provision_user_data *data = user_data;
	const char *path = data->ident;
	int ret;

	ret = __connman_config_provision_service_ident(service, path,
			service->config_file, service->config_entry);
	if (ret > 0)
		data->ret = ret;
}

int __connman_service_provision_changed(const char *ident)
{
	struct provision_user_data data = {
		.ident = ident,
		.ret = 0
	};

	g_list_foreach(service_list, provision_changed, (void *)&data);

	/*
	 * Because the provision_changed() might have set some services
	 * as favorite, we must sort the sequence now.
	 */
	if (services_dirty) {
		services_dirty = false;

		SERVICE_LIST_SORT();

		__connman_gateway_update();
	}

	return data.ret;
}

void __connman_service_set_config(struct connman_service *service,
				const char *file_id, const char *entry)
{
	if (!service)
		return;

	g_free(service->config_file);
	service->config_file = g_strdup(file_id);

	g_free(service->config_entry);
	service->config_entry = g_strdup(entry);
}

/**
 * __connman_service_get:
 * @identifier: service identifier
 *
 * Look up a service by identifier or create a new one if not found
 */
static struct connman_service *service_get(const char *identifier)
{
	struct connman_service *service;

	service = g_hash_table_lookup(service_hash, identifier);
	if (service) {
		connman_service_ref(service);
		return service;
	}

	service = connman_service_create();
	if (!service)
		return NULL;

	DBG("service %p", service);

	service->identifier = g_strdup(identifier);

	service_list = g_list_insert_sorted(service_list, service,
						service_compare);

	g_hash_table_insert(service_hash, service->identifier, service);

	return service;
}

static int service_register(struct connman_service *service)
{
	DBG("service %p", service);

	if (service->path)
		return -EALREADY;

	service->path = g_strdup_printf("%s/service/%s", CONNMAN_PATH,
						service->identifier);

	DBG("path %s", service->path);

	g_dbus_register_interface(connection, service->path,
					CONNMAN_SERVICE_INTERFACE,
					service_methods, service_signals,
							NULL, service, NULL);

	if (__connman_config_provision_service(service) < 0)
		service_load(service);

	SERVICE_LIST_SORT();

	__connman_gateway_update();

	return 0;
}

static void service_up(struct connman_ipconfig *ipconfig,
		const char *ifname)
{
	struct connman_service *service = __connman_ipconfig_get_data(ipconfig);

	DBG("%s up", ifname);

	link_changed(service);

	service->stats.valid = false;
	service->stats_roaming.valid = false;
}

static void service_down(struct connman_ipconfig *ipconfig,
			const char *ifname)
{
	DBG("%s down", ifname);
}

static void service_lower_up(struct connman_ipconfig *ipconfig,
			const char *ifname)
{
	struct connman_service *service = __connman_ipconfig_get_data(ipconfig);

	DBG("%s lower up", ifname);

	stats_start(service);
}

static void service_lower_down(struct connman_ipconfig *ipconfig,
			const char *ifname)
{
	struct connman_service *service = __connman_ipconfig_get_data(ipconfig);

	DBG("%s lower down", ifname);

	stats_stop(service);
	service_save(service);
}

static void service_ip_bound(struct connman_ipconfig *ipconfig,
			const char *ifname)
{
	struct connman_service *service = __connman_ipconfig_get_data(ipconfig);
	enum connman_ipconfig_method method = CONNMAN_IPCONFIG_METHOD_UNKNOWN;
	enum connman_ipconfig_type type = CONNMAN_IPCONFIG_TYPE_UNKNOWN;

	DBG("%s ip bound", ifname);

	type = __connman_ipconfig_get_config_type(ipconfig);
	method = __connman_ipconfig_get_method(ipconfig);

	DBG("service %p (%s) type %d (%s) ipconfig %p method %d (%s)",
		service, connman_service_get_identifier(service),
		type, __connman_ipconfig_type2string(type),
		ipconfig, method, __connman_ipconfig_method2string(method));

	if (type == CONNMAN_IPCONFIG_TYPE_IPV6 &&
			method == CONNMAN_IPCONFIG_METHOD_AUTO)
		__connman_service_ipconfig_indicate_state(service,
						CONNMAN_SERVICE_STATE_READY,
						CONNMAN_IPCONFIG_TYPE_IPV6);

	settings_changed(service, ipconfig);
	address_updated(service, type);
}

static void service_ip_release(struct connman_ipconfig *ipconfig,
			const char *ifname)
{
	struct connman_service *service = __connman_ipconfig_get_data(ipconfig);
	enum connman_ipconfig_method method = CONNMAN_IPCONFIG_METHOD_UNKNOWN;
	enum connman_ipconfig_type type = CONNMAN_IPCONFIG_TYPE_UNKNOWN;

	DBG("%s ip release", ifname);

	type = __connman_ipconfig_get_config_type(ipconfig);
	method = __connman_ipconfig_get_method(ipconfig);

	DBG("service %p ipconfig %p type %d method %d", service, ipconfig,
							type, method);

	if (type == CONNMAN_IPCONFIG_TYPE_IPV6 &&
			method == CONNMAN_IPCONFIG_METHOD_OFF)
		__connman_service_ipconfig_indicate_state(service,
					CONNMAN_SERVICE_STATE_DISCONNECT,
					CONNMAN_IPCONFIG_TYPE_IPV6);

	if (type == CONNMAN_IPCONFIG_TYPE_IPV4 &&
			method == CONNMAN_IPCONFIG_METHOD_OFF)
		__connman_service_ipconfig_indicate_state(service,
					CONNMAN_SERVICE_STATE_DISCONNECT,
					CONNMAN_IPCONFIG_TYPE_IPV4);

	settings_changed(service, ipconfig);
}

/**
 *  @brief
 *    Handler for IP configuration routes changes.
 *
 *  This is the IP configuration handler for route set (add) and unset
 *  (delete) operations for the specified IP configuration and its
 *  associated network interface name.
 *
 *  @param[in]  ipconfig  A pointer to the IP configuration associated
 *                        with the network service route change.
 *  @param[in]  ifname    A pointer to an immutable null-terminated
 *                        C string containing the network interface
 *                        name associated with the route change.
 *
 *  @sa __connman_ipconfig_set_data
 *  @sa __connman_ipconfig_set_ops
 *  @sa settings_changed
 *
 */
static void service_route_changed(struct connman_ipconfig *ipconfig,
				const char *ifname)
{
	struct connman_service *service = __connman_ipconfig_get_data(ipconfig);

	DBG("service %p (%s) ipconfig %p ifname %s route changed",
		service, connman_service_get_identifier(service),
		ipconfig,
		ifname);

	settings_changed(service, ipconfig);
}

static const struct connman_ipconfig_ops service_ops = {
	.up		= service_up,
	.down		= service_down,
	.lower_up	= service_lower_up,
	.lower_down	= service_lower_down,
	.ip_bound	= service_ip_bound,
	.ip_release	= service_ip_release,
	.route_set	= service_route_changed,
	.route_unset	= service_route_changed,
};

static struct connman_ipconfig *create_ip4config(struct connman_service *service,
		int index, enum connman_ipconfig_method method)
{
	struct connman_ipconfig *ipconfig_ipv4;

	ipconfig_ipv4 = __connman_ipconfig_create(index,
						CONNMAN_IPCONFIG_TYPE_IPV4);
	if (!ipconfig_ipv4)
		return NULL;

	__connman_ipconfig_set_method(ipconfig_ipv4, method);

	__connman_ipconfig_set_data(ipconfig_ipv4, service);

	__connman_ipconfig_set_ops(ipconfig_ipv4, &service_ops);

	return ipconfig_ipv4;
}

static struct connman_ipconfig *create_ip6config(struct connman_service *service,
		int index)
{
	struct connman_ipconfig *ipconfig_ipv6;

	ipconfig_ipv6 = __connman_ipconfig_create(index,
						CONNMAN_IPCONFIG_TYPE_IPV6);
	if (!ipconfig_ipv6)
		return NULL;

	__connman_ipconfig_set_data(ipconfig_ipv6, service);

	__connman_ipconfig_set_ops(ipconfig_ipv6, &service_ops);

	return ipconfig_ipv6;
}

void __connman_service_read_ip4config(struct connman_service *service)
{
	GKeyFile *keyfile;

	if (!service->ipconfig_ipv4)
		return;

	keyfile = connman_storage_load_service(service->identifier);
	if (!keyfile)
		return;

	__connman_ipconfig_load(service->ipconfig_ipv4, keyfile,
				service->identifier, "IPv4.");

	g_key_file_free(keyfile);
}

void connman_service_create_ip4config(struct connman_service *service,
					int index)
{
	DBG("ipv4 %p", service->ipconfig_ipv4);

	if (service->ipconfig_ipv4)
		return;

	service->ipconfig_ipv4 = create_ip4config(service, index,
			CONNMAN_IPCONFIG_METHOD_DHCP);
	__connman_service_read_ip4config(service);
}

void __connman_service_read_ip6config(struct connman_service *service)
{
	GKeyFile *keyfile;

	if (!service->ipconfig_ipv6)
		return;

	keyfile = connman_storage_load_service(service->identifier);
	if (!keyfile)
		return;

	__connman_ipconfig_load(service->ipconfig_ipv6, keyfile,
				service->identifier, "IPv6.");

	g_key_file_free(keyfile);
}

void connman_service_create_ip6config(struct connman_service *service,
								int index)
{
	DBG("ipv6 %p", service->ipconfig_ipv6);

	if (service->ipconfig_ipv6)
		return;

	service->ipconfig_ipv6 = create_ip6config(service, index);

	__connman_service_read_ip6config(service);
}

/**
 * connman_service_lookup_from_network:
 * @network: network structure
 *
 * Look up a service by network (reference count will not be increased)
 */
struct connman_service *connman_service_lookup_from_network(struct connman_network *network)
{
	struct connman_service *service;
	const char *ident, *group;
	char *name;

	if (!network)
		return NULL;

	ident = __connman_network_get_ident(network);
	if (!ident)
		return NULL;

	group = connman_network_get_group(network);
	if (!group)
		return NULL;

	name = g_strdup_printf("%s_%s_%s",
			__connman_network_get_type(network), ident, group);
	service = lookup_by_identifier(name);
	g_free(name);

	return service;
}

struct connman_service *__connman_service_lookup_from_index(int index)
{
	struct connman_service *service;
	GList *list;

	for (list = service_list; list; list = list->next) {
		service = list->data;

		if (__connman_ipconfig_get_index(service->ipconfig_ipv4)
							== index)
			return service;

		if (__connman_ipconfig_get_index(service->ipconfig_ipv6)
							== index)
			return service;
	}

	return NULL;
}

const char *connman_service_get_identifier(const struct connman_service *service)
{
	return service ? service->identifier : "<null>";
}

const char *__connman_service_get_path(const struct connman_service *service)
{
	return service->path;
}

const char *__connman_service_get_name(const struct connman_service *service)
{
	return service->name;
}

enum connman_service_state connman_service_get_state(const struct connman_service *service)
{
	return service ? service->state : CONNMAN_SERVICE_STATE_UNKNOWN;
}

static enum connman_service_type convert_network_type(struct connman_network *network)
{
	enum connman_network_type type = connman_network_get_type(network);

	switch (type) {
	case CONNMAN_NETWORK_TYPE_UNKNOWN:
	case CONNMAN_NETWORK_TYPE_VENDOR:
		break;
	case CONNMAN_NETWORK_TYPE_ETHERNET:
		return CONNMAN_SERVICE_TYPE_ETHERNET;
	case CONNMAN_NETWORK_TYPE_WIFI:
		return CONNMAN_SERVICE_TYPE_WIFI;
	case CONNMAN_NETWORK_TYPE_BLUETOOTH_PAN:
	case CONNMAN_NETWORK_TYPE_BLUETOOTH_DUN:
		return CONNMAN_SERVICE_TYPE_BLUETOOTH;
	case CONNMAN_NETWORK_TYPE_CELLULAR:
		return CONNMAN_SERVICE_TYPE_CELLULAR;
	case CONNMAN_NETWORK_TYPE_GADGET:
		return CONNMAN_SERVICE_TYPE_GADGET;
	}

	return CONNMAN_SERVICE_TYPE_UNKNOWN;
}

static enum connman_service_security convert_wifi_security(const char *security)
{
	if (!security)
		return CONNMAN_SERVICE_SECURITY_UNKNOWN;
	else if (g_str_equal(security, "none"))
		return CONNMAN_SERVICE_SECURITY_NONE;
	else if (g_str_equal(security, "wep"))
		return CONNMAN_SERVICE_SECURITY_WEP;
	else if (g_str_equal(security, "psk"))
		return CONNMAN_SERVICE_SECURITY_PSK;
	else if (g_str_equal(security, "ieee8021x"))
		return CONNMAN_SERVICE_SECURITY_8021X;
	else if (g_str_equal(security, "wpa"))
		return CONNMAN_SERVICE_SECURITY_WPA;
	else if (g_str_equal(security, "rsn"))
		return CONNMAN_SERVICE_SECURITY_RSN;
	else
		return CONNMAN_SERVICE_SECURITY_UNKNOWN;
}

static void update_wps_values(struct connman_service *service,
				struct connman_network *network)
{
	bool wps = connman_network_get_bool(network, "WiFi.WPS");
	bool wps_advertising = connman_network_get_bool(network,
							"WiFi.WPSAdvertising");

	if (service->wps != wps ||
			service->wps_advertizing != wps_advertising) {
		service->wps = wps;
		service->wps_advertizing = wps_advertising;
		security_changed(service);
	}
}

static void update_from_network(struct connman_service *service,
					struct connman_network *network)
{
	uint8_t strength = service->strength;
	const char *str;

	DBG("service %p network %p", service, network);

	if (is_connected(service->state))
		return;

	if (is_connecting(service->state))
		return;

	str = connman_network_get_string(network, "Name");
	if (str) {
		g_free(service->name);
		service->name = g_strdup(str);
		service->hidden = false;
	} else {
		g_free(service->name);
		service->name = NULL;
		service->hidden = true;
	}

	service->strength = connman_network_get_strength(network);
	service->roaming = connman_network_get_bool(network, "Roaming");

	if (service->strength == 0) {
		/*
		 * Filter out 0-values; it's unclear what they mean
		 * and they cause anomalous sorting of the priority list.
		 */
		service->strength = strength;
	}

	str = connman_network_get_string(network, "WiFi.Security");
	service->security = convert_wifi_security(str);

	if (service->type == CONNMAN_SERVICE_TYPE_WIFI)
		update_wps_values(service, network);

	if (service->strength > strength && service->network) {
		connman_network_unref(service->network);
		service->network = connman_network_ref(network);

		strength_changed(service);
	}

	if (!service->network)
		service->network = connman_network_ref(network);

	SERVICE_LIST_SORT();
}

static void trigger_autoconnect(struct connman_service *service)
{
	struct connman_device *device;
	bool native;

	if (!service->favorite)
		return;

	native = __connman_network_native_autoconnect(service->network);
	if (native && service->autoconnect) {
		DBG("trigger native autoconnect");
		connman_network_set_autoconnect(service->network, true);
		return;
	}

	device = connman_network_get_device(service->network);
	if (device && connman_device_get_scanning(device, CONNMAN_SERVICE_TYPE_UNKNOWN))
		return;

	switch (service->type) {
	case CONNMAN_SERVICE_TYPE_UNKNOWN:
	case CONNMAN_SERVICE_TYPE_SYSTEM:
	case CONNMAN_SERVICE_TYPE_P2P:
		break;

	case CONNMAN_SERVICE_TYPE_GADGET:
	case CONNMAN_SERVICE_TYPE_ETHERNET:
		if (service->autoconnect) {
			__connman_service_connect(service,
						CONNMAN_SERVICE_CONNECT_REASON_AUTO);
			break;
		}

		/* fall through */
	case CONNMAN_SERVICE_TYPE_BLUETOOTH:
	case CONNMAN_SERVICE_TYPE_GPS:
	case CONNMAN_SERVICE_TYPE_VPN:
	case CONNMAN_SERVICE_TYPE_WIFI:
	case CONNMAN_SERVICE_TYPE_CELLULAR:
		do_auto_connect(service, CONNMAN_SERVICE_CONNECT_REASON_AUTO);
		break;
	}
}

/**
 * __connman_service_create_from_network:
 * @network: network structure
 *
 * Look up service by network and if not found, create one
 */
struct connman_service * __connman_service_create_from_network(struct connman_network *network)
{
	struct connman_service *service;
	const char *ident, *group;
	char *name;
	unsigned int *auto_connect_types, *favorite_types;
	int i, index;

	DBG("network %p", network);

	if (!network)
		return NULL;

	ident = __connman_network_get_ident(network);
	if (!ident)
		return NULL;

	group = connman_network_get_group(network);
	if (!group)
		return NULL;

	name = g_strdup_printf("%s_%s_%s",
			__connman_network_get_type(network), ident, group);
	service = service_get(name);
	g_free(name);

	if (!service)
		return NULL;

	if (__connman_network_get_weakness(network))
		return service;

	index = connman_network_get_index(network);

	if (service->path) {
		update_from_network(service, network);

		if (service->ipconfig_ipv4)
			__connman_ipconfig_set_index(service->ipconfig_ipv4,
									index);

		if (service->ipconfig_ipv6)
			__connman_ipconfig_set_index(service->ipconfig_ipv6,
									index);

		__connman_gateway_update();
		return service;
	}

	service->type = convert_network_type(network);

	auto_connect_types = connman_setting_get_uint_list("DefaultAutoConnectTechnologies");
	service->autoconnect = false;
	for (i = 0; auto_connect_types &&
		     auto_connect_types[i] != 0; i++) {
		if (service->type == auto_connect_types[i]) {
			service->autoconnect = true;
			break;
		}
	}

	favorite_types = connman_setting_get_uint_list("DefaultFavoriteTechnologies");
	service->favorite = false;
	for (i = 0; favorite_types && favorite_types[i] != 0; i++) {
		if (service->type == favorite_types[i]) {
			service->favorite = true;
			break;
		}
	}

	service->state_ipv4 = service->state_ipv6 = CONNMAN_SERVICE_STATE_IDLE;
	service->state = combine_state(service->state_ipv4, service->state_ipv6);

	update_from_network(service, network);

	if (!service->ipconfig_ipv4)
		service->ipconfig_ipv4 = create_ip4config(service, index,
				CONNMAN_IPCONFIG_METHOD_DHCP);
	else
		__connman_ipconfig_set_index(service->ipconfig_ipv4, index);

	if (!service->ipconfig_ipv6)
		service->ipconfig_ipv6 = create_ip6config(service, index);
	else
		__connman_ipconfig_set_index(service->ipconfig_ipv6, index);

	service_register(service);
	service_schedule_added(service);

	trigger_autoconnect(service);

	__connman_notifier_service_add(service, service->name);

	return service;
}

void __connman_service_update_from_network(struct connman_network *network)
{
	bool need_sort = false;
	struct connman_service *service;
	uint8_t strength;
	bool roaming;
	const char *name;
	bool stats_enable;

	service = connman_service_lookup_from_network(network);
	if (!service)
		return;

	if (!service->network)
		return;

	name = connman_network_get_string(service->network, "Name");
	if (g_strcmp0(service->name, name) != 0) {
		g_free(service->name);
		service->name = g_strdup(name);

		if (allow_property_changed(service))
			connman_dbus_property_changed_basic(service->path,
					CONNMAN_SERVICE_INTERFACE, "Name",
					DBUS_TYPE_STRING, &service->name);
	}

	if (service->type == CONNMAN_SERVICE_TYPE_WIFI)
		update_wps_values(service, network);

	strength = connman_network_get_strength(service->network);
	if (strength == service->strength)
		goto roaming;

	service->strength = strength;
	need_sort = true;

	strength_changed(service);

roaming:
	roaming = connman_network_get_bool(service->network, "Roaming");
	if (roaming == service->roaming)
		goto sorting;

	stats_enable = stats_enabled(service);
	if (stats_enable)
		stats_stop(service);

	service->roaming = roaming;
	need_sort = true;

	if (stats_enable)
		stats_start(service);

	roaming_changed(service);

sorting:
	if (need_sort) {
		SERVICE_LIST_SORT();
	}
}

void __connman_service_remove_from_network(struct connman_network *network)
{
	struct connman_service *service;

	service = connman_service_lookup_from_network(network);

	DBG("network %p service %p", network, service);

	if (!service)
		return;

	service->ignore = true;

	__connman_gateway_remove(service,
					CONNMAN_IPCONFIG_TYPE_ALL);

	connman_service_unref(service);
}

/**
 * __connman_service_create_from_provider:
 * @provider: provider structure
 *
 * Look up service by provider and if not found, create one
 */
struct connman_service *
__connman_service_create_from_provider(struct connman_provider *provider)
{
	struct connman_service *service;
	const char *ident, *str;
	char *name;
	int index = connman_provider_get_index(provider);

	DBG("provider %p", provider);

	ident = __connman_provider_get_ident(provider);
	if (!ident)
		return NULL;

	name = g_strdup_printf("vpn_%s", ident);
	service = service_get(name);
	g_free(name);

	if (!service)
		return NULL;

	service->type = CONNMAN_SERVICE_TYPE_VPN;
	service->order = service->do_split_routing ? 0 : 10;
	service->provider = connman_provider_ref(provider);
	service->autoconnect = false;
	service->favorite = true;

	service->state_ipv4 = service->state_ipv6 = CONNMAN_SERVICE_STATE_IDLE;
	service->state = combine_state(service->state_ipv4, service->state_ipv6);

	str = connman_provider_get_string(provider, "Name");
	if (str) {
		g_free(service->name);
		service->name = g_strdup(str);
		service->hidden = false;
	} else {
		g_free(service->name);
		service->name = NULL;
		service->hidden = true;
	}

	service->strength = 0;

	if (!service->ipconfig_ipv4)
		service->ipconfig_ipv4 = create_ip4config(service, index,
				CONNMAN_IPCONFIG_METHOD_MANUAL);

	if (!service->ipconfig_ipv6)
		service->ipconfig_ipv6 = create_ip6config(service, index);

	service_register(service);

	__connman_notifier_service_add(service, service->name);
	service_schedule_added(service);

	return service;
}

static void remove_unprovisioned_services(void)
{
	gchar **services;
	GKeyFile *keyfile, *configkeyfile;
	char *file, *section;
	int i = 0;

	services = connman_storage_get_services();
	if (!services)
		return;

	for (; services[i]; i++) {
		file = section = NULL;
		keyfile = configkeyfile = NULL;

		keyfile = connman_storage_load_service(services[i]);
		if (!keyfile)
			continue;

		file = g_key_file_get_string(keyfile, services[i],
					"Config.file", NULL);
		if (!file)
			goto next;

		section = g_key_file_get_string(keyfile, services[i],
					"Config.ident", NULL);
		if (!section)
			goto next;

		configkeyfile = __connman_storage_load_config(file);
		if (!configkeyfile) {
			/*
			 * Config file is missing, remove the provisioned
			 * service.
			 */
			__connman_storage_remove_service(services[i]);
			goto next;
		}

		if (!g_key_file_has_group(configkeyfile, section))
			/*
			 * Config section is missing, remove the provisioned
			 * service.
			 */
			__connman_storage_remove_service(services[i]);

	next:
		if (keyfile)
			g_key_file_free(keyfile);

		if (configkeyfile)
			g_key_file_free(configkeyfile);

		g_free(section);
		g_free(file);
	}

	g_strfreev(services);
}

static int agent_probe(struct connman_agent *agent)
{
	DBG("agent %p", agent);
	return 0;
}

static void agent_remove(struct connman_agent *agent)
{
	DBG("agent %p", agent);
}

static void *agent_context_ref(void *context)
{
	struct connman_service *service = context;

	return (void *)connman_service_ref(service);
}

static void agent_context_unref(void *context)
{
	struct connman_service *service = context;

	connman_service_unref(service);
}

static struct connman_agent_driver agent_driver = {
	.name		= "service",
	.interface      = CONNMAN_AGENT_INTERFACE,
	.probe		= agent_probe,
	.remove		= agent_remove,
	.context_ref	= agent_context_ref,
	.context_unref	= agent_context_unref,
};

int __connman_service_init(void)
{
	int err;

	DBG("");

	err = connman_agent_driver_register(&agent_driver);
	if (err < 0) {
		connman_error("Cannot register agent driver for %s",
						agent_driver.name);
		return err;
	}

	set_always_connecting_technologies();

	connection = connman_dbus_get_connection();

	service_hash = g_hash_table_new_full(g_str_hash, g_str_equal,
							NULL, service_free);

	passphrase_requested = g_hash_table_new(g_direct_hash, g_direct_equal);

	services_notify = g_new0(struct _services_notify, 1);
	services_notify->remove = g_hash_table_new_full(g_str_hash,
			g_str_equal, g_free, NULL);
	services_notify->add = g_hash_table_new(g_str_hash, g_str_equal);

	remove_unprovisioned_services();

	online_check_timeout_interval_style =
		connman_setting_get_string("OnlineCheckIntervalStyle");
	if (g_strcmp0(online_check_timeout_interval_style, "fibonacci") == 0)
		online_check_timeout_compute_func = online_check_timeout_compute_fibonacci;
	else
		online_check_timeout_compute_func = online_check_timeout_compute_geometric;

	online_check_connect_timeout_ms =
		connman_setting_get_uint("OnlineCheckConnectTimeout");

	online_check_initial_interval =
		connman_setting_get_uint("OnlineCheckInitialInterval");
	online_check_max_interval =
		connman_setting_get_uint("OnlineCheckMaxInterval");

	return 0;
}

void __connman_service_cleanup(void)
{
	DBG("");

	if (vpn_autoconnect_id) {
		g_source_remove(vpn_autoconnect_id);
		vpn_autoconnect_id = 0;
	}

	if (autoconnect_id != 0) {
		g_source_remove(autoconnect_id);
		autoconnect_id = 0;
	}

	connman_agent_driver_unregister(&agent_driver);

	g_list_free(service_list);
	service_list = NULL;

	g_hash_table_destroy(service_hash);
	service_hash = NULL;

	g_hash_table_destroy(passphrase_requested);
	passphrase_requested = NULL;

	g_slist_free(counter_list);
	counter_list = NULL;

	if (services_notify->id != 0) {
		g_source_remove(services_notify->id);
		service_send_changed(NULL);
	}

	g_hash_table_destroy(services_notify->remove);
	g_hash_table_destroy(services_notify->add);
	g_free(services_notify);

	dbus_connection_unref(connection);
}<|MERGE_RESOLUTION|>--- conflicted
+++ resolved
@@ -809,16 +809,10 @@
 
 	str = g_key_file_get_string(keyfile,
 				service->identifier, "Proxy.URL", NULL);
-<<<<<<< HEAD
-	if (str) {
-		service_set_pac(service, str, false);
-	}
-=======
 	if (str)
 		service_set_pac(service, str, false);
 
 	g_free(str);
->>>>>>> e410e40b
 
 	service->mdns_config = g_key_file_get_boolean(keyfile,
 				service->identifier, "mDNS", NULL);
@@ -5688,20 +5682,12 @@
 					enum connman_service_proxy_method method)
 {
 	const bool donotifier = method != CONNMAN_SERVICE_PROXY_METHOD_AUTO;
-<<<<<<< HEAD
-	void * const context = NULL;
-=======
->>>>>>> e410e40b
 
 	service_set_proxy_method(service,
 		method,
 		donotifier,
 		NULL,
-<<<<<<< HEAD
-		context);
-=======
 		NULL);
->>>>>>> e410e40b
 }
 
 enum connman_service_proxy_method connman_service_get_proxy_method(
@@ -5789,7 +5775,6 @@
 
 	return true;
 }
-<<<<<<< HEAD
 
 /**
  *  @brief
@@ -5813,7 +5798,6 @@
 {
 	const bool dochanged = true;
 	const bool donotifier = true;
-	const void *context = url;
 
 	DBG("service %p (%s) url %p (%s)",
 		service,
@@ -5821,49 +5805,13 @@
 		url,
 		url ? url : "<null>");
 
-=======
-
-/**
- *  @brief
- *    Set the network service proxy method to # and proxy
- *    auto-configuation (PAC) URL.
- *
- *  @param[in,out]  service  A pointer to the mutable network
- *                           service for which to set the proxy
- *                           method.
- *  @param[in]  url          An optional pointer to the immutable
- *                           null-terminated C string containing the
- *                           proxy auto-configuration (PAC) URL.
- *
- *  @sa service_set_pac
- *  @sa service_set_proxy_method
- *  @sa service_set_proxy_method_auto_handler
- *
- */
-void __connman_service_set_proxy_autoconfig(struct connman_service *service,
-							const char *url)
-{
-	const bool dochanged = true;
-	const bool donotifier = true;
-
-	DBG("service %p (%s) url %p (%s)",
-		service,
-		connman_service_get_identifier(service),
-		url,
-		url ? url : "<null>");
-
->>>>>>> e410e40b
 	service_set_pac(service, url, !dochanged);
 
 	service_set_proxy_method(service,
 		CONNMAN_SERVICE_PROXY_METHOD_AUTO,
 		donotifier,
 		service_set_proxy_method_auto_handler,
-<<<<<<< HEAD
-		context);
-=======
 		url);
->>>>>>> e410e40b
 }
 
 const char *connman_service_get_proxy_autoconfig(struct connman_service *service)

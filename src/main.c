/*
 *
 *  Connection Manager
 *
 *  Copyright (C) 2007-2013  Intel Corporation. All rights reserved.
 *
 *  This program is free software; you can redistribute it and/or modify
 *  it under the terms of the GNU General Public License version 2 as
 *  published by the Free Software Foundation.
 *
 *  This program is distributed in the hope that it will be useful,
 *  but WITHOUT ANY WARRANTY; without even the implied warranty of
 *  MERCHANTABILITY or FITNESS FOR A PARTICULAR PURPOSE.  See the
 *  GNU General Public License for more details.
 *
 *  You should have received a copy of the GNU General Public License
 *  along with this program; if not, write to the Free Software
 *  Foundation, Inc., 51 Franklin St, Fifth Floor, Boston, MA  02110-1301  USA
 *
 */

#ifdef HAVE_CONFIG_H
#include <config.h>
#endif

#include <errno.h>
#include <stdio.h>
#include <stdlib.h>
#include <unistd.h>
#include <string.h>
#include <signal.h>
#include <sys/signalfd.h>
#include <getopt.h>
#include <sys/stat.h>
#include <net/if.h>
#include <netdb.h>

#include <gdbus.h>

#include "connman.h"

#define CONF_ARRAY_SIZE(x) (sizeof(x)/sizeof(x[0]) - 1)

#define DEFAULT_INPUT_REQUEST_TIMEOUT (120 * 1000)
#define DEFAULT_BROWSER_LAUNCH_TIMEOUT (300 * 1000)

#define DEFAULT_ONLINE_CHECK_IPV4_URL "http://ipv4.connman.net/online/status.html"
#define DEFAULT_ONLINE_CHECK_IPV6_URL "http://ipv6.connman.net/online/status.html"

#define DEFAULT_ONLINE_CHECK_CONNECT_TIMEOUT (0 * 1000)
/*
 * We set the integer to 1 sec so that we have a chance to get
 * necessary IPv6 router advertisement messages that might have
 * DNS data etc.
 */
#define DEFAULT_ONLINE_CHECK_INITIAL_INTERVAL 1
#define DEFAULT_ONLINE_CHECK_MAX_INTERVAL 12

#define DEFAULT_ONLINE_CHECK_FAILURES_THRESHOLD 6
#define DEFAULT_ONLINE_CHECK_SUCCESSES_THRESHOLD 6

#define ONLINE_CHECK_INTERVAL_STYLE_FIBONACCI "fibonacci"
#define ONLINE_CHECK_INTERVAL_STYLE_GEOMETRIC "geometric"

#define DEFAULT_ONLINE_CHECK_INTERVAL_STYLE ONLINE_CHECK_INTERVAL_STYLE_GEOMETRIC

#define DEFAULT_LOCALTIME "/etc/localtime"

#define MAINFILE "main.conf"
#define CONFIGMAINFILE CONFIGDIR "/" MAINFILE

<<<<<<< HEAD
/*
 * This is declared as 'const char *const' to effect an immutable
 * pointer to an immutable null-terminated character string such that
 * it ends up in .text, not .data (which would otherwise be the case
 * for a 'const char *' declaration), and with the 'static'
 * storage/scope qualifier, the compiler can optimize its use within
 * this file as it sees fit.
 */
static const char *const general_group_name = "General";
=======
#define GENERAL_GROUP "General"
>>>>>>> 807ad961

static char *default_auto_connect[] = {
	"wifi",
	"ethernet",
	"cellular",
	NULL
};

static char *default_favorite_techs[] = {
	"ethernet",
	NULL
};

static char *default_blacklist[] = {
	"vmnet",
	"vboxnet",
	"virbr",
	"ifb",
	"ve-",
	"vb-",
	"ham",
	NULL
};

static struct {
	bool bg_scan;
	char **pref_timeservers;
	unsigned int *auto_connect;
	unsigned int *favorite_techs;
	unsigned int *preferred_techs;
	unsigned int *always_connected_techs;
	char **fallback_nameservers;
	unsigned int timeout_inputreq;
	unsigned int timeout_browserlaunch;
	char **blacklisted_interfaces;
	bool allow_hostname_updates;
	bool allow_domainname_updates;
	bool single_tech;
	char **tethering_technologies;
	bool persistent_tethering_mode;
	bool enable_6to4;
	char *vendor_class_id;
	bool enable_online_check;
	bool enable_online_to_ready_transition;
	enum service_online_check_mode online_check_mode;
	char *online_check_ipv4_url;
	char *online_check_ipv6_url;
	unsigned int online_check_connect_timeout_ms;
	unsigned int online_check_initial_interval;
	unsigned int online_check_max_interval;
	unsigned int online_check_failures_threshold;
	unsigned int online_check_successes_threshold;
	char *online_check_interval_style;
	bool auto_connect_roaming_services;
	bool acd;
	bool use_gateways_as_timeservers;
	char *localtime;
	bool regdom_follows_timezone;
	char *resolv_conf;
} connman_settings  = {
	.bg_scan = true,
	.pref_timeservers = NULL,
	.auto_connect = NULL,
	.favorite_techs = NULL,
	.preferred_techs = NULL,
	.always_connected_techs = NULL,
	.fallback_nameservers = NULL,
	.timeout_inputreq = DEFAULT_INPUT_REQUEST_TIMEOUT,
	.timeout_browserlaunch = DEFAULT_BROWSER_LAUNCH_TIMEOUT,
	.blacklisted_interfaces = NULL,
	.allow_hostname_updates = true,
	.allow_domainname_updates = true,
	.single_tech = false,
	.tethering_technologies = NULL,
	.persistent_tethering_mode = false,
	.enable_6to4 = false,
	.vendor_class_id = NULL,
	.enable_online_check = true,
	.enable_online_to_ready_transition = false,
	.online_check_mode = CONNMAN_SERVICE_ONLINE_CHECK_MODE_UNKNOWN,
	.online_check_ipv4_url = NULL,
	.online_check_ipv6_url = NULL,
	.online_check_connect_timeout_ms = DEFAULT_ONLINE_CHECK_CONNECT_TIMEOUT,
	.online_check_initial_interval = DEFAULT_ONLINE_CHECK_INITIAL_INTERVAL,
	.online_check_max_interval = DEFAULT_ONLINE_CHECK_MAX_INTERVAL,
	.online_check_failures_threshold =
		DEFAULT_ONLINE_CHECK_FAILURES_THRESHOLD,
	.online_check_successes_threshold =
		DEFAULT_ONLINE_CHECK_SUCCESSES_THRESHOLD,
	.online_check_interval_style = NULL,
	.auto_connect_roaming_services = false,
	.acd = false,
	.use_gateways_as_timeservers = false,
	.localtime = NULL,
	.resolv_conf = NULL,
};

#define CONF_BG_SCAN                    "BackgroundScanning"
#define CONF_PREF_TIMESERVERS           "FallbackTimeservers"
#define CONF_AUTO_CONNECT_TECHS         "DefaultAutoConnectTechnologies"
#define CONF_FAVORITE_TECHS             "DefaultFavoriteTechnologies"
#define CONF_ALWAYS_CONNECTED_TECHS     "AlwaysConnectedTechnologies"
#define CONF_PREFERRED_TECHS            "PreferredTechnologies"
#define CONF_FALLBACK_NAMESERVERS       "FallbackNameservers"
#define CONF_TIMEOUT_INPUTREQ           "InputRequestTimeout"
#define CONF_TIMEOUT_BROWSERLAUNCH      "BrowserLaunchTimeout"
#define CONF_BLACKLISTED_INTERFACES     "NetworkInterfaceBlacklist"
#define CONF_ALLOW_HOSTNAME_UPDATES     "AllowHostnameUpdates"
#define CONF_ALLOW_DOMAINNAME_UPDATES   "AllowDomainnameUpdates"
#define CONF_SINGLE_TECH                "SingleConnectedTechnology"
#define CONF_TETHERING_TECHNOLOGIES      "TetheringTechnologies"
#define CONF_PERSISTENT_TETHERING_MODE  "PersistentTetheringMode"
#define CONF_ENABLE_6TO4                "Enable6to4"
#define CONF_VENDOR_CLASS_ID            "VendorClassID"
#define CONF_ENABLE_ONLINE_CHECK        "EnableOnlineCheck"
#define CONF_ENABLE_ONLINE_TO_READY_TRANSITION "EnableOnlineToReadyTransition"
#define CONF_ONLINE_CHECK_MODE          "OnlineCheckMode"
#define CONF_ONLINE_CHECK_IPV4_URL      "OnlineCheckIPv4URL"
#define CONF_ONLINE_CHECK_IPV6_URL      "OnlineCheckIPv6URL"
#define CONF_ONLINE_CHECK_CONNECT_TIMEOUT "OnlineCheckConnectTimeout"
#define CONF_ONLINE_CHECK_INITIAL_INTERVAL "OnlineCheckInitialInterval"
#define CONF_ONLINE_CHECK_MAX_INTERVAL     "OnlineCheckMaxInterval"
#define CONF_ONLINE_CHECK_FAILURES_THRESHOLD "OnlineCheckFailuresThreshold"
#define CONF_ONLINE_CHECK_SUCCESSES_THRESHOLD "OnlineCheckSuccessesThreshold"
#define CONF_ONLINE_CHECK_INTERVAL_STYLE "OnlineCheckIntervalStyle"
#define CONF_AUTO_CONNECT_ROAMING_SERVICES "AutoConnectRoamingServices"
#define CONF_ACD                        "AddressConflictDetection"
#define CONF_USE_GATEWAYS_AS_TIMESERVERS "UseGatewaysAsTimeservers"
#define CONF_LOCALTIME                  "Localtime"
#define CONF_REGDOM_FOLLOWS_TIMEZONE    "RegdomFollowsTimezone"
#define CONF_RESOLV_CONF                "ResolvConf"

static const char *supported_options[] = {
	CONF_BG_SCAN,
	CONF_PREF_TIMESERVERS,
	CONF_AUTO_CONNECT_TECHS,
	CONF_FAVORITE_TECHS,
	CONF_ALWAYS_CONNECTED_TECHS,
	CONF_PREFERRED_TECHS,
	CONF_FALLBACK_NAMESERVERS,
	CONF_TIMEOUT_INPUTREQ,
	CONF_TIMEOUT_BROWSERLAUNCH,
	CONF_BLACKLISTED_INTERFACES,
	CONF_ALLOW_HOSTNAME_UPDATES,
	CONF_ALLOW_DOMAINNAME_UPDATES,
	CONF_SINGLE_TECH,
	CONF_TETHERING_TECHNOLOGIES,
	CONF_PERSISTENT_TETHERING_MODE,
	CONF_ENABLE_6TO4,
	CONF_VENDOR_CLASS_ID,
	CONF_ENABLE_ONLINE_CHECK,
	CONF_ENABLE_ONLINE_TO_READY_TRANSITION,
	CONF_ONLINE_CHECK_MODE,
	CONF_ONLINE_CHECK_IPV4_URL,
	CONF_ONLINE_CHECK_IPV6_URL,
	CONF_ONLINE_CHECK_CONNECT_TIMEOUT,
	CONF_ONLINE_CHECK_INITIAL_INTERVAL,
	CONF_ONLINE_CHECK_MAX_INTERVAL,
	CONF_ONLINE_CHECK_FAILURES_THRESHOLD,
	CONF_ONLINE_CHECK_SUCCESSES_THRESHOLD,
	CONF_ONLINE_CHECK_INTERVAL_STYLE,
	CONF_AUTO_CONNECT_ROAMING_SERVICES,
	CONF_ACD,
	CONF_USE_GATEWAYS_AS_TIMESERVERS,
	CONF_LOCALTIME,
	CONF_REGDOM_FOLLOWS_TIMEZONE,
	CONF_RESOLV_CONF,
	NULL
};

static GKeyFile *load_config(const char *file)
{
	GError *err = NULL;
	GKeyFile *keyfile;

	keyfile = g_key_file_new();

	g_key_file_set_list_separator(keyfile, ',');

	if (!g_key_file_load_from_file(keyfile, file, 0, &err)) {
		if (err->code != G_FILE_ERROR_NOENT) {
			connman_error("Parsing %s failed: %s", file,
								err->message);
		}

		g_error_free(err);
		g_key_file_free(keyfile);
		return NULL;
	}

	return keyfile;
}

static uint *parse_service_types(char **str_list, gsize len)
{
	unsigned int *type_list;
	int i, j;
	enum connman_service_type type;

	type_list = g_try_new0(unsigned int, len + 1);
	if (!type_list)
		return NULL;

	i = 0;
	j = 0;
	while (str_list[i]) {
		type = __connman_service_string2type(str_list[i]);

		if (type != CONNMAN_SERVICE_TYPE_UNKNOWN) {
			type_list[j] = type;
			j += 1;
		}
		i += 1;
	}

	type_list[j] = CONNMAN_SERVICE_TYPE_UNKNOWN;

	return type_list;
}

static char **parse_fallback_nameservers(char **nameservers, gsize len)
{
	char **servers;
	int i, j;

	servers = g_try_new0(char *, len + 1);
	if (!servers)
		return NULL;

	i = 0;
	j = 0;
	while (nameservers[i]) {
		if (connman_inet_check_ipaddress(nameservers[i]) > 0) {
			servers[j] = g_strdup(nameservers[i]);
			j += 1;
		}
		i += 1;
	}

	return servers;
}

static void check_config(GKeyFile *config)
{
	char **keys;
	int j;

	if (!config)
		return;

	keys = g_key_file_get_groups(config, NULL);

	for (j = 0; keys && keys[j]; j++) {
<<<<<<< HEAD
		if (g_strcmp0(keys[j], general_group_name) != 0)
=======
		if (g_strcmp0(keys[j], GENERAL_GROUP) != 0)
>>>>>>> 807ad961
			connman_warn("Unknown group %s in %s",
						keys[j], MAINFILE);
	}

	g_strfreev(keys);

<<<<<<< HEAD
	keys = g_key_file_get_keys(config, general_group_name, NULL, NULL);
=======
	keys = g_key_file_get_keys(config, GENERAL_GROUP, NULL, NULL);
>>>>>>> 807ad961

	for (j = 0; keys && keys[j]; j++) {
		bool found;
		int i;

		found = false;
		for (i = 0; supported_options[i]; i++) {
			if (g_strcmp0(keys[j], supported_options[i]) == 0) {
				found = true;
				break;
			}
		}
		if (!found && !supported_options[i])
			connman_warn("Unknown option %s in %s",
						keys[j], MAINFILE);
	}

	g_strfreev(keys);
}

static void online_check_mode_set_from_deprecated(void)
{
	connman_settings.online_check_mode =
		connman_settings.enable_online_check ?
		connman_settings.enable_online_to_ready_transition ?
			CONNMAN_SERVICE_ONLINE_CHECK_MODE_CONTINUOUS :
			CONNMAN_SERVICE_ONLINE_CHECK_MODE_ONE_SHOT :
		CONNMAN_SERVICE_ONLINE_CHECK_MODE_NONE;
}

static void online_check_mode_set_to_deprecated(void)
{
	switch (connman_settings.online_check_mode) {
	case CONNMAN_SERVICE_ONLINE_CHECK_MODE_NONE:
		connman_settings.enable_online_check = false;
		connman_settings.enable_online_to_ready_transition = false;
		break;
	case CONNMAN_SERVICE_ONLINE_CHECK_MODE_ONE_SHOT:
		connman_settings.enable_online_check = true;
		connman_settings.enable_online_to_ready_transition = false;
		break;
	case CONNMAN_SERVICE_ONLINE_CHECK_MODE_CONTINUOUS:
		connman_settings.enable_online_check = true;
		connman_settings.enable_online_to_ready_transition = true;
		break;
	default:
		break;
	}
}

static void online_check_settings_log(void)
{
	connman_info("Online check mode \"%s\"",
				 __connman_service_online_check_mode2string(
					connman_settings.online_check_mode));

	if (connman_settings.online_check_mode ==
			CONNMAN_SERVICE_ONLINE_CHECK_MODE_NONE)
		return;

	connman_info("Online check IPv4 URL \"%s\"",
		connman_settings.online_check_ipv4_url);

	connman_info("Online check IPv6 URL \"%s\"",
		connman_settings.online_check_ipv6_url);

	connman_info("Online check interval style \"%s\"",
		connman_settings.online_check_interval_style);

	connman_info("Online check interval range [%u, %u]",
		connman_settings.online_check_initial_interval,
		connman_settings.online_check_max_interval);

	if (connman_settings.online_check_connect_timeout_ms)
		connman_info("Online check connect timeout %u ms",
			connman_settings.online_check_connect_timeout_ms);

	if (connman_settings.online_check_mode !=
			CONNMAN_SERVICE_ONLINE_CHECK_MODE_CONTINUOUS)
		return;

	connman_info("Online check continuous mode failures threshold %d",
		connman_settings.online_check_failures_threshold);

	connman_info("Online check continuous mode successes threshold %d",
		connman_settings.online_check_successes_threshold);
}

static void parse_config(GKeyFile *config)
{
	GError *error = NULL;
	bool boolean;
	char **timeservers;
	char **interfaces;
	char **str_list;
	char **tethering;
	char *string;
	gsize len;
	int integer;
	double real;

	if (!config) {
		connman_settings.auto_connect =
			parse_service_types(default_auto_connect,
					CONF_ARRAY_SIZE(default_auto_connect));
		connman_settings.favorite_techs =
			parse_service_types(default_favorite_techs,
					CONF_ARRAY_SIZE(default_favorite_techs));
		connman_settings.blacklisted_interfaces =
			g_strdupv(default_blacklist);
		connman_settings.online_check_ipv4_url =
			g_strdup(DEFAULT_ONLINE_CHECK_IPV4_URL);
		connman_settings.online_check_ipv6_url =
			g_strdup(DEFAULT_ONLINE_CHECK_IPV6_URL);
		connman_settings.online_check_interval_style =
			g_strdup(DEFAULT_ONLINE_CHECK_INTERVAL_STYLE);
		return;
	}

	DBG("parsing %s", MAINFILE);

<<<<<<< HEAD
	boolean = g_key_file_get_boolean(config, general_group_name,
=======
	boolean = g_key_file_get_boolean(config, GENERAL_GROUP,
>>>>>>> 807ad961
						CONF_BG_SCAN, &error);
	if (!error)
		connman_settings.bg_scan = boolean;

	g_clear_error(&error);

<<<<<<< HEAD
	timeservers = __connman_config_get_string_list(config, general_group_name,
=======
	timeservers = __connman_config_get_string_list(config, GENERAL_GROUP,
>>>>>>> 807ad961
					CONF_PREF_TIMESERVERS, NULL, &error);
	if (!error)
		connman_settings.pref_timeservers = timeservers;

	g_clear_error(&error);

<<<<<<< HEAD
	str_list = __connman_config_get_string_list(config, general_group_name,
=======
	str_list = __connman_config_get_string_list(config, GENERAL_GROUP,
>>>>>>> 807ad961
			CONF_AUTO_CONNECT_TECHS, &len, &error);

	if (!error)
		connman_settings.auto_connect =
			parse_service_types(str_list, len);
	else
		connman_settings.auto_connect =
			parse_service_types(default_auto_connect, CONF_ARRAY_SIZE(default_auto_connect));

	g_strfreev(str_list);

	g_clear_error(&error);

<<<<<<< HEAD
	str_list = __connman_config_get_string_list(config, general_group_name,
=======
	str_list = __connman_config_get_string_list(config, GENERAL_GROUP,
>>>>>>> 807ad961
			CONF_FAVORITE_TECHS, &len, &error);

	if (!error)
		connman_settings.favorite_techs =
			parse_service_types(str_list, len);
	else
		connman_settings.favorite_techs =
			parse_service_types(default_favorite_techs, CONF_ARRAY_SIZE(default_favorite_techs));

	g_strfreev(str_list);

	g_clear_error(&error);

<<<<<<< HEAD
	str_list = __connman_config_get_string_list(config, general_group_name,
=======
	str_list = __connman_config_get_string_list(config, GENERAL_GROUP,
>>>>>>> 807ad961
			CONF_PREFERRED_TECHS, &len, &error);

	if (!error)
		connman_settings.preferred_techs =
			parse_service_types(str_list, len);

	g_strfreev(str_list);

	g_clear_error(&error);

<<<<<<< HEAD
	str_list = __connman_config_get_string_list(config, general_group_name,
=======
	str_list = __connman_config_get_string_list(config, GENERAL_GROUP,
>>>>>>> 807ad961
			CONF_ALWAYS_CONNECTED_TECHS, &len, &error);

	if (!error)
		connman_settings.always_connected_techs =
			parse_service_types(str_list, len);

	g_strfreev(str_list);

	g_clear_error(&error);

<<<<<<< HEAD
	str_list = __connman_config_get_string_list(config, general_group_name,
=======
	str_list = __connman_config_get_string_list(config, GENERAL_GROUP,
>>>>>>> 807ad961
			CONF_FALLBACK_NAMESERVERS, &len, &error);

	if (!error)
		connman_settings.fallback_nameservers =
			parse_fallback_nameservers(str_list, len);

	g_strfreev(str_list);

	g_clear_error(&error);

<<<<<<< HEAD
	integer = g_key_file_get_integer(config, general_group_name,
=======
	integer = g_key_file_get_integer(config, GENERAL_GROUP,
>>>>>>> 807ad961
			CONF_TIMEOUT_INPUTREQ, &error);
	if (!error && integer >= 0)
		connman_settings.timeout_inputreq = integer * 1000;

	g_clear_error(&error);

<<<<<<< HEAD
	integer = g_key_file_get_integer(config, general_group_name,
=======
	integer = g_key_file_get_integer(config, GENERAL_GROUP,
>>>>>>> 807ad961
			CONF_TIMEOUT_BROWSERLAUNCH, &error);
	if (!error && integer >= 0)
		connman_settings.timeout_browserlaunch = integer * 1000;

	g_clear_error(&error);

<<<<<<< HEAD
	interfaces = __connman_config_get_string_list(config, general_group_name,
=======
	interfaces = __connman_config_get_string_list(config, GENERAL_GROUP,
>>>>>>> 807ad961
			CONF_BLACKLISTED_INTERFACES, &len, &error);

	if (!error)
		connman_settings.blacklisted_interfaces = interfaces;
	else
		connman_settings.blacklisted_interfaces =
			g_strdupv(default_blacklist);

	g_clear_error(&error);

<<<<<<< HEAD
	boolean = __connman_config_get_bool(config, general_group_name,
=======
	boolean = __connman_config_get_bool(config, GENERAL_GROUP,
>>>>>>> 807ad961
					CONF_ALLOW_HOSTNAME_UPDATES,
					&error);
	if (!error)
		connman_settings.allow_hostname_updates = boolean;

	g_clear_error(&error);

<<<<<<< HEAD
	boolean = __connman_config_get_bool(config, general_group_name,
=======
	boolean = __connman_config_get_bool(config, GENERAL_GROUP,
>>>>>>> 807ad961
					CONF_ALLOW_DOMAINNAME_UPDATES,
					&error);
	if (!error)
		connman_settings.allow_domainname_updates = boolean;

	g_clear_error(&error);

<<<<<<< HEAD
	boolean = __connman_config_get_bool(config, general_group_name,
=======
	boolean = __connman_config_get_bool(config, GENERAL_GROUP,
>>>>>>> 807ad961
			CONF_SINGLE_TECH, &error);
	if (!error)
		connman_settings.single_tech = boolean;

	g_clear_error(&error);

<<<<<<< HEAD
	tethering = __connman_config_get_string_list(config, general_group_name,
=======
	tethering = __connman_config_get_string_list(config, GENERAL_GROUP,
>>>>>>> 807ad961
			CONF_TETHERING_TECHNOLOGIES, &len, &error);

	if (!error)
		connman_settings.tethering_technologies = tethering;

	g_clear_error(&error);

<<<<<<< HEAD
	boolean = __connman_config_get_bool(config, general_group_name,
=======
	boolean = __connman_config_get_bool(config, GENERAL_GROUP,
>>>>>>> 807ad961
					CONF_PERSISTENT_TETHERING_MODE,
					&error);
	if (!error)
		connman_settings.persistent_tethering_mode = boolean;

	g_clear_error(&error);

<<<<<<< HEAD
	boolean = __connman_config_get_bool(config, general_group_name,
=======
	boolean = __connman_config_get_bool(config, GENERAL_GROUP,
>>>>>>> 807ad961
					CONF_ENABLE_6TO4, &error);
	if (!error)
		connman_settings.enable_6to4 = boolean;

	g_clear_error(&error);

<<<<<<< HEAD
	string = __connman_config_get_string(config, general_group_name,
=======
	string = __connman_config_get_string(config, GENERAL_GROUP,
>>>>>>> 807ad961
					CONF_VENDOR_CLASS_ID, &error);
	if (!error)
		connman_settings.vendor_class_id = string;

	g_clear_error(&error);

	/* EnableOnlineCheck */

<<<<<<< HEAD
	boolean = __connman_config_get_bool(config, general_group_name,
=======
	boolean = __connman_config_get_bool(config, GENERAL_GROUP,
>>>>>>> 807ad961
					CONF_ENABLE_ONLINE_CHECK, &error);
	if (!error) {
		connman_warn("\"%s\" is deprecated; use \"%s\" instead.",
			CONF_ENABLE_ONLINE_CHECK,
			CONF_ONLINE_CHECK_MODE);

		connman_settings.enable_online_check = boolean;
	}

	g_clear_error(&error);

	/* EnableOnlineToReadyTransition */

<<<<<<< HEAD
	boolean = __connman_config_get_bool(config, general_group_name,
=======
	boolean = __connman_config_get_bool(config, GENERAL_GROUP,
>>>>>>> 807ad961
			CONF_ENABLE_ONLINE_TO_READY_TRANSITION, &error);
	if (!error) {
		connman_warn("\"%s\" is deprecated; use \"%s\" instead.",
			CONF_ENABLE_ONLINE_TO_READY_TRANSITION,
			CONF_ONLINE_CHECK_MODE);

		connman_settings.enable_online_to_ready_transition = boolean;
	}

	g_clear_error(&error);

	/* OnlineCheckMode */
<<<<<<< HEAD

	string = __connman_config_get_string(config, general_group_name,
				CONF_ONLINE_CHECK_MODE, &error);
	if (!error) {
		connman_settings.online_check_mode =
			__connman_service_online_check_string2mode(string);
		if (connman_settings.online_check_mode ==
			CONNMAN_SERVICE_ONLINE_CHECK_MODE_UNKNOWN) {
			connman_error("Invalid online check mode \"%s\"",
				string);

			online_check_mode_set_from_deprecated();
		} else
			online_check_mode_set_to_deprecated();
	} else
		online_check_mode_set_from_deprecated();

	g_clear_error(&error);

	/* OnlineCheckConnectTimeout */

	real = g_key_file_get_double(config, general_group_name,
=======

	string = __connman_config_get_string(config, GENERAL_GROUP,
				CONF_ONLINE_CHECK_MODE, &error);
	if (!error) {
		connman_settings.online_check_mode =
			__connman_service_online_check_string2mode(string);
		if (connman_settings.online_check_mode ==
			CONNMAN_SERVICE_ONLINE_CHECK_MODE_UNKNOWN) {
			connman_error("Invalid online check mode \"%s\"",
				string);

			online_check_mode_set_from_deprecated();
		} else
			online_check_mode_set_to_deprecated();
	} else
		online_check_mode_set_from_deprecated();

	g_clear_error(&error);

	/* OnlineCheckConnectTimeout */

	real = g_key_file_get_double(config, GENERAL_GROUP,
>>>>>>> 807ad961
			CONF_ONLINE_CHECK_CONNECT_TIMEOUT, &error);
	if (!error) {
		if (real < 0) {
			connman_warn("Incorrect online check connect timeout %f",
				real);
			connman_settings.online_check_connect_timeout_ms =
				DEFAULT_ONLINE_CHECK_CONNECT_TIMEOUT;
		} else
			connman_settings.online_check_connect_timeout_ms =
				real * 1000;
	}

	g_clear_error(&error);

	/* OnlineCheckIPv4URL */

<<<<<<< HEAD
	string = __connman_config_get_string(config, general_group_name,
=======
	string = __connman_config_get_string(config, GENERAL_GROUP,
>>>>>>> 807ad961
					CONF_ONLINE_CHECK_IPV4_URL, &error);
	if (!error)
		connman_settings.online_check_ipv4_url = string;
	else
		connman_settings.online_check_ipv4_url =
			g_strdup(DEFAULT_ONLINE_CHECK_IPV4_URL);

	g_clear_error(&error);

	/* OnlineCheckIPv6URL */

<<<<<<< HEAD
	string = __connman_config_get_string(config, general_group_name,
=======
	string = __connman_config_get_string(config, GENERAL_GROUP,
>>>>>>> 807ad961
					CONF_ONLINE_CHECK_IPV6_URL, &error);
	if (!error)
		connman_settings.online_check_ipv6_url = string;
	else
		connman_settings.online_check_ipv6_url =
			g_strdup(DEFAULT_ONLINE_CHECK_IPV6_URL);

	g_clear_error(&error);

	/* OnlineCheck{Initial,Max}Interval */

<<<<<<< HEAD
	integer = g_key_file_get_integer(config, general_group_name,
=======
	integer = g_key_file_get_integer(config, GENERAL_GROUP,
>>>>>>> 807ad961
			CONF_ONLINE_CHECK_INITIAL_INTERVAL, &error);
	if (!error && integer >= 0)
		connman_settings.online_check_initial_interval = integer;

	g_clear_error(&error);

<<<<<<< HEAD
	integer = g_key_file_get_integer(config, general_group_name,
=======
	integer = g_key_file_get_integer(config, GENERAL_GROUP,
>>>>>>> 807ad961
			CONF_ONLINE_CHECK_MAX_INTERVAL, &error);
	if (!error && integer >= 0)
		connman_settings.online_check_max_interval = integer;

	g_clear_error(&error);

	if (connman_settings.online_check_initial_interval < 1 ||
		connman_settings.online_check_initial_interval >
		connman_settings.online_check_max_interval) {
		connman_warn("Incorrect online check intervals [%u, %u]",
				connman_settings.online_check_initial_interval,
				connman_settings.online_check_max_interval);
		connman_settings.online_check_initial_interval =
			DEFAULT_ONLINE_CHECK_INITIAL_INTERVAL;
		connman_settings.online_check_max_interval =
			DEFAULT_ONLINE_CHECK_MAX_INTERVAL;
	}

	/* OnlineCheckFailuresThreshold */

<<<<<<< HEAD
	integer = g_key_file_get_integer(config, general_group_name,
=======
	integer = g_key_file_get_integer(config, GENERAL_GROUP,
>>>>>>> 807ad961
			CONF_ONLINE_CHECK_FAILURES_THRESHOLD, &error);
	if (!error && integer >= 0)
		connman_settings.online_check_failures_threshold = integer;

	if (connman_settings.online_check_failures_threshold < 1) {
		connman_warn("Incorrect online check failures threshold [%d]",
			connman_settings.online_check_failures_threshold);
		connman_settings.online_check_failures_threshold =
			DEFAULT_ONLINE_CHECK_FAILURES_THRESHOLD;
	}

	g_clear_error(&error);

	/* OnlineCheckSuccessesThreshold */

<<<<<<< HEAD
	integer = g_key_file_get_integer(config, general_group_name,
=======
	integer = g_key_file_get_integer(config, GENERAL_GROUP,
>>>>>>> 807ad961
			CONF_ONLINE_CHECK_SUCCESSES_THRESHOLD, &error);
	if (!error && integer >= 0)
		connman_settings.online_check_successes_threshold = integer;

	if (connman_settings.online_check_successes_threshold < 1) {
		connman_warn("Incorrect online check successes threshold [%d]",
			connman_settings.online_check_successes_threshold);
		connman_settings.online_check_successes_threshold =
			DEFAULT_ONLINE_CHECK_SUCCESSES_THRESHOLD;
	}

	g_clear_error(&error);

	/* OnlineCheckIntervalStyle */

<<<<<<< HEAD
	string = __connman_config_get_string(config, general_group_name,
=======
	string = __connman_config_get_string(config, GENERAL_GROUP,
>>>>>>> 807ad961
					CONF_ONLINE_CHECK_INTERVAL_STYLE, &error);
	if (!error) {
		if ((g_strcmp0(string, ONLINE_CHECK_INTERVAL_STYLE_FIBONACCI) == 0) ||
			(g_strcmp0(string, ONLINE_CHECK_INTERVAL_STYLE_GEOMETRIC) == 0)) {
			connman_settings.online_check_interval_style = string;
		} else {
			connman_warn("Incorrect online check interval style [%s]",
				string);
			connman_settings.online_check_interval_style =
				g_strdup(DEFAULT_ONLINE_CHECK_INTERVAL_STYLE);
		}
	} else
		connman_settings.online_check_interval_style =
			g_strdup(DEFAULT_ONLINE_CHECK_INTERVAL_STYLE);

	g_clear_error(&error);

<<<<<<< HEAD
	boolean = __connman_config_get_bool(config, general_group_name,
=======
	boolean = __connman_config_get_bool(config, GENERAL_GROUP,
>>>>>>> 807ad961
				CONF_AUTO_CONNECT_ROAMING_SERVICES, &error);
	if (!error)
		connman_settings.auto_connect_roaming_services = boolean;

	g_clear_error(&error);

<<<<<<< HEAD
	boolean = __connman_config_get_bool(config, general_group_name, CONF_ACD, &error);
=======
	boolean = __connman_config_get_bool(config, GENERAL_GROUP,
				CONF_ACD, &error);
>>>>>>> 807ad961
	if (!error)
		connman_settings.acd = boolean;

	g_clear_error(&error);

<<<<<<< HEAD
	boolean = __connman_config_get_bool(config, general_group_name,
=======
	boolean = __connman_config_get_bool(config, GENERAL_GROUP,
>>>>>>> 807ad961
				CONF_USE_GATEWAYS_AS_TIMESERVERS, &error);
	if (!error)
		connman_settings.use_gateways_as_timeservers = boolean;

	g_clear_error(&error);

<<<<<<< HEAD
	string = __connman_config_get_string(config, general_group_name,
=======
	string = __connman_config_get_string(config, GENERAL_GROUP,
>>>>>>> 807ad961
				CONF_LOCALTIME, &error);
	if (!error)
		connman_settings.localtime = string;
	else
		g_free(string);

	g_clear_error(&error);

<<<<<<< HEAD
	boolean = __connman_config_get_bool(config, general_group_name,
=======
	boolean = __connman_config_get_bool(config, GENERAL_GROUP,
>>>>>>> 807ad961
				CONF_REGDOM_FOLLOWS_TIMEZONE, &error);
	if (!error)
		connman_settings.regdom_follows_timezone = boolean;

	g_clear_error(&error);

<<<<<<< HEAD
	string = __connman_config_get_string(config, general_group_name,
=======
	string = __connman_config_get_string(config, GENERAL_GROUP,
>>>>>>> 807ad961
				CONF_RESOLV_CONF, &error);
	if (!error)
		connman_settings.resolv_conf = string;
	else
		g_free(string);

	g_clear_error(&error);

	online_check_settings_log();
}

static int config_init(const char *file)
{
	GKeyFile *config;

	config = load_config(file);
	check_config(config);
	parse_config(config);
	if (config)
		g_key_file_free(config);

	return 0;
}

static GMainLoop *main_loop = NULL;

static unsigned int __terminated = 0;

static gboolean signal_handler(GIOChannel *channel, GIOCondition cond,
							gpointer user_data)
{
	struct signalfd_siginfo si;
	ssize_t result;
	int fd;

	if (cond & (G_IO_NVAL | G_IO_ERR | G_IO_HUP))
		return FALSE;

	fd = g_io_channel_unix_get_fd(channel);

	result = read(fd, &si, sizeof(si));
	if (result != sizeof(si))
		return FALSE;

	switch (si.ssi_signo) {
	case SIGINT:
	case SIGTERM:
		if (__terminated == 0) {
			connman_info("Terminating");
			g_main_loop_quit(main_loop);
		}

		__terminated = 1;
		break;
	}

	return TRUE;
}

static guint setup_signalfd(void)
{
	GIOChannel *channel;
	guint source;
	sigset_t mask;
	int fd;

	sigemptyset(&mask);
	sigaddset(&mask, SIGINT);
	sigaddset(&mask, SIGTERM);

	if (sigprocmask(SIG_BLOCK, &mask, NULL) < 0) {
		perror("Failed to set signal mask");
		return 0;
	}

	fd = signalfd(-1, &mask, 0);
	if (fd < 0) {
		perror("Failed to create signal descriptor");
		return 0;
	}

	channel = g_io_channel_unix_new(fd);

	g_io_channel_set_close_on_unref(channel, TRUE);
	g_io_channel_set_encoding(channel, NULL, NULL);
	g_io_channel_set_buffered(channel, FALSE);

	source = g_io_add_watch(channel,
				G_IO_IN | G_IO_HUP | G_IO_ERR | G_IO_NVAL,
				signal_handler, NULL);

	g_io_channel_unref(channel);

	return source;
}

static void disconnect_callback(DBusConnection *conn, void *user_data)
{
	connman_error("D-Bus disconnect");

	g_main_loop_quit(main_loop);
}

static gchar *option_config = NULL;
static gchar *option_debug = NULL;
static gchar *option_device = NULL;
static gchar *option_plugin = NULL;
static gchar *option_nodevice = NULL;
static gchar *option_noplugin = NULL;
static gchar *option_wifi = NULL;
static gboolean option_detach = TRUE;
static gboolean option_dnsproxy = TRUE;
static gboolean option_backtrace = TRUE;
static gboolean option_version = FALSE;

static bool parse_debug(const char *key, const char *value,
					gpointer user_data, GError **error)
{
	if (value) {
		if (option_debug) {
			char *prev = option_debug;

			option_debug = g_strconcat(prev, ",", value, NULL);
			g_free(prev);
		} else {
			option_debug = g_strdup(value);
		}
	} else {
		g_free(option_debug);
		option_debug = g_strdup("*");
	}

	return true;
}

static bool parse_noplugin(const char *key, const char *value,
					gpointer user_data, GError **error)
{
	if (option_noplugin) {
		char *prev = option_noplugin;

		option_noplugin = g_strconcat(prev, ",", value, NULL);
		g_free(prev);
	} else {
		option_noplugin = g_strdup(value);
	}

	return true;
}

static GOptionEntry options[] = {
	{ "config", 'c', 0, G_OPTION_ARG_STRING, &option_config,
				"Load the specified configuration file "
				"instead of " CONFIGMAINFILE, "FILE" },
	{ "debug", 'd', G_OPTION_FLAG_OPTIONAL_ARG,
				G_OPTION_ARG_CALLBACK, parse_debug,
				"Specify debug options to enable", "DEBUG" },
	{ "device", 'i', 0, G_OPTION_ARG_STRING, &option_device,
			"Specify networking devices or interfaces", "DEV,..." },
	{ "nodevice", 'I', 0, G_OPTION_ARG_STRING, &option_nodevice,
			"Specify networking interfaces to ignore", "DEV,..." },
	{ "plugin", 'p', 0, G_OPTION_ARG_STRING, &option_plugin,
				"Specify plugins to load", "NAME,..." },
	{ "noplugin", 'P', 0, G_OPTION_ARG_CALLBACK, &parse_noplugin,
				"Specify plugins not to load", "NAME,..." },
	{ "wifi", 'W', 0, G_OPTION_ARG_STRING, &option_wifi,
				"Specify driver for WiFi/Supplicant", "NAME" },
	{ "nodaemon", 'n', G_OPTION_FLAG_REVERSE,
				G_OPTION_ARG_NONE, &option_detach,
				"Don't fork daemon to background" },
	{ "nodnsproxy", 'r', G_OPTION_FLAG_REVERSE,
				G_OPTION_ARG_NONE, &option_dnsproxy,
				"Don't support DNS resolving" },
	{ "nobacktrace", 0, G_OPTION_FLAG_REVERSE,
				G_OPTION_ARG_NONE, &option_backtrace,
				"Don't print out backtrace information" },
	{ "version", 'v', 0, G_OPTION_ARG_NONE, &option_version,
				"Show version information and exit" },
	{ NULL },
};

char *connman_setting_get_string(const char *key)
{
	if (g_str_equal(key, CONF_VENDOR_CLASS_ID))
		return connman_settings.vendor_class_id;

	if (g_str_equal(key, CONF_ONLINE_CHECK_IPV4_URL))
		return connman_settings.online_check_ipv4_url;

	if (g_str_equal(key, CONF_ONLINE_CHECK_IPV6_URL))
		return connman_settings.online_check_ipv6_url;

	if (g_strcmp0(key, "wifi") == 0) {
		if (!option_wifi)
			return "nl80211,wext";
		else
			return option_wifi;
	}

	if (g_str_equal(key, CONF_LOCALTIME))
		return connman_settings.localtime ?
			connman_settings.localtime : DEFAULT_LOCALTIME;

	if (g_str_equal(key, CONF_RESOLV_CONF))
		return connman_settings.resolv_conf;

	if (g_str_equal(key, CONF_ONLINE_CHECK_INTERVAL_STYLE))
		return connman_settings.online_check_interval_style;

	return NULL;
}

bool connman_setting_get_bool(const char *key)
{
	if (g_str_equal(key, CONF_BG_SCAN))
		return connman_settings.bg_scan;

	if (g_str_equal(key, CONF_ALLOW_HOSTNAME_UPDATES))
		return connman_settings.allow_hostname_updates;

	if (g_str_equal(key, CONF_ALLOW_DOMAINNAME_UPDATES))
		return connman_settings.allow_domainname_updates;

	if (g_str_equal(key, CONF_SINGLE_TECH))
		return connman_settings.single_tech;

	if (g_str_equal(key, CONF_PERSISTENT_TETHERING_MODE))
		return connman_settings.persistent_tethering_mode;

	if (g_str_equal(key, CONF_ENABLE_6TO4))
		return connman_settings.enable_6to4;

	if (g_str_equal(key, CONF_ENABLE_ONLINE_CHECK))
		return connman_settings.enable_online_check;

	if (g_str_equal(key, CONF_ENABLE_ONLINE_TO_READY_TRANSITION))
		return connman_settings.enable_online_to_ready_transition;

	if (g_str_equal(key, CONF_AUTO_CONNECT_ROAMING_SERVICES))
		return connman_settings.auto_connect_roaming_services;

	if (g_str_equal(key, CONF_ACD))
		return connman_settings.acd;

	if (g_str_equal(key, CONF_USE_GATEWAYS_AS_TIMESERVERS))
		return connman_settings.use_gateways_as_timeservers;

	if (g_str_equal(key, CONF_REGDOM_FOLLOWS_TIMEZONE))
		return connman_settings.regdom_follows_timezone;

	return false;
}

unsigned int connman_setting_get_uint(const char *key)
{
	if (g_str_equal(key, CONF_ONLINE_CHECK_CONNECT_TIMEOUT))
		return connman_settings.online_check_connect_timeout_ms;

	if (g_str_equal(key, CONF_ONLINE_CHECK_INITIAL_INTERVAL))
		return connman_settings.online_check_initial_interval;

	if (g_str_equal(key, CONF_ONLINE_CHECK_MAX_INTERVAL))
		return connman_settings.online_check_max_interval;

	if (g_str_equal(key, CONF_ONLINE_CHECK_MODE))
		return connman_settings.online_check_mode;

	if (g_str_equal(key, CONF_ONLINE_CHECK_FAILURES_THRESHOLD))
		return connman_settings.online_check_failures_threshold;

	if (g_str_equal(key, CONF_ONLINE_CHECK_SUCCESSES_THRESHOLD))
		return connman_settings.online_check_successes_threshold;

	return 0;
}

char **connman_setting_get_string_list(const char *key)
{
	if (g_str_equal(key, CONF_PREF_TIMESERVERS))
		return connman_settings.pref_timeservers;

	if (g_str_equal(key, CONF_FALLBACK_NAMESERVERS))
		return connman_settings.fallback_nameservers;

	if (g_str_equal(key, CONF_BLACKLISTED_INTERFACES))
		return connman_settings.blacklisted_interfaces;

	if (g_str_equal(key, CONF_TETHERING_TECHNOLOGIES))
		return connman_settings.tethering_technologies;

	return NULL;
}

unsigned int *connman_setting_get_uint_list(const char *key)
{
	if (g_str_equal(key, CONF_AUTO_CONNECT_TECHS))
		return connman_settings.auto_connect;

	if (g_str_equal(key, CONF_FAVORITE_TECHS))
		return connman_settings.favorite_techs;

	if (g_str_equal(key, CONF_PREFERRED_TECHS))
		return connman_settings.preferred_techs;

	if (g_str_equal(key, CONF_ALWAYS_CONNECTED_TECHS))
		return connman_settings.always_connected_techs;

	return NULL;
}

unsigned int connman_timeout_input_request(void)
{
	return connman_settings.timeout_inputreq;
}

unsigned int connman_timeout_browser_launch(void)
{
	return connman_settings.timeout_browserlaunch;
}

int main(int argc, char *argv[])
{
	GOptionContext *context;
	GError *error = NULL;
	DBusConnection *conn;
	DBusError err;
	guint signal;

	context = g_option_context_new(NULL);
	g_option_context_add_main_entries(context, options, NULL);

	if (!g_option_context_parse(context, &argc, &argv, &error)) {
		if (error) {
			g_printerr("%s\n", error->message);
			g_error_free(error);
		} else
			g_printerr("An unknown error occurred\n");
		exit(1);
	}

	g_option_context_free(context);

	if (option_version) {
		printf("%s\n", VERSION);
		exit(0);
	}

	if (option_detach) {
		if (daemon(0, 0)) {
			perror("Can't start daemon");
			exit(1);
		}
	}

	if (mkdir(STORAGEDIR, S_IRUSR | S_IWUSR | S_IXUSR |
				S_IRGRP | S_IXGRP | S_IROTH | S_IXOTH) < 0) {
		if (errno != EEXIST)
			perror("Failed to create storage directory");
	}

	umask(0077);

	main_loop = g_main_loop_new(NULL, FALSE);

	signal = setup_signalfd();

	dbus_error_init(&err);

	conn = g_dbus_setup_bus(DBUS_BUS_SYSTEM, CONNMAN_SERVICE, &err);
	if (!conn) {
		if (dbus_error_is_set(&err)) {
			fprintf(stderr, "%s\n", err.message);
			dbus_error_free(&err);
		} else
			fprintf(stderr, "Can't register with system bus\n");
		exit(1);
	}

	g_dbus_set_disconnect_function(conn, disconnect_callback, NULL, NULL);

	__connman_log_init(argv[0], option_debug, option_detach,
			option_backtrace, "Connection Manager", VERSION);

	__connman_dbus_init(conn);

	if (!option_config)
		config_init(CONFIGMAINFILE);
	else
		config_init(option_config);

	__connman_util_init();
	__connman_inotify_init();
	__connman_technology_init();
	__connman_notifier_init();
	__connman_agent_init();
	__connman_service_init();
	__connman_peer_service_init();
	__connman_peer_init();
	__connman_provider_init();
	__connman_network_init();
	__connman_config_init();
	__connman_device_init(option_device, option_nodevice);

	__connman_ippool_init();
	__connman_firewall_init();
	__connman_nat_init();
	__connman_tethering_init();
	__connman_counter_init();
	__connman_manager_init();
	__connman_stats_init();
	__connman_clock_init();

	__connman_ipconfig_init();
	__connman_rtnl_init();
	__connman_task_init();
	__connman_proxy_init();
	__connman_detect_init();
	__connman_session_init();
	__connman_timeserver_init();
	__connman_gateway_init();

	__connman_plugin_init(option_plugin, option_noplugin);

	__connman_resolver_init(option_dnsproxy);
	__connman_rtnl_start();
	__connman_dhcp_init();
	__connman_dhcpv6_init();
	__connman_wpad_init();
	__connman_wispr_init();
	__connman_rfkill_init();
	__connman_machine_init();

	g_free(option_config);
	g_free(option_device);
	g_free(option_plugin);
	g_free(option_nodevice);
	g_free(option_noplugin);

	g_main_loop_run(main_loop);

	g_source_remove(signal);

	__connman_machine_cleanup();
	__connman_rfkill_cleanup();
	__connman_wispr_cleanup();
	__connman_wpad_cleanup();
	__connman_dhcpv6_cleanup();
	__connman_session_cleanup();
	__connman_plugin_cleanup();
	__connman_provider_cleanup();
	__connman_gateway_cleanup();
	__connman_timeserver_cleanup();
	__connman_detect_cleanup();
	__connman_proxy_cleanup();
	__connman_task_cleanup();
	__connman_rtnl_cleanup();
	__connman_resolver_cleanup();

	__connman_clock_cleanup();
	__connman_stats_cleanup();
	__connman_config_cleanup();
	__connman_manager_cleanup();
	__connman_counter_cleanup();
	__connman_tethering_cleanup();
	__connman_nat_cleanup();
	__connman_firewall_cleanup();
	__connman_peer_service_cleanup();
	__connman_peer_cleanup();
	__connman_ippool_cleanup();
	__connman_device_cleanup();
	__connman_network_cleanup();
	__connman_dhcp_cleanup();
	__connman_service_cleanup();
	__connman_agent_cleanup();
	__connman_ipconfig_cleanup();
	__connman_notifier_cleanup();
	__connman_technology_cleanup();
	__connman_inotify_cleanup();

	__connman_util_cleanup();
	__connman_dbus_cleanup();

	__connman_log_cleanup(option_backtrace);

	dbus_connection_unref(conn);

	g_main_loop_unref(main_loop);

	if (connman_settings.pref_timeservers)
		g_strfreev(connman_settings.pref_timeservers);

	g_free(connman_settings.auto_connect);
	g_free(connman_settings.favorite_techs);
	g_free(connman_settings.preferred_techs);
	g_strfreev(connman_settings.fallback_nameservers);
	g_strfreev(connman_settings.blacklisted_interfaces);
	g_strfreev(connman_settings.tethering_technologies);
	g_free(connman_settings.vendor_class_id);
	g_free(connman_settings.online_check_ipv4_url);
	g_free(connman_settings.online_check_ipv6_url);
	g_free(connman_settings.localtime);

	g_free(option_debug);
	g_free(option_wifi);

	return 0;
}<|MERGE_RESOLUTION|>--- conflicted
+++ resolved
@@ -69,19 +69,7 @@
 #define MAINFILE "main.conf"
 #define CONFIGMAINFILE CONFIGDIR "/" MAINFILE
 
-<<<<<<< HEAD
-/*
- * This is declared as 'const char *const' to effect an immutable
- * pointer to an immutable null-terminated character string such that
- * it ends up in .text, not .data (which would otherwise be the case
- * for a 'const char *' declaration), and with the 'static'
- * storage/scope qualifier, the compiler can optimize its use within
- * this file as it sees fit.
- */
-static const char *const general_group_name = "General";
-=======
 #define GENERAL_GROUP "General"
->>>>>>> 807ad961
 
 static char *default_auto_connect[] = {
 	"wifi",
@@ -335,22 +323,14 @@
 	keys = g_key_file_get_groups(config, NULL);
 
 	for (j = 0; keys && keys[j]; j++) {
-<<<<<<< HEAD
-		if (g_strcmp0(keys[j], general_group_name) != 0)
-=======
 		if (g_strcmp0(keys[j], GENERAL_GROUP) != 0)
->>>>>>> 807ad961
 			connman_warn("Unknown group %s in %s",
 						keys[j], MAINFILE);
 	}
 
 	g_strfreev(keys);
 
-<<<<<<< HEAD
-	keys = g_key_file_get_keys(config, general_group_name, NULL, NULL);
-=======
 	keys = g_key_file_get_keys(config, GENERAL_GROUP, NULL, NULL);
->>>>>>> 807ad961
 
 	for (j = 0; keys && keys[j]; j++) {
 		bool found;
@@ -472,33 +452,21 @@
 
 	DBG("parsing %s", MAINFILE);
 
-<<<<<<< HEAD
-	boolean = g_key_file_get_boolean(config, general_group_name,
-=======
 	boolean = g_key_file_get_boolean(config, GENERAL_GROUP,
->>>>>>> 807ad961
 						CONF_BG_SCAN, &error);
 	if (!error)
 		connman_settings.bg_scan = boolean;
 
 	g_clear_error(&error);
 
-<<<<<<< HEAD
-	timeservers = __connman_config_get_string_list(config, general_group_name,
-=======
 	timeservers = __connman_config_get_string_list(config, GENERAL_GROUP,
->>>>>>> 807ad961
 					CONF_PREF_TIMESERVERS, NULL, &error);
 	if (!error)
 		connman_settings.pref_timeservers = timeservers;
 
 	g_clear_error(&error);
 
-<<<<<<< HEAD
-	str_list = __connman_config_get_string_list(config, general_group_name,
-=======
 	str_list = __connman_config_get_string_list(config, GENERAL_GROUP,
->>>>>>> 807ad961
 			CONF_AUTO_CONNECT_TECHS, &len, &error);
 
 	if (!error)
@@ -512,11 +480,7 @@
 
 	g_clear_error(&error);
 
-<<<<<<< HEAD
-	str_list = __connman_config_get_string_list(config, general_group_name,
-=======
 	str_list = __connman_config_get_string_list(config, GENERAL_GROUP,
->>>>>>> 807ad961
 			CONF_FAVORITE_TECHS, &len, &error);
 
 	if (!error)
@@ -530,11 +494,7 @@
 
 	g_clear_error(&error);
 
-<<<<<<< HEAD
-	str_list = __connman_config_get_string_list(config, general_group_name,
-=======
 	str_list = __connman_config_get_string_list(config, GENERAL_GROUP,
->>>>>>> 807ad961
 			CONF_PREFERRED_TECHS, &len, &error);
 
 	if (!error)
@@ -545,11 +505,7 @@
 
 	g_clear_error(&error);
 
-<<<<<<< HEAD
-	str_list = __connman_config_get_string_list(config, general_group_name,
-=======
 	str_list = __connman_config_get_string_list(config, GENERAL_GROUP,
->>>>>>> 807ad961
 			CONF_ALWAYS_CONNECTED_TECHS, &len, &error);
 
 	if (!error)
@@ -560,11 +516,7 @@
 
 	g_clear_error(&error);
 
-<<<<<<< HEAD
-	str_list = __connman_config_get_string_list(config, general_group_name,
-=======
 	str_list = __connman_config_get_string_list(config, GENERAL_GROUP,
->>>>>>> 807ad961
 			CONF_FALLBACK_NAMESERVERS, &len, &error);
 
 	if (!error)
@@ -575,33 +527,21 @@
 
 	g_clear_error(&error);
 
-<<<<<<< HEAD
-	integer = g_key_file_get_integer(config, general_group_name,
-=======
 	integer = g_key_file_get_integer(config, GENERAL_GROUP,
->>>>>>> 807ad961
 			CONF_TIMEOUT_INPUTREQ, &error);
 	if (!error && integer >= 0)
 		connman_settings.timeout_inputreq = integer * 1000;
 
 	g_clear_error(&error);
 
-<<<<<<< HEAD
-	integer = g_key_file_get_integer(config, general_group_name,
-=======
 	integer = g_key_file_get_integer(config, GENERAL_GROUP,
->>>>>>> 807ad961
 			CONF_TIMEOUT_BROWSERLAUNCH, &error);
 	if (!error && integer >= 0)
 		connman_settings.timeout_browserlaunch = integer * 1000;
 
 	g_clear_error(&error);
 
-<<<<<<< HEAD
-	interfaces = __connman_config_get_string_list(config, general_group_name,
-=======
 	interfaces = __connman_config_get_string_list(config, GENERAL_GROUP,
->>>>>>> 807ad961
 			CONF_BLACKLISTED_INTERFACES, &len, &error);
 
 	if (!error)
@@ -612,11 +552,7 @@
 
 	g_clear_error(&error);
 
-<<<<<<< HEAD
-	boolean = __connman_config_get_bool(config, general_group_name,
-=======
 	boolean = __connman_config_get_bool(config, GENERAL_GROUP,
->>>>>>> 807ad961
 					CONF_ALLOW_HOSTNAME_UPDATES,
 					&error);
 	if (!error)
@@ -624,11 +560,7 @@
 
 	g_clear_error(&error);
 
-<<<<<<< HEAD
-	boolean = __connman_config_get_bool(config, general_group_name,
-=======
 	boolean = __connman_config_get_bool(config, GENERAL_GROUP,
->>>>>>> 807ad961
 					CONF_ALLOW_DOMAINNAME_UPDATES,
 					&error);
 	if (!error)
@@ -636,22 +568,14 @@
 
 	g_clear_error(&error);
 
-<<<<<<< HEAD
-	boolean = __connman_config_get_bool(config, general_group_name,
-=======
 	boolean = __connman_config_get_bool(config, GENERAL_GROUP,
->>>>>>> 807ad961
 			CONF_SINGLE_TECH, &error);
 	if (!error)
 		connman_settings.single_tech = boolean;
 
 	g_clear_error(&error);
 
-<<<<<<< HEAD
-	tethering = __connman_config_get_string_list(config, general_group_name,
-=======
 	tethering = __connman_config_get_string_list(config, GENERAL_GROUP,
->>>>>>> 807ad961
 			CONF_TETHERING_TECHNOLOGIES, &len, &error);
 
 	if (!error)
@@ -659,11 +583,7 @@
 
 	g_clear_error(&error);
 
-<<<<<<< HEAD
-	boolean = __connman_config_get_bool(config, general_group_name,
-=======
 	boolean = __connman_config_get_bool(config, GENERAL_GROUP,
->>>>>>> 807ad961
 					CONF_PERSISTENT_TETHERING_MODE,
 					&error);
 	if (!error)
@@ -671,22 +591,14 @@
 
 	g_clear_error(&error);
 
-<<<<<<< HEAD
-	boolean = __connman_config_get_bool(config, general_group_name,
-=======
 	boolean = __connman_config_get_bool(config, GENERAL_GROUP,
->>>>>>> 807ad961
 					CONF_ENABLE_6TO4, &error);
 	if (!error)
 		connman_settings.enable_6to4 = boolean;
 
 	g_clear_error(&error);
 
-<<<<<<< HEAD
-	string = __connman_config_get_string(config, general_group_name,
-=======
 	string = __connman_config_get_string(config, GENERAL_GROUP,
->>>>>>> 807ad961
 					CONF_VENDOR_CLASS_ID, &error);
 	if (!error)
 		connman_settings.vendor_class_id = string;
@@ -695,11 +607,7 @@
 
 	/* EnableOnlineCheck */
 
-<<<<<<< HEAD
-	boolean = __connman_config_get_bool(config, general_group_name,
-=======
 	boolean = __connman_config_get_bool(config, GENERAL_GROUP,
->>>>>>> 807ad961
 					CONF_ENABLE_ONLINE_CHECK, &error);
 	if (!error) {
 		connman_warn("\"%s\" is deprecated; use \"%s\" instead.",
@@ -713,11 +621,7 @@
 
 	/* EnableOnlineToReadyTransition */
 
-<<<<<<< HEAD
-	boolean = __connman_config_get_bool(config, general_group_name,
-=======
 	boolean = __connman_config_get_bool(config, GENERAL_GROUP,
->>>>>>> 807ad961
 			CONF_ENABLE_ONLINE_TO_READY_TRANSITION, &error);
 	if (!error) {
 		connman_warn("\"%s\" is deprecated; use \"%s\" instead.",
@@ -730,30 +634,6 @@
 	g_clear_error(&error);
 
 	/* OnlineCheckMode */
-<<<<<<< HEAD
-
-	string = __connman_config_get_string(config, general_group_name,
-				CONF_ONLINE_CHECK_MODE, &error);
-	if (!error) {
-		connman_settings.online_check_mode =
-			__connman_service_online_check_string2mode(string);
-		if (connman_settings.online_check_mode ==
-			CONNMAN_SERVICE_ONLINE_CHECK_MODE_UNKNOWN) {
-			connman_error("Invalid online check mode \"%s\"",
-				string);
-
-			online_check_mode_set_from_deprecated();
-		} else
-			online_check_mode_set_to_deprecated();
-	} else
-		online_check_mode_set_from_deprecated();
-
-	g_clear_error(&error);
-
-	/* OnlineCheckConnectTimeout */
-
-	real = g_key_file_get_double(config, general_group_name,
-=======
 
 	string = __connman_config_get_string(config, GENERAL_GROUP,
 				CONF_ONLINE_CHECK_MODE, &error);
@@ -776,7 +656,6 @@
 	/* OnlineCheckConnectTimeout */
 
 	real = g_key_file_get_double(config, GENERAL_GROUP,
->>>>>>> 807ad961
 			CONF_ONLINE_CHECK_CONNECT_TIMEOUT, &error);
 	if (!error) {
 		if (real < 0) {
@@ -793,11 +672,7 @@
 
 	/* OnlineCheckIPv4URL */
 
-<<<<<<< HEAD
-	string = __connman_config_get_string(config, general_group_name,
-=======
 	string = __connman_config_get_string(config, GENERAL_GROUP,
->>>>>>> 807ad961
 					CONF_ONLINE_CHECK_IPV4_URL, &error);
 	if (!error)
 		connman_settings.online_check_ipv4_url = string;
@@ -809,11 +684,7 @@
 
 	/* OnlineCheckIPv6URL */
 
-<<<<<<< HEAD
-	string = __connman_config_get_string(config, general_group_name,
-=======
 	string = __connman_config_get_string(config, GENERAL_GROUP,
->>>>>>> 807ad961
 					CONF_ONLINE_CHECK_IPV6_URL, &error);
 	if (!error)
 		connman_settings.online_check_ipv6_url = string;
@@ -825,22 +696,14 @@
 
 	/* OnlineCheck{Initial,Max}Interval */
 
-<<<<<<< HEAD
-	integer = g_key_file_get_integer(config, general_group_name,
-=======
 	integer = g_key_file_get_integer(config, GENERAL_GROUP,
->>>>>>> 807ad961
 			CONF_ONLINE_CHECK_INITIAL_INTERVAL, &error);
 	if (!error && integer >= 0)
 		connman_settings.online_check_initial_interval = integer;
 
 	g_clear_error(&error);
 
-<<<<<<< HEAD
-	integer = g_key_file_get_integer(config, general_group_name,
-=======
 	integer = g_key_file_get_integer(config, GENERAL_GROUP,
->>>>>>> 807ad961
 			CONF_ONLINE_CHECK_MAX_INTERVAL, &error);
 	if (!error && integer >= 0)
 		connman_settings.online_check_max_interval = integer;
@@ -861,11 +724,7 @@
 
 	/* OnlineCheckFailuresThreshold */
 
-<<<<<<< HEAD
-	integer = g_key_file_get_integer(config, general_group_name,
-=======
 	integer = g_key_file_get_integer(config, GENERAL_GROUP,
->>>>>>> 807ad961
 			CONF_ONLINE_CHECK_FAILURES_THRESHOLD, &error);
 	if (!error && integer >= 0)
 		connman_settings.online_check_failures_threshold = integer;
@@ -881,11 +740,7 @@
 
 	/* OnlineCheckSuccessesThreshold */
 
-<<<<<<< HEAD
-	integer = g_key_file_get_integer(config, general_group_name,
-=======
 	integer = g_key_file_get_integer(config, GENERAL_GROUP,
->>>>>>> 807ad961
 			CONF_ONLINE_CHECK_SUCCESSES_THRESHOLD, &error);
 	if (!error && integer >= 0)
 		connman_settings.online_check_successes_threshold = integer;
@@ -901,11 +756,7 @@
 
 	/* OnlineCheckIntervalStyle */
 
-<<<<<<< HEAD
-	string = __connman_config_get_string(config, general_group_name,
-=======
 	string = __connman_config_get_string(config, GENERAL_GROUP,
->>>>>>> 807ad961
 					CONF_ONLINE_CHECK_INTERVAL_STYLE, &error);
 	if (!error) {
 		if ((g_strcmp0(string, ONLINE_CHECK_INTERVAL_STYLE_FIBONACCI) == 0) ||
@@ -923,44 +774,28 @@
 
 	g_clear_error(&error);
 
-<<<<<<< HEAD
-	boolean = __connman_config_get_bool(config, general_group_name,
-=======
 	boolean = __connman_config_get_bool(config, GENERAL_GROUP,
->>>>>>> 807ad961
 				CONF_AUTO_CONNECT_ROAMING_SERVICES, &error);
 	if (!error)
 		connman_settings.auto_connect_roaming_services = boolean;
 
 	g_clear_error(&error);
 
-<<<<<<< HEAD
-	boolean = __connman_config_get_bool(config, general_group_name, CONF_ACD, &error);
-=======
 	boolean = __connman_config_get_bool(config, GENERAL_GROUP,
 				CONF_ACD, &error);
->>>>>>> 807ad961
 	if (!error)
 		connman_settings.acd = boolean;
 
 	g_clear_error(&error);
 
-<<<<<<< HEAD
-	boolean = __connman_config_get_bool(config, general_group_name,
-=======
 	boolean = __connman_config_get_bool(config, GENERAL_GROUP,
->>>>>>> 807ad961
 				CONF_USE_GATEWAYS_AS_TIMESERVERS, &error);
 	if (!error)
 		connman_settings.use_gateways_as_timeservers = boolean;
 
 	g_clear_error(&error);
 
-<<<<<<< HEAD
-	string = __connman_config_get_string(config, general_group_name,
-=======
 	string = __connman_config_get_string(config, GENERAL_GROUP,
->>>>>>> 807ad961
 				CONF_LOCALTIME, &error);
 	if (!error)
 		connman_settings.localtime = string;
@@ -969,22 +804,14 @@
 
 	g_clear_error(&error);
 
-<<<<<<< HEAD
-	boolean = __connman_config_get_bool(config, general_group_name,
-=======
 	boolean = __connman_config_get_bool(config, GENERAL_GROUP,
->>>>>>> 807ad961
 				CONF_REGDOM_FOLLOWS_TIMEZONE, &error);
 	if (!error)
 		connman_settings.regdom_follows_timezone = boolean;
 
 	g_clear_error(&error);
 
-<<<<<<< HEAD
-	string = __connman_config_get_string(config, general_group_name,
-=======
 	string = __connman_config_get_string(config, GENERAL_GROUP,
->>>>>>> 807ad961
 				CONF_RESOLV_CONF, &error);
 	if (!error)
 		connman_settings.resolv_conf = string;

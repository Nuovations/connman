--- conflicted
+++ resolved
@@ -111,11 +111,7 @@
 	bool enable_online_to_ready_transition;
 	char *online_check_ipv4_url;
 	char *online_check_ipv6_url;
-<<<<<<< HEAD
-    unsigned int online_check_connect_timeout_ms;
-=======
 	unsigned int online_check_connect_timeout_ms;
->>>>>>> 010bdc1c
 	unsigned int online_check_initial_interval;
 	unsigned int online_check_max_interval;
 	char *online_check_interval_style;
@@ -147,11 +143,7 @@
 	.enable_online_to_ready_transition = false,
 	.online_check_ipv4_url = NULL,
 	.online_check_ipv6_url = NULL,
-<<<<<<< HEAD
-    .online_check_connect_timeout_ms = DEFAULT_ONLINE_CHECK_CONNECT_TIMEOUT,
-=======
 	.online_check_connect_timeout_ms = DEFAULT_ONLINE_CHECK_CONNECT_TIMEOUT,
->>>>>>> 010bdc1c
 	.online_check_initial_interval = DEFAULT_ONLINE_CHECK_INITIAL_INTERVAL,
 	.online_check_max_interval = DEFAULT_ONLINE_CHECK_MAX_INTERVAL,
 	.online_check_interval_style = NULL,
@@ -351,11 +343,7 @@
 	char *string;
 	gsize len;
 	int integer;
-<<<<<<< HEAD
-    double real;
-=======
 	double real;
->>>>>>> 010bdc1c
 
 	if (!config) {
 		connman_settings.auto_connect =
@@ -559,12 +547,8 @@
 			connman_settings.online_check_connect_timeout_ms =
 				DEFAULT_ONLINE_CHECK_CONNECT_TIMEOUT;
 		} else
-<<<<<<< HEAD
-			connman_settings.online_check_connect_timeout_ms = real * 1000;
-=======
 			connman_settings.online_check_connect_timeout_ms =
 				real * 1000;
->>>>>>> 010bdc1c
 	}
 
 	if (connman_settings.online_check_connect_timeout_ms)

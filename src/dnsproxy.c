/*
 *
 *  Connection Manager
 *
 *  Copyright (C) 2007-2014  Intel Corporation. All rights reserved.
 *  Copyright (C) 2022 Matthias Gerstner of SUSE. All rights reserved.
 *
 *  This program is free software; you can redistribute it and/or modify
 *  it under the terms of the GNU General Public License version 2 as
 *  published by the Free Software Foundation.
 *
 *  This program is distributed in the hope that it will be useful,
 *  but WITHOUT ANY WARRANTY; without even the implied warranty of
 *  MERCHANTABILITY or FITNESS FOR A PARTICULAR PURPOSE.  See the
 *  GNU General Public License for more details.
 *
 *  You should have received a copy of the GNU General Public License
 *  along with this program; if not, write to the Free Software
 *  Foundation, Inc., 51 Franklin St, Fifth Floor, Boston, MA  02110-1301  USA
 *
 */

#ifdef HAVE_CONFIG_H
#include <config.h>
#endif

#include <errno.h>
#include <stdlib.h>
#include <unistd.h>
#include <string.h>
#include <stdint.h>
#include <arpa/inet.h>
#include <netinet/in.h>
#include <sys/types.h>
#include <sys/socket.h>
#include <fcntl.h>
#include <netdb.h>
#include <resolv.h>
#include <gweb/gresolv.h>

#include <glib.h>

#include "connman.h"

#ifdef DNSPROXY_DEBUG
#	define debug(fmt...) do { fprintf(stderr, fmt); fprintf(stderr, "\n"); } while (0)
#else
#	define debug(fmt...) do { } while (0)
#endif

#define NUM_ARRAY_ELEMENTS(a) sizeof(a) / sizeof(a[0])

#if __BYTE_ORDER == __LITTLE_ENDIAN
struct domain_hdr {
	uint16_t id;
	uint8_t rd:1;
	uint8_t tc:1;
	uint8_t aa:1;
	uint8_t opcode:4;
	uint8_t qr:1;
	uint8_t rcode:4;
	uint8_t z:3;
	uint8_t ra:1;
	uint16_t qdcount;
	uint16_t ancount;
	uint16_t nscount;
	uint16_t arcount;
} __attribute__ ((packed));
#elif __BYTE_ORDER == __BIG_ENDIAN
struct domain_hdr {
	uint16_t id;
	uint8_t qr:1;
	uint8_t opcode:4;
	uint8_t aa:1;
	uint8_t tc:1;
	uint8_t rd:1;
	uint8_t ra:1;
	uint8_t z:3;
	uint8_t rcode:4;
	uint16_t qdcount;
	uint16_t ancount;
	uint16_t nscount;
	uint16_t arcount;
} __attribute__ ((packed));
#else
#error "Unknown byte order"
#endif

struct qtype_qclass {
	uint16_t qtype;
	uint16_t qclass;
} __attribute__ ((packed));

struct partial_reply {
	uint16_t len;
	uint16_t received;
	unsigned char buf[];
};

struct server_data {
	int index;
	GList *domains;
	char *server;
	struct sockaddr *server_addr;
	socklen_t server_addr_len;
	int protocol;
	GIOChannel *channel;
	guint watch;
	guint timeout;
	bool enabled;
	bool connected;
	struct partial_reply *incoming_reply;
};

struct request_data {
	union {
		struct sockaddr_in6 __sin6; /* Only for the length */
		struct sockaddr sa;
	};
	socklen_t sa_len;
	int client_sk;
	int protocol;
	int family;
	guint16 srcid;
	guint16 dstid;
	guint16 altid;
	guint timeout;
	guint watch;
	guint numserv;
	guint numresp;
	gpointer request;
	gsize request_len;
	gpointer name;
	gpointer resp;
	gsize resplen;
	struct listener_data *ifdata;
	bool append_domain;
};

struct listener_data {
	int index;

	GIOChannel *udp4_listener_channel;
	GIOChannel *tcp4_listener_channel;
	guint udp4_listener_watch;
	guint tcp4_listener_watch;

	GIOChannel *udp6_listener_channel;
	GIOChannel *tcp6_listener_channel;
	guint udp6_listener_watch;
	guint tcp6_listener_watch;
};

/*
 * The TCP client requires some extra handling as we need to
 * be prepared to receive also partial DNS requests.
 */
struct tcp_partial_client_data {
	int family;
	struct listener_data *ifdata;
	GIOChannel *channel;
	guint watch;
	unsigned char *buf;
	unsigned int buf_end;
	guint timeout;
};

struct cache_data {
	time_t inserted;
	time_t valid_until;
	time_t cache_until;
	int timeout;
	uint16_t type;
	uint16_t answers;
	unsigned int data_len;
	unsigned char *data; /* contains DNS header + body */
};

struct cache_entry {
	char *key;
	bool want_refresh;
	size_t hits;
	struct cache_data *ipv4;
	struct cache_data *ipv6;
};

struct cache_timeout {
	time_t current_time;
	time_t max_timeout;
	bool try_harder;
};

struct domain_question {
	uint16_t type;
	uint16_t class;
} __attribute__ ((packed));

struct domain_rr {
	uint16_t type;
	uint16_t class;
	uint32_t ttl;
	uint16_t rdlen;
} __attribute__ ((packed));

/*
 * Max length of the DNS TCP packet.
 */
#define TCP_MAX_BUF_LEN 4096

/*
 * We limit how long the cached DNS entry stays in the cache.
 * By default the TTL (time-to-live) of the DNS response is used
 * when setting the cache entry life time. The value is in seconds.
 */
#define MAX_CACHE_TTL (60 * 30)
/*
 * Also limit the other end, cache at least for 30 seconds.
 */
#define MIN_CACHE_TTL (30)

/*
 * We limit the cache size to some sane value so that cached data does
 * not occupy too much memory. Each cached entry occupies on average
 * about 100 bytes memory (depending on DNS name length).
 * Example: caching www.connman.net uses 97 bytes memory.
 * The value is the max amount of cached DNS responses (count).
 */
#define MAX_CACHE_SIZE 256

#define DNS_HEADER_SIZE sizeof(struct domain_hdr)
#define DNS_HEADER_TCP_EXTRA_BYTES 2
#define DNS_TCP_HEADER_SIZE DNS_HEADER_SIZE + DNS_HEADER_TCP_EXTRA_BYTES
#define DNS_QUESTION_SIZE sizeof(struct domain_question)
#define DNS_RR_SIZE sizeof(struct domain_rr)
#define DNS_QTYPE_QCLASS_SIZE sizeof(struct qtype_qclass)

enum dns_type {
	/* IPv4 address 32-bit */
	DNS_TYPE_A = ns_t_a,
	/* IPv6 address 128-bit */
	DNS_TYPE_AAAA = ns_t_aaaa,
	/* alias to another name */
	DNS_TYPE_CNAME = ns_t_cname,
	/* start of a zone of authority */
	DNS_TYPE_SOA = ns_t_soa
};

enum dns_class {
	DNS_CLASS_IN = ns_c_in,
	DNS_CLASS_ANY = ns_c_any /* only valid for QCLASS fields */
};

static int cache_size;
static GHashTable *cache;
static int cache_refcount;
static GSList *server_list;
static GSList *request_list;
static GHashTable *listener_table;
static time_t next_refresh;
static GHashTable *partial_tcp_req_table;
static guint cache_timer;
static in_port_t dns_listen_port = 53;
/* we can keep using the same resolve's */
static GResolv *ipv4_resolve;
static GResolv *ipv6_resolve;

static guint16 get_id(void)
{
	uint64_t rand;

	/* TODO: return code is ignored, should we rather abort() on error? */
	__connman_util_get_random(&rand);

	return rand;
}

static size_t protocol_offset(int protocol)
{
	switch (protocol) {
	case IPPROTO_UDP:
		return 0;

	case IPPROTO_TCP:
		return DNS_HEADER_TCP_EXTRA_BYTES;

	default:
		/* this should never happen */
		abort();
	}
}

static const char* protocol_label(int protocol)
{
	switch(protocol) {
	case IPPROTO_UDP:
		return "UDP";
	case IPPROTO_TCP:
		return "TCP";
	default:
		return "BAD_PROTOCOL";
	}
}

static int socket_type(int protocol, int extra_flags)
{
	switch (protocol) {
	case IPPROTO_UDP:
		return SOCK_DGRAM | extra_flags;
	case IPPROTO_TCP:
		return SOCK_STREAM | extra_flags;
	default:
		/* this should never happen */
		abort();
	}
}

/*
 * There is a power and efficiency benefit to have entries
 * in our cache expire at the same time. To this extend,
 * we round down the cache valid time to common boundaries.
 */
static time_t round_down_ttl(time_t end_time, int ttl)
{
	if (ttl < 15)
		return end_time;

	/* Less than 5 minutes, round to 10 second boundary */
	if (ttl < 300) {
		end_time = end_time / 10;
		end_time = end_time * 10;
	} else { /* 5 or more minutes, round to 30 seconds */
		end_time = end_time / 30;
		end_time = end_time * 30;
	}
	return end_time;
}

static struct request_data *find_request(guint16 id)
{
	for (GSList *list = request_list; list; list = list->next) {
		struct request_data *req = list->data;

		if (req->dstid == id || req->altid == id)
			return req;
	}

	return NULL;
}

static struct server_data *find_server(int index,
					const char *server,
						int protocol)
{
	debug("index %d server %s proto %d", index, server, protocol);

	for (GSList *list = server_list; list; list = list->next) {
		struct server_data *data = list->data;

		if (index < 0 && data->index < 0 &&
				g_str_equal(data->server, server) &&
				data->protocol == protocol)
			return data;

		if (index < 0 ||
				data->index < 0 || !data->server)
			continue;

		if (data->index == index &&
				g_str_equal(data->server, server) &&
				data->protocol == protocol)
			return data;
	}

	return NULL;
}

static void dummy_resolve_func(GResolvResultStatus status,
					char **results, gpointer user_data)
{
}

/*
 * Refresh a DNS entry, but also age the hit count a bit */
static void refresh_dns_entry(struct cache_entry *entry, char *name)
{
	unsigned int age = 1;

	if (!ipv4_resolve) {
		ipv4_resolve = g_resolv_new(0);
		g_resolv_set_address_family(ipv4_resolve, AF_INET);
		g_resolv_add_nameserver(ipv4_resolve, "127.0.0.1", 53, 0);
	}

	if (!ipv6_resolve) {
		ipv6_resolve = g_resolv_new(0);
		g_resolv_set_address_family(ipv6_resolve, AF_INET6);
		g_resolv_add_nameserver(ipv6_resolve, "::1", 53, 0);
	}

	if (!entry->ipv4) {
		debug("Refreshing A record for %s", name);
		g_resolv_lookup_hostname(ipv4_resolve, name,
					dummy_resolve_func, NULL);
		age = 4;
	}

	if (!entry->ipv6) {
		debug("Refreshing AAAA record for %s", name);
		g_resolv_lookup_hostname(ipv6_resolve, name,
					dummy_resolve_func, NULL);
		age = 4;
	}

	if (entry->hits > age)
		entry->hits -= age;
	else
		entry->hits = 0;
}

static size_t dns_name_length(const unsigned char *buf)
{
	if ((buf[0] & NS_CMPRSFLGS) == NS_CMPRSFLGS) /* compressed name */
		return 2;
	return strlen((const char *)buf) + 1;
}

static void update_cached_ttl(unsigned char *ptr, size_t len, int new_ttl)
{
	size_t name_len;
	const uint32_t raw_ttl = ntohl((uint32_t)new_ttl);

	if (new_ttl < 0 || len < DNS_HEADER_SIZE + DNS_QUESTION_SIZE + 1)
		return;

	/* skip the header */
	ptr += DNS_HEADER_SIZE;
	len -= DNS_HEADER_SIZE;

<<<<<<< HEAD
	if (len < (int)DNS_QUESTION_SIZE + 1)
		return;

=======
>>>>>>> bc11f57d
	/* skip the query, which is a name and a struct domain_question */
	name_len = dns_name_length(ptr);

	if (len < name_len + DNS_QUESTION_SIZE)
		return;

	ptr += name_len + DNS_QUESTION_SIZE;
	len -= name_len + DNS_QUESTION_SIZE;

	/* now we get the answer records */

	while (len > 0) {
		struct domain_rr *rr = NULL;
		size_t rr_len;

		/* first a name */
		name_len = dns_name_length(ptr);
		if (len < name_len)
			break;

		ptr += name_len;
		len -= name_len;

		rr = (void*)ptr;
		if (len < (int)sizeof(*rr))
			/* incomplete record */
			break;

		/* update the TTL field */
		memcpy(&rr->ttl, &raw_ttl, sizeof(raw_ttl));

		/* skip to the next record */
		rr_len = sizeof(*rr) + ntohs(rr->rdlen);
		if (len < rr_len)
			break;

		ptr += rr_len;
		len -= rr_len;
	}
}

static void send_cached_response(int sk, const unsigned char *ptr, size_t len,
				const struct sockaddr *to, socklen_t tolen,
				int protocol, int id, uint16_t answers, int ttl)
{
	struct domain_hdr *hdr = NULL;
	int err;
	size_t bytes_sent;
	const size_t offset = protocol_offset(protocol);
	/*
	 * The cached packet contains always the TCP offset (two bytes)
	 * so skip them for UDP.
	 */
	const size_t skip_bytes = offset ? 0 : DNS_HEADER_TCP_EXTRA_BYTES;
	size_t dns_len;

	ptr += skip_bytes;
	len -= skip_bytes;
	dns_len = protocol == IPPROTO_UDP ? len : ntohs(*((uint16_t*)ptr));


	if (len < DNS_HEADER_SIZE)
		return;

	hdr = (void *) (ptr + offset);

	hdr->id = id;
	hdr->qr = 1;
	hdr->rcode = ns_r_noerror;
	hdr->ancount = htons(answers);
	hdr->nscount = 0;
	hdr->arcount = 0;

	/* if this is a negative reply, we are authoritative */
	if (answers == 0)
		hdr->aa = 1;
	else
		update_cached_ttl((unsigned char *)hdr, dns_len, ttl);

	debug("sk %d id 0x%04x answers %d ptr %p length %zd dns %zd",
		sk, hdr->id, answers, ptr, len, dns_len);

	err = sendto(sk, ptr, len, MSG_NOSIGNAL, to, tolen);
	if (err < 0) {
		connman_error("Cannot send cached DNS response: %s",
				strerror(errno));
	}
<<<<<<< HEAD
	else if (err != (int)len || dns_len != (len - offset))
=======

	bytes_sent = err;
	if (bytes_sent != len || dns_len != (len - offset))
>>>>>>> bc11f57d
		debug("Packet length mismatch, sent %d wanted %zd dns %zd",
			err, len, dns_len);
}

static void send_response(int sk, unsigned char *buf, size_t len,
				const struct sockaddr *to, socklen_t tolen,
				int protocol)
{
	struct domain_hdr *hdr;
	int err;
	const size_t offset = protocol_offset(protocol);
	const size_t send_size = DNS_HEADER_SIZE + offset;

	debug("sk %d", sk);

	if (len < send_size)
		return;

	hdr = (void *) (buf + offset);
	if (offset) {
		buf[0] = 0;
		buf[1] = DNS_HEADER_SIZE;
	}

	debug("id 0x%04x qr %d opcode %d", hdr->id, hdr->qr, hdr->opcode);

	hdr->qr = 1;
	hdr->rcode = ns_r_servfail;

	hdr->qdcount = 0;
	hdr->ancount = 0;
	hdr->nscount = 0;
	hdr->arcount = 0;

	err = sendto(sk, buf, send_size, MSG_NOSIGNAL, to, tolen);
	if (err < 0) {
		connman_error("Failed to send DNS response to %d: %s",
				sk, strerror(errno));
	}
}

static int get_req_udp_socket(struct request_data *req)
{
	GIOChannel *channel;

	if (req->family == AF_INET)
		channel = req->ifdata->udp4_listener_channel;
	else
		channel = req->ifdata->udp6_listener_channel;

	if (!channel)
		return -1;

	return g_io_channel_unix_get_fd(channel);
}

static void destroy_request_data(struct request_data *req)
{
	if (req->timeout > 0)
		g_source_remove(req->timeout);

	g_free(req->resp);
	g_free(req->request);
	g_free(req->name);
	g_free(req);
}

static gboolean request_timeout(gpointer user_data)
{
	struct request_data *req = user_data;
	struct sockaddr *sa;
	int sk = -1;

	if (!req)
		return FALSE;

	debug("id 0x%04x", req->srcid);

	request_list = g_slist_remove(request_list, req);

	if (req->protocol == IPPROTO_UDP) {
		sk = get_req_udp_socket(req);
		sa = &req->sa;
	} else if (req->protocol == IPPROTO_TCP) {
		sk = req->client_sk;
		sa = NULL;
	}

	if (sk < 0)
		goto out;

	if (req->resplen > 0 && req->resp) {
		/*
		 * Here we have received at least one reply (probably telling
		 * "not found" result), so send that back to client instead
		 * of more fatal server failed error.
		 */
		if (sendto(sk, req->resp, req->resplen, MSG_NOSIGNAL,
				sa, req->sa_len) < 0)
			connman_error("Failed to send response %d: %s",
					sk, strerror(errno));
	} else if (req->request) {
		/*
		 * There was not reply from server at all.
		 */
		struct domain_hdr *hdr = (void *)(req->request + protocol_offset(req->protocol));
		hdr->id = req->srcid;

		send_response(sk, req->request, req->request_len,
			sa, req->sa_len, req->protocol);
	}

	/*
	 * We cannot leave TCP client hanging so just kick it out
	 * if we get a request timeout from server.
	 */
	if (req->protocol == IPPROTO_TCP) {
		debug("client %d removed", req->client_sk);
		g_hash_table_remove(partial_tcp_req_table,
				GINT_TO_POINTER(req->client_sk));
	}

out:
	req->timeout = 0;
	destroy_request_data(req);

	return FALSE;
}

static int append_data(unsigned char *buf, size_t size, const char *data)
{
	unsigned char *ptr = buf;
	size_t len;

	while (true) {
<<<<<<< HEAD
		const char *dot = strchr(data, '.');
		len = dot ? (size_t)((ptrdiff_t)(dot - data)) : strlen(data);
=======
		const char *dot = strchrnul(data, '.');
		len = dot - data;
>>>>>>> bc11f57d

		if (len == 0)
			break;
		else if (size < len + 1)
			return -1;

		*ptr = len;
		memcpy(ptr + 1, data, len);
		ptr += len + 1;
		size -= len + 1;

		if (!dot)
			break;

		data = dot + 1;
	}

	return ptr - buf;
}

static int append_query(unsigned char *buf, size_t size,
				const char *query, const char *domain)
{
	size_t added;
	size_t left_size = size;
	int res;

	debug("query %s domain %s", query, domain);

	res = append_data(buf, left_size, query);
	if (res < 0)
		return -1;
	left_size -= res;

	res = append_data(buf + res, left_size, domain);
	if (res < 0)
		return -1;
	left_size -= res;

	if (left_size == 0)
		return -1;

	added = size - left_size;
	*(buf + added) = 0x00;

	return added;
}

static bool cache_check_is_valid(struct cache_data *data, time_t current_time)
{
	if (!data)
		return false;
	else if (data->cache_until < current_time)
		return false;

	return true;
}

static void cache_free_ipv4(struct cache_entry *entry)
{
	if (!entry->ipv4)
		return;

	g_free(entry->ipv4->data);
	g_free(entry->ipv4);
	entry->ipv4 = NULL;
}

static void cache_free_ipv6(struct cache_entry *entry)
{
	if (!entry->ipv6)
		return;

	g_free(entry->ipv6->data);
	g_free(entry->ipv6);
	entry->ipv6 = NULL;
}

/*
 * remove stale cached entries so that they can be refreshed
 */
static void cache_enforce_validity(struct cache_entry *entry)
{
	time_t current_time = time(NULL);

	if (entry->ipv4 && !cache_check_is_valid(entry->ipv4, current_time)) {
		debug("cache timeout \"%s\" type A", entry->key);
		cache_free_ipv4(entry);
	}

	if (entry->ipv6 && !cache_check_is_valid(entry->ipv6, current_time)) {
		debug("cache timeout \"%s\" type AAAA", entry->key);
		cache_free_ipv6(entry);
	}
}

static bool cache_check_validity(const char *question, uint16_t type,
				struct cache_entry *entry)
{
	struct cache_data *cached_ip = NULL, *other_ip = NULL;
	const time_t current_time = time(NULL);
	bool want_refresh;

	cache_enforce_validity(entry);

	switch (type) {
	case DNS_TYPE_A: /* IPv4 */
		cached_ip = entry->ipv4;
		other_ip = entry->ipv6;
		break;

	case DNS_TYPE_AAAA: /* IPv6 */
		cached_ip = entry->ipv6;
		other_ip = entry->ipv4;
		break;
	default:
		return false;
	}

	/*
	 * if we have a popular entry, we want a refresh instead of
	 * total destruction of the entry.
	 */
	want_refresh = entry->hits > 2 ? true : false;

	if (!cache_check_is_valid(cached_ip, current_time)) {
		debug("cache %s \"%s\" type %s",
				cached_ip ?  "timeout" : "entry missing",
				question,
				cached_ip == entry->ipv4 ? "A" : "AAAA");

		if (want_refresh)
			entry->want_refresh = true;
		/*
		 * We do not remove cache entry if there is still a
		 * valid entry for another IP version found in the cache.
		 */
		else if (!cache_check_is_valid(other_ip, current_time)) {
			g_hash_table_remove(cache, question);
			return false;
		}
	}

	return true;
}

static void cache_element_destroy(gpointer value)
{
	struct cache_entry *entry = value;

	if (!entry)
		return;

	cache_free_ipv4(entry);
	cache_free_ipv6(entry);

	g_free(entry->key);
	g_free(entry);

	/* TODO: this would be a worrying condition. Does this ever happen? */
	if (--cache_size < 0)
		cache_size = 0;
}

static gboolean try_remove_cache(gpointer user_data)
{
	cache_timer = 0;

	if (__sync_fetch_and_sub(&cache_refcount, 1) == 1) {
		debug("No cache users, removing it.");

		g_hash_table_destroy(cache);
		cache = NULL;
		cache_size = 0;
	}

	return FALSE;
}

static void create_cache(void)
{
	if (__sync_fetch_and_add(&cache_refcount, 1) == 0) {
		cache = g_hash_table_new_full(g_str_hash,
					g_str_equal,
					NULL,
					cache_element_destroy);
		cache_size = 0;
	}
}

static struct cache_entry *cache_check(gpointer request, uint16_t *qtype, int proto)
{
	const char *question;
	size_t offset;
	const struct domain_question *q;
	uint16_t type;
	struct cache_entry *entry;

	if (!request)
		return NULL;

	question = request + protocol_offset(proto) + DNS_HEADER_SIZE;
	offset = strlen(question) + 1;
	q = (void *) (question + offset);
	type = ntohs(q->type);

	/* We only cache either A (1) or AAAA (28) requests */
	if (type != DNS_TYPE_A && type != DNS_TYPE_AAAA)
		return NULL;

	if (!cache) {
		create_cache();
		return NULL;
	}

	entry = g_hash_table_lookup(cache, question);
	if (!entry)
		return NULL;

	if (!cache_check_validity(question, type, entry))
		return NULL;

	*qtype = type;
	return entry;
}

/*
 * Get a label/name from DNS resource record. The function decompresses the
 * label if necessary. The function does not convert the name to presentation
 * form. This means that the result string will contain label lengths instead
 * of dots between labels. We intentionally do not want to convert to dotted
 * format so that we can cache the wire format string directly.
 */
static int get_name(int counter,
		const unsigned char *pkt, const unsigned char *start, const unsigned char *max,
		unsigned char *output, int output_max, int *output_len,
		const unsigned char **end, char *name, size_t max_name, int *name_len)
{
	const unsigned char *p = start;

	/* Limit recursion to 10 (this means up to 10 labels in domain name) */
	if (counter > 10)
		return -EINVAL;

	while (*p) {
		if ((*p & NS_CMPRSFLGS) == NS_CMPRSFLGS) {
			const uint16_t offset = (*p & 0x3F) * 256 + *(p + 1);

			if (offset >= max - pkt)
				return -ENOBUFS;

			if (!*end)
				*end = p + 2;

			return get_name(counter + 1, pkt, pkt + offset, max,
					output, output_max, output_len, end,
					name, max_name, name_len);
		} else {
			unsigned label_len = *p;

			if (pkt + label_len > max)
				return -ENOBUFS;
			else if (*output_len > output_max)
				return -ENOBUFS;
			else if ((*name_len + 1 + label_len + 1) > max_name)
				return -ENOBUFS;

			/*
			 * We need the original name in order to check
			 * if this answer is the correct one.
			 */
			name[(*name_len)++] = label_len;
			memcpy(name + *name_len, p + 1,	label_len + 1);
			*name_len += label_len;

			/* We compress the result */
			output[0] = NS_CMPRSFLGS;
			output[1] = 0x0C;
			*output_len = 2;

			p += label_len + 1;

			if (!*end)
				*end = p;

			if (p >= max)
				return -ENOBUFS;
		}
	}

	return 0;
}

static int parse_rr(const unsigned char *buf, const unsigned char *start,
			const unsigned char *max,
			unsigned char *response, size_t *response_size,
			uint16_t *type, uint16_t *class, int *ttl, uint16_t *rdlen,
			const unsigned char **end,
			char *name, size_t max_name)
{
	struct domain_rr *rr;
	size_t offset;
	int name_len = 0, output_len = 0, max_rsp = *response_size;
	int err = get_name(0, buf, start, max, response, max_rsp,
		&output_len, end, name, max_name, &name_len);

	if (err < 0)
		return err;

	offset = output_len;

	if (offset > *response_size)
		return -ENOBUFS;

	rr = (void *) (*end);

	if (!rr)
		return -EINVAL;

	*type = ntohs(rr->type);
	*class = ntohs(rr->class);
	*ttl = ntohl(rr->ttl);
	*rdlen = ntohs(rr->rdlen);

	if (*ttl < 0)
		return -EINVAL;

	memcpy(response + offset, *end, DNS_RR_SIZE);

	offset += DNS_RR_SIZE;
	*end += DNS_RR_SIZE;

	if ((offset + *rdlen) > *response_size)
		return -ENOBUFS;

	memcpy(response + offset, *end, *rdlen);

	*end += *rdlen;
	*response_size = offset + *rdlen;

	return 0;
}

static bool check_alias(GSList *aliases, const char *name)
{
	if (aliases) {
		for (GSList *list = aliases; list; list = list->next) {
			const char *cmpname = (const char*)list->data;
			if (strncmp(cmpname, name, NS_MAXDNAME) == 0)
				return true;
		}
	}

	return false;
}

/*
 * Parses the DNS response packet found in 'buf' consisting of 'buflen' bytes.
 *
 * The parsed question label, response type and class, ttl and number of
 * answer sections are output parameters. The response output buffer will
 * receive all matching resource records to be cached.
 *
 * Return value is < 0 on error (negative errno) or zero on success.
 */
static int parse_response(const unsigned char *buf, size_t buflen,
			char *question, size_t qlen,
			uint16_t *type, uint16_t *class, int *ttl,
			unsigned char *response, size_t *response_len,
			uint16_t *answers)
{
	struct domain_hdr *hdr = (void *) buf;
	struct domain_question *q;
	uint16_t qtype;
	int err = -ENOMSG;
	uint16_t ancount, qclass;
	GSList *aliases = NULL;
	const size_t maxlen = *response_len;
	uint16_t qdcount;
	const unsigned char *ptr;
	const unsigned char *eptr;

	*response_len = 0;
	*answers = 0;

	if (buflen < DNS_HEADER_SIZE)
		return -EINVAL;

	qdcount = ntohs(hdr->qdcount);
	ptr = buf + DNS_HEADER_SIZE;
	eptr = buf + buflen;

	debug("qr %d qdcount %d", hdr->qr, qdcount);

	/* We currently only cache responses where question count is 1 */
	if (hdr->qr != 1 || qdcount != 1)
		return -EINVAL;

	/*
	 * NOTE: currently the *caller* ensures that the `question' buffer is
	 * always zero terminated.
	 */
	strncpy(question, (const char *) ptr, MIN(qlen, buflen - DNS_HEADER_SIZE));
	qlen = strlen(question);
	ptr += qlen + 1; /* skip \0 */

<<<<<<< HEAD
	if ((eptr - ptr) < (ptrdiff_t)DNS_QUESTION_SIZE)
=======
	if (ptr + DNS_QUESTION_SIZE >= eptr)
>>>>>>> bc11f57d
		return -EINVAL;

	q = (void *) ptr;
	qtype = ntohs(q->type);

	/* We cache only A and AAAA records */
	if (qtype != DNS_TYPE_A && qtype != DNS_TYPE_AAAA)
		return -ENOMSG;

	ptr += DNS_QUESTION_SIZE; /* advance to answers section */

	ancount = ntohs(hdr->ancount);
	qclass = ntohs(q->class);

	/*
	 * We have a bunch of answers (like A, AAAA, CNAME etc) to
	 * A or AAAA question. We traverse the answers and parse the
	 * resource records. Only A and AAAA records are cached, all
	 * the other records in answers are skipped.
	 */
	for (uint16_t i = 0; i < ancount; i++) {
		char name[NS_MAXDNAME + 1] = {0};
		/*
		 * Get one address at a time to this buffer.
		 * The max size of the answer is
		 *   2 (pointer) + 2 (type) + 2 (class) +
		 *   4 (ttl) + 2 (rdlen) + addr (16 or 4) = 28
		 * for A or AAAA record.
		 * For CNAME the size can be bigger.
		 * TODO: why are we using the MAXCDNAME constant as buffer
		 * size then?
		 */
		unsigned char rsp[NS_MAXCDNAME] = {0};
		size_t rsp_len = sizeof(rsp) - 1;
		const unsigned char *next = NULL;
		uint16_t rdlen;

		int ret = parse_rr(buf, ptr, buf + buflen, rsp, &rsp_len,
			type, class, ttl, &rdlen, &next, name,
			sizeof(name) - 1);
		if (ret != 0) {
			err = ret;
			break;
		}

		/* set pointer to the next RR for the next iteration */
		ptr = next;

		/*
		 * Now rsp contains a compressed or an uncompressed resource
		 * record. Next we check if this record answers the question.
		 * The name var contains the uncompressed label.
		 * One tricky bit is the CNAME records as they alias
		 * the name we might be interested in.
		 */

		/*
		 * Go to next answer if the class is not the one we are
		 * looking for.
		 */
		if (*class != qclass) {
			continue;
		}

		/*
		 * Try to resolve aliases also, type is CNAME(5).
		 * This is important as otherwise the aliased names would not
		 * be cached at all as the cache would not contain the aliased
		 * question.
		 *
		 * If any CNAME is found in DNS packet, then we cache the alias
		 * IP address instead of the question (as the server
		 * said that question has only an alias).
		 * This means in practice that if e.g., ipv6.google.com is
		 * queried, DNS server returns CNAME of that name which is
		 * ipv6.l.google.com. We then cache the address of the CNAME
		 * but return the question name to client. So the alias
		 * status of the name is not saved in cache and thus not
		 * returned to the client. We do not return DNS packets from
		 * cache to client saying that ipv6.google.com is an alias to
		 * ipv6.l.google.com but we return instead a DNS packet that
		 * says ipv6.google.com has address xxx which is in fact the
		 * address of ipv6.l.google.com. For caching purposes this
		 * should not cause any issues.
		 */
		if (*type == DNS_TYPE_CNAME && strncmp(question, name, qlen) == 0) {
			/*
			 * So now the alias answered the question. This is
			 * not very useful from caching point of view as
			 * the following A or AAAA records will not match the
			 * question. We need to find the real A/AAAA record
			 * of the alias and cache that.
			 */
			const unsigned char *end = NULL;
			int name_len = 0, output_len = 0;

			memset(rsp, 0, sizeof(rsp));
			rsp_len = sizeof(rsp) - 1;

			/*
			 * Alias is in rdata part of the message,
			 * and next-rdlen points to it. So we need to get
			 * the real name of the alias.
			 */
			ret = get_name(0, buf, next - rdlen, buf + buflen,
					rsp, rsp_len, &output_len, &end,
					name, sizeof(name) - 1, &name_len);
			if (ret != 0) {
				/* just ignore the error at this point */
				continue;
			}

			/*
			 * We should now have the alias of the entry we might
			 * want to cache. Just remember it for a while.
			 * We check the alias list when we have parsed the
			 * A or AAAA record.
			 */
			aliases = g_slist_prepend(aliases, g_strdup(name));

			continue;
		} else if (*type == qtype) {
			/*
			 * We found correct type (A or AAAA)
			 */
			if (check_alias(aliases, name) ||
				(!aliases && strncmp(question, name,
							qlen) == 0)) {
				/*
				 * We found an alias or the name of the rr
				 * matches the question. If so, we append
				 * the compressed label to the cache.
				 * The end result is a response buffer that
				 * will contain one or more cached and
				 * compressed resource records.
				 */
				if (*response_len + rsp_len > maxlen) {
					err = -ENOBUFS;
					break;
				}
				memcpy(response + *response_len, rsp, rsp_len);
				*response_len += rsp_len;
				(*answers)++;
				err = 0;
			}
		}
	}

	for (GSList *list = aliases; list; list = list->next)
		g_free(list->data);
	g_slist_free(aliases);

	return err;
}

static gboolean cache_check_entry(gpointer key, gpointer value,
					gpointer user_data)
{
	struct cache_timeout *data = user_data;
	struct cache_entry *entry = value;
	time_t max_timeout;

	/* Scale the number of hits by half as part of cache aging */

	entry->hits /= 2;

	/*
	 * If either IPv4 or IPv6 cached entry has expired, we
	 * remove both from the cache.
	 */

	if (entry->ipv4 && entry->ipv4->timeout > 0) {
		max_timeout = entry->ipv4->cache_until;
		if (max_timeout > data->max_timeout)
			data->max_timeout = max_timeout;

		if (entry->ipv4->cache_until < data->current_time)
			return TRUE;
	}

	if (entry->ipv6 && entry->ipv6->timeout > 0) {
		max_timeout = entry->ipv6->cache_until;
		if (max_timeout > data->max_timeout)
			data->max_timeout = max_timeout;

		if (entry->ipv6->cache_until < data->current_time)
			return TRUE;
	}

	/*
	 * if we're asked to try harder, also remove entries that have
	 * few hits
	 */
	if (data->try_harder && entry->hits < 4)
		return TRUE;

	return FALSE;
}

static void cache_cleanup(void)
{
	static time_t max_timeout;
	struct cache_timeout data = {
		.current_time = time(NULL),
		.max_timeout = 0,
		.try_harder = false
	};
	int count = 0;

	/*
	 * In the first pass, we only remove entries that have timed out.
	 * We use a cache of the first time to expire to do this only
	 * when it makes sense.
	 */
	if (max_timeout <= data.current_time) {
		count = g_hash_table_foreach_remove(cache, cache_check_entry,
						&data);
	}
	debug("removed %d in the first pass", count);

	/*
	 * In the second pass, if the first pass turned up blank,
	 * we also expire entries with a low hit count,
	 * while aging the hit count at the same time.
	 */
	data.try_harder = true;
	if (count == 0)
		count = g_hash_table_foreach_remove(cache, cache_check_entry,
						&data);

	if (count == 0)
		/*
		 * If we could not remove anything, then remember
		 * what is the max timeout and do nothing if we
		 * have not yet reached it. This will prevent
		 * constant traversal of the cache if it is full.
		 */
		max_timeout = data.max_timeout;
	else
		max_timeout = 0;
}

static gboolean cache_invalidate_entry(gpointer key, gpointer value,
					gpointer user_data)
{
	struct cache_entry *entry = value;

	/* first, delete any expired elements */
	cache_enforce_validity(entry);

	/* if anything is not expired, mark the entry for refresh */
	if (entry->hits > 0 && (entry->ipv4 || entry->ipv6))
		entry->want_refresh = true;

	/* delete the cached data */
	cache_free_ipv4(entry);
	cache_free_ipv6(entry);

	/* keep the entry if we want it refreshed, delete it otherwise */
	return entry->want_refresh ? FALSE : TRUE;
}

/*
 * cache_invalidate is called from places where the DNS landscape
 * has changed, say because connections are added or we entered a VPN.
 * The logic is to wipe all cache data, but mark all non-expired
 * parts of the cache for refresh rather than deleting the whole cache.
 */
static void cache_invalidate(void)
{
	debug("Invalidating the DNS cache %p", cache);

	if (!cache)
		return;

	g_hash_table_foreach_remove(cache, cache_invalidate_entry, NULL);
}

static void cache_refresh_entry(struct cache_entry *entry)
{
	cache_enforce_validity(entry);

	if (entry->hits > 2 && (!entry->ipv4 || !entry->ipv6))
		entry->want_refresh = true;

	if (entry->want_refresh) {
		char dns_name[NS_MAXDNAME + 1];
		char *c;

		entry->want_refresh = false;

		/* turn a DNS name into a hostname with dots */
		strncpy(dns_name, entry->key, NS_MAXDNAME);
		c = dns_name;
		while (*c) {
			/* fetch the size of the current component and replace
			   it by a dot */
			int jump = *c;
			*c = '.';
			c += jump + 1;
		}
		debug("Refreshing %s\n", dns_name);
		/* then refresh the hostname */
		refresh_dns_entry(entry, &dns_name[1]);
	}
}

static void cache_refresh_iterator(gpointer key, gpointer value,
					gpointer user_data)
{
	struct cache_entry *entry = value;

	cache_refresh_entry(entry);
}

static void cache_refresh(void)
{
	if (!cache)
		return;

	g_hash_table_foreach(cache, cache_refresh_iterator, NULL);
}

static int reply_query_type(const unsigned char *msg, int len)
{
	/* skip the header */
	const unsigned char *c = msg + DNS_HEADER_SIZE;
	int type;
	len -= DNS_HEADER_SIZE;

	if (len < 0)
		return 0;

	/* now the query, which is a name and 2 16 bit words for type and class */
	c += dns_name_length(c);

	type = c[0] << 8 | c[1];

	return type;
}

/*
 * update the cache with the DNS reply found in msg
 */
static int cache_update(struct server_data *srv, const unsigned char *msg, size_t msg_len)
{
	const size_t offset = protocol_offset(srv->protocol);
	int err, ttl = 0;
	uint16_t *lenhdr;
	size_t qlen;
	bool is_new_entry = false;
	uint16_t answers = 0, type = 0, class = 0;
	struct domain_hdr *hdr = (void *)(msg + offset);
	struct domain_question *q = NULL;
	struct cache_entry *entry;
	struct cache_data *data;
	char question[NS_MAXDNAME + 1];
	unsigned char response[NS_MAXDNAME + 1];
	unsigned char *ptr = NULL;
	size_t rsplen = sizeof(response) - 1;
	const time_t current_time = time(NULL);

	if (cache_size >= MAX_CACHE_SIZE) {
		cache_cleanup();
		if (cache_size >= MAX_CACHE_SIZE)
			return 0;
	}

	/* don't do a cache refresh more than twice a minute */
	if (next_refresh < current_time) {
		cache_refresh();
		next_refresh = current_time + 30;
	}

	debug("offset %zd hdr %p msg %p rcode %d", offset, hdr, msg, hdr->rcode);

	/* Continue only if response code is 0 (=ok) */
	if (hdr->rcode != ns_r_noerror)
		return 0;

	if (!cache)
		create_cache();

	question[sizeof(question) - 1] = '\0';
	err = parse_response(msg + offset, msg_len - offset,
				question, sizeof(question) - 1,
				&type, &class, &ttl,
				response, &rsplen, &answers);

	/*
	 * special case: if we do a ipv6 lookup and get no result
	 * for a record that's already in our ipv4 cache.. we want
	 * to cache the negative response.
	 */
	if ((err == -ENOMSG || err == -ENOBUFS) &&
			reply_query_type(msg + offset,
					msg_len - offset) == DNS_TYPE_AAAA) {
		entry = g_hash_table_lookup(cache, question);
		if (entry && entry->ipv4 && !entry->ipv6) {
			struct cache_data *data = g_try_new(struct cache_data, 1);

			if (!data)
				return -ENOMEM;
			data->inserted = entry->ipv4->inserted;
			data->type = type;
			data->answers = ntohs(hdr->ancount);
			data->timeout = entry->ipv4->timeout;
			data->data_len = msg_len +
				(offset ? 0 : DNS_HEADER_TCP_EXTRA_BYTES);
			data->data = g_malloc(data->data_len);
			ptr = data->data;
			if (srv->protocol == IPPROTO_UDP) {
				/* add the two bytes length header also for
				 * UDP responses */
				lenhdr = (void*)ptr;
				*lenhdr = htons(data->data_len -
						DNS_HEADER_TCP_EXTRA_BYTES);
				ptr += DNS_HEADER_TCP_EXTRA_BYTES;
			}
			data->valid_until = entry->ipv4->valid_until;
			data->cache_until = entry->ipv4->cache_until;
			memcpy(ptr, msg, msg_len);
			entry->ipv6 = data;
			/*
			 * we will get a "hit" when we serve the response
			 * out of the cache
			 */
			entry->hits = entry->hits ? entry->hits - 1 : 0;
			return 0;
		}
	}

	if (err < 0 || ttl == 0)
		return 0;

	/*
	 * If the cache contains already data, check if the
	 * type of the cached data is the same and do not add
	 * to cache if data is already there.
	 * This is needed so that we can cache both A and AAAA
	 * records for the same name.
	 */

	entry = g_hash_table_lookup(cache, question);
	data = NULL;
	is_new_entry = !entry;

	if (!entry) {
		entry = g_try_new(struct cache_entry, 1);
		if (!entry)
			return -ENOMEM;

		data = g_try_new(struct cache_data, 1);
		if (!data) {
			g_free(entry);
			return -ENOMEM;
		}

		entry->key = g_strdup(question);
		entry->ipv4 = entry->ipv6 = NULL;
		entry->want_refresh = false;
		entry->hits = 0;

	} else {
		if (type == DNS_TYPE_A && entry->ipv4)
			return 0;
		else if (type == DNS_TYPE_AAAA && entry->ipv6)
			return 0;

		data = g_try_new(struct cache_data, 1);
		if (!data)
			return -ENOMEM;

		/*
		 * compensate for the hit we'll get for serving
		 * the response out of the cache
		 */
		entry->hits = entry->hits ? entry->hits - 1 : 0;
	}

	if (type == DNS_TYPE_A)
		entry->ipv4 = data;
	else
		entry->ipv6 = data;

	if (ttl < MIN_CACHE_TTL)
		ttl = MIN_CACHE_TTL;

	data->inserted = current_time;
	data->type = type;
	data->answers = answers;
	data->timeout = ttl;
	data->valid_until = current_time + ttl;

	qlen = strlen(question);
	/*
	 * We allocate the extra TCP header bytes here even for UDP packet
	 * because it simplifies the sending of cached packet.
	 */
	data->data_len =  DNS_TCP_HEADER_SIZE + qlen + 1 + 2 + 2 + rsplen;
	data->data = g_malloc(data->data_len);
	if (!data->data) {
		g_free(entry->key);
		g_free(data);
		g_free(entry);
		return -ENOMEM;
	}

	/*
	 * Restrict the cached DNS record TTL to some sane value
	 * in order to prevent data staying in the cache too long.
	 */
	if (ttl > MAX_CACHE_TTL)
		ttl = MAX_CACHE_TTL;

	data->cache_until = round_down_ttl(current_time + ttl, ttl);

	ptr = data->data;

	/*
	 * We cache the two extra bytes at the start of the message
	 * in a TCP packet. When sending UDP packet, we pad the first
	 * two bytes. This way we do not need to know the format
	 * (UDP/TCP) of the cached message.
	 */
	lenhdr = (void*)ptr;
	*lenhdr = htons(data->data_len - DNS_HEADER_TCP_EXTRA_BYTES);
	ptr += DNS_HEADER_TCP_EXTRA_BYTES;

	memcpy(ptr, hdr, DNS_HEADER_SIZE);
	ptr += DNS_HEADER_SIZE;

	memcpy(ptr, question, qlen + 1); /* copy also the \0 */
	ptr += qlen + 1;

	q = (void *)ptr;
	q->type = htons(type);
	q->class = htons(class);
	ptr += DNS_QUESTION_SIZE;

	memcpy(ptr, response, rsplen);

	if (is_new_entry) {
		g_hash_table_replace(cache, entry->key, entry);
		cache_size++;
	}

	debug("cache %d %squestion \"%s\" type %d ttl %d size %zd packet %u "
								"dns len %u",
		cache_size, is_new_entry ? "new " : "old ",
		question, type, ttl,
		sizeof(*entry) + sizeof(*data) + data->data_len + qlen,
		data->data_len,
		srv->protocol == IPPROTO_TCP ?
			(unsigned int)(data->data[0] * 256 + data->data[1]) :
			data->data_len);

	return 0;
}

/*
 * attempts to answer the given request from cached replies.
 *
 * returns:
 * > 0 on cache hit (answer is already sent out to client)
 * == 0 on cache miss
 * < 0 on error condition (errno)
 */
static int ns_try_resolv_from_cache(
		struct request_data *req, gpointer request, const char *lookup)
{
	uint16_t type = 0;
	int ttl_left;
	struct cache_data *data;
	struct cache_entry *entry = cache_check(request, &type, req->protocol);
	if (!entry)
		return 0;

	debug("cache hit %s type %s", lookup, type == 1 ? "A" : "AAAA");

	data = type == DNS_TYPE_A ? entry->ipv4 : entry->ipv6;

	if (!data)
		return 0;

	ttl_left = data->valid_until - time(NULL);
	entry->hits++;

	switch(req->protocol) {
		case IPPROTO_TCP:
			send_cached_response(req->client_sk, data->data,
					data->data_len, NULL, 0, IPPROTO_TCP,
					req->srcid, data->answers, ttl_left);
			return 1;
		case IPPROTO_UDP: {
			int udp_sk = get_req_udp_socket(req);

			if (udp_sk < 0)
				return -EIO;

			send_cached_response(udp_sk, data->data,
				data->data_len, &req->sa, req->sa_len,
				IPPROTO_UDP, req->srcid, data->answers,
				ttl_left);
			return 1;
		}
	}

	return -EINVAL;
}

static int ns_resolv(struct server_data *server, struct request_data *req,
				gpointer request, gpointer name)
{
	int sk = -1;
	const char *lookup = (const char *)name;
	int err = ns_try_resolv_from_cache(req, request, lookup);

	if (err > 0)
		/* cache hit */
		return 1;
	else if (err != 0)
		/* error other than cache miss, don't continue */
		return err;

	/* forward request to real DNS server */
	sk = g_io_channel_unix_get_fd(server->channel);

	err = sendto(sk, request, req->request_len, MSG_NOSIGNAL,
			server->server_addr, server->server_addr_len);
	if (err < 0) {
		debug("Cannot send message to server %s sock %d "
			"protocol %d (%s/%d)",
			server->server, sk, server->protocol,
			strerror(errno), errno);
		return -EIO;
	}

	req->numserv++;

	/* If we have more than one dot, we don't add domains */
	{
		const char *dot = strchr(lookup, '.');
		if (dot && dot != lookup + strlen(lookup) - 1)
			return 0;
	}

	if (server->domains && server->domains->data)
		req->append_domain = true;

	for (GList *list = server->domains; list; list = list->next) {
		int domlen, altlen;
		unsigned char alt[1024];
		const char *domain = list->data;
		const size_t offset = protocol_offset(server->protocol);
		struct domain_hdr *hdr = (void *) (&alt[0] + offset);

		if (!domain)
			continue;

		domlen = strlen(domain) + 1;

		if (domlen < 5)
			return -EINVAL;

		memcpy(alt + offset, &req->altid, sizeof(req->altid));

		memcpy(alt + offset + 2, request + offset + 2, DNS_HEADER_SIZE - 2);
		hdr->qdcount = htons(1);

		altlen = append_query(alt + offset + DNS_HEADER_SIZE, sizeof(alt) - DNS_HEADER_SIZE - offset,
					name, domain);
		if (altlen < 0)
			return -EINVAL;

		altlen += DNS_HEADER_SIZE;
		altlen += offset;

		memcpy(alt + altlen,
			request + altlen - domlen,
			req->request_len - altlen + domlen);

		if (server->protocol == IPPROTO_TCP) {
			uint16_t req_len = req->request_len + domlen - DNS_HEADER_TCP_EXTRA_BYTES;
			uint16_t *len_hdr = (void*)alt;
			*len_hdr = htons(req_len);
		}

		debug("req %p dstid 0x%04x altid 0x%04x", req, req->dstid,
				req->altid);

		err = send(sk, alt, req->request_len + domlen, MSG_NOSIGNAL);
		if (err < 0)
			return -EIO;

		req->numserv++;
	}

	return 0;
}

static bool convert_label(const char *start, const char *end, const char *ptr, char *uptr,
			int remaining_len, int *used_comp, int *used_uncomp)
{
	int comp_pos;
	char name[NS_MAXLABEL];

	const int pos = dn_expand((const u_char *)start, (const u_char *)end, (const u_char *)ptr,
			name, NS_MAXLABEL);
	if (pos < 0) {
		debug("uncompress error [%d/%s]", errno, strerror(errno));
		return false;
	}

	/*
	 * We need to compress back the name so that we get back to internal
	 * label presentation.
	 */
	comp_pos = dn_comp(name, (u_char *)uptr, remaining_len, NULL, NULL);
	if (comp_pos < 0) {
		debug("compress error [%d/%s]", errno, strerror(errno));
		return false;
	}

	*used_comp = pos;
	*used_uncomp = comp_pos;

	return true;
}

static const char* uncompress(int16_t field_count, const char *start, const char *end,
			const char *ptr, char *uncompressed, int uncomp_len,
			char **uncompressed_ptr)
{
	char *uptr = *uncompressed_ptr; /* position in result buffer */
	char * const uncomp_end = uncompressed + uncomp_len - 1;

	debug("count %d ptr %p end %p uptr %p", field_count, ptr, end, uptr);

	while (field_count-- > 0 && ptr < end) {
		int dlen;		/* data field length */
		int ulen;		/* uncompress length */
		int pos;		/* position in compressed string */
		char name[NS_MAXLABEL]; /* tmp label */
		uint16_t dns_type, dns_class;
		int comp_pos;

		if (!convert_label(start, end, ptr, name, NS_MAXLABEL,
					&pos, &comp_pos))
			return NULL;

		/*
		 * Copy the uncompressed resource record, type, class and \0 to
		 * tmp buffer.
		 */

		ulen = strlen(name) + 1;
		if ((uptr + ulen) > uncomp_end)
			return NULL;
		memcpy(uptr, name, ulen);

		debug("pos %d ulen %d left %d name %s", pos, ulen,
			(int)(uncomp_end - (uptr + ulen)), uptr);

		uptr += ulen;

		ptr += pos;

		/*
		 * We copy also the fixed portion of the result (type, class,
		 * ttl, address length and the address)
		 */
		if ((uptr + NS_RRFIXEDSZ) > uncomp_end) {
			debug("uncompressed data too large for buffer");
			return NULL;
		}
		memcpy(uptr, ptr, NS_RRFIXEDSZ);

		dns_type = uptr[0] << 8 | uptr[1];
		dns_class = uptr[2] << 8 | uptr[3];

		if (dns_class != DNS_CLASS_IN)
			return NULL;

		ptr += NS_RRFIXEDSZ;
		uptr += NS_RRFIXEDSZ;

		/*
		 * Then the variable portion of the result (data length).
		 * Typically this portion is also compressed
		 * so we need to uncompress it also when necessary.
		 */
		if (dns_type == DNS_TYPE_CNAME) {
			if (!convert_label(start, end, ptr, uptr,
					uncomp_len - (uptr - uncompressed),
						&pos, &comp_pos))
				return NULL;

			uptr[-2] = comp_pos << 8;
			uptr[-1] = comp_pos & 0xff;

			uptr += comp_pos;
			ptr += pos;

		} else if (dns_type == DNS_TYPE_A || dns_type == DNS_TYPE_AAAA) {
			dlen = uptr[-2] << 8 | uptr[-1];

			if (dlen > (end - ptr) || dlen > (uncomp_end - uptr)) {
				debug("data len %d too long", dlen);
				return NULL;
			}

			memcpy(uptr, ptr, dlen);
			uptr += dlen;
			ptr += dlen;

		} else if (dns_type == DNS_TYPE_SOA) {
			int total_len = 0;
			char *len_ptr;

			/* Primary name server expansion */
			if (!convert_label(start, end, ptr, uptr,
					uncomp_len - (uptr - uncompressed),
						&pos, &comp_pos))
				return NULL;

			total_len += comp_pos;
			len_ptr = &uptr[-2];
			ptr += pos;
			uptr += comp_pos;

			/* Responsible authority's mailbox */
			if (!convert_label(start, end, ptr, uptr,
					uncomp_len - (uptr - uncompressed),
						&pos, &comp_pos))
				return NULL;

			total_len += comp_pos;
			ptr += pos;
			uptr += comp_pos;

			/*
			 * Copy rest of the soa fields (serial number,
			 * refresh interval, retry interval, expiration
			 * limit and minimum ttl). They are 20 bytes long.
			 */
			if ((uptr + 20) > uncomp_end || (ptr + 20) > end) {
				debug("soa record too long");
				return NULL;
			}
			memcpy(uptr, ptr, 20);
			uptr += 20;
			ptr += 20;
			total_len += 20;

			/*
			 * Finally fix the length of the data part
			 */
			len_ptr[0] = total_len << 8;
			len_ptr[1] = total_len & 0xff;
		}

		*uncompressed_ptr = uptr;
	}

	return ptr;
}

/*
 * removes the qualified domain name part from the given answer sections
 * starting at 'answers', consisting of 'length' bytes.
 *
 * 'name' points the start of the unqualified host label including the leading
 * length octet.
 *
 * returns the new (possibly shorter) length of remaining payload in the
 * answers buffer, or a negative (errno) value to indicate error conditions.
 */
static int strip_domains(const char *name, char *answers, size_t length)
{
	uint16_t data_len;
	struct domain_rr *rr;
	/* length of the name label including the length header octet */
	const size_t name_len = strlen(name);
	const char *end = answers + length;

	while (answers < end) {
		char *ptr = strstr(answers, name);
		if (ptr) {
			char *domain = ptr + name_len;

			/* this now points to the domain part length octet. */
			if (*domain) {
				/*
				 * length of the rest of the labels up to the
				 * null label (zero byte).
				 */
				const size_t domain_len = strlen(domain);
				char *remaining = domain + domain_len;

				/*
				 * now shift the rest of the answer sections
				 * to the left to get rid of the domain label
				 * part
				 */
				memmove(ptr + name_len,
					remaining,
					end - remaining);

				end -= domain_len;
				length -= domain_len;
			}
		}

		/* skip to the next answer section */

		/* the labels up to the root null label */
		answers += strlen(answers) + 1;
		/* the fixed part of the RR */
		rr = (void*)answers;
		if (answers + sizeof(*rr) > end)
			return -EINVAL;
		data_len = htons(rr->rdlen);
		/* skip the rest of the RR */
		answers += sizeof(*rr);
		answers += data_len;
	}

	if (answers > end)
		return -EINVAL;

	return length;
}

/*
 * Removes domain names from replies, if one has been appended during
 * forwarding to the real DNS server.
 *
 * Returns:
 * < 0 on error (abort processing reply)
 * == 0 if the reply should be forwarded unmodified
 * > 0 returns a new reply buffer in *new_reply on success. The return value
 * indicates the new length of the data in *new_reply.
 */
static int dns_reply_fixup_domains(
				const char *reply, size_t reply_len,
				const size_t offset,
				struct request_data *req,
				char **new_reply)
{
	char uncompressed[NS_MAXDNAME];
	char *uptr, *answers;
	size_t fixed_len;
	int new_an_len;
	const struct domain_hdr *hdr = (void *)(reply + offset);
	const char *eom = reply + reply_len;
	uint16_t header_len = offset + DNS_HEADER_SIZE;
	uint16_t domain_len;
	struct qtype_qclass *qtc;
	uint16_t dns_type;
	uint16_t dns_class;
	uint16_t section_counts[3];
	const char *ptr;
	uint8_t host_len;
	const char *domain;

	/* full header plus at least one byte for the hostname length */
<<<<<<< HEAD
	if (reply_len < (size_t)header_len + 1)
=======
	if (reply_len < header_len + 1U)
>>>>>>> bc11f57d
		return -EINVAL;

	section_counts[0] = hdr->ancount;
	section_counts[1] = hdr->nscount;
	section_counts[2] = hdr->arcount;

	/*
	 * length octet of the hostname.
	 * ->hostname.domain.net
	 */
	ptr = reply + header_len;
	host_len = *ptr;
	domain = ptr + host_len + 1;
	if (domain >= eom)
		return -EINVAL;

	domain_len = host_len ? strnlen(domain, eom - domain) : 0;

	/*
	 * If the query type is anything other than A or AAAA, then bail out
	 * and pass the message as is.  We only want to deal with IPv4 or IPv6
	 * addresses.
	 */
	qtc = (void*)(domain + domain_len + 1);
	if (((const char*)(qtc + 1)) > eom)
		return -EINVAL;

	dns_type = ntohs(qtc->qtype);
	dns_class = ntohs(qtc->qclass);

	if (domain_len == 0) {
		/* nothing to do */
		return 0;
	}

	/* TODO: This condition looks wrong. It should probably be
	 *
	 *  (dns_type != A && dns_type != AAAA) || dns_class != IN
	 *
	 * doing so, however, changes the behaviour of dnsproxy, e.g. MX
	 * records will be passed back to the client, but without the
	 * adjustment of the appended domain name.
	 */
	if (dns_type != DNS_TYPE_A && dns_type != DNS_TYPE_AAAA &&
			dns_class != DNS_CLASS_IN) {
		debug("Pass msg dns type %d class %d", dns_type, dns_class);
		return 0;
	}

	/*
	 * Remove the domain name and replace it by the end of reply. Check if
	 * the domain is really there before trying to copy the data. We also
	 * need to uncompress the answers if necessary.  The domain_len can be
	 * 0 because if the original query did not contain a domain name, then
	 * we are sending two packets, first without the domain name and the
	 * second packet with domain name.  The append_domain is set to true
	 * even if we sent the first packet without domain name. In this case
	 * we end up in this branch.
	 */

	/* NOTE: length checks up and including to qtype_qclass have already
	   been done above */

	/*
	 * First copy host (without domain name) into tmp buffer.
	 */
	uptr = &uncompressed[0];
	memcpy(uptr, ptr, host_len + 1);

	uptr[host_len + 1] = '\0'; /* host termination */
	uptr += host_len + 2;

	/*
	 * Copy type and class fields of the question.
	 */
	memcpy(uptr, qtc, sizeof(*qtc));

	/*
	 * ptr points to answers after this
	 */
	ptr = (void*)(qtc + 1);
	uptr += sizeof(*qtc);
	answers = uptr;
	fixed_len = answers - uncompressed;

	/*
	 * We then uncompress the result to buffer so that we can rip off the
	 * domain name part from the question. First answers, then name server
	 * (authority) information, and finally additional record info.
	 */

	for (size_t i = 0; i < NUM_ARRAY_ELEMENTS(section_counts); i++) {
		ptr = uncompress(ntohs(section_counts[i]), reply + offset, eom,
				ptr, uncompressed, NS_MAXDNAME, &uptr);
		if (!ptr) {
			/* failed to uncompress, pass on as is
			 * (TODO: good idea?) */
			return 0;
		}
	}

	/*
	 * The uncompressed buffer now contains an almost valid response.
	 * Final step is to get rid of the domain name because at least glibc
	 * gethostbyname() implementation does extra checks and expects to
	 * find an answer without domain name if we asked a query without
	 * domain part. Note that glibc getaddrinfo() works differently and
	 * accepts FQDN in answer
	 */
	new_an_len = strip_domains(uncompressed, answers, uptr - answers);
	if (new_an_len < 0) {
		debug("Corrupted packet");
		return -EINVAL;
	}

	/*
	 * Because we have now uncompressed the answers we might have to
	 * create a bigger buffer to hold all that data.
	 *
	 * TODO: only create a bigger buffer if actually necessary, pass
	 * allocation size of input buffer via additional parameter.
	 */

	reply_len = header_len + new_an_len + fixed_len;

	*new_reply = g_try_malloc(reply_len);
	if (!*new_reply)
		return -ENOMEM;

	memcpy(*new_reply, reply, header_len);
	memcpy(*new_reply + header_len, uncompressed, new_an_len + fixed_len);

	return reply_len;
}

static struct request_data* lookup_request(
		const unsigned char *reply, size_t len, int protocol)
{
	const size_t offset = protocol_offset(protocol);
	struct request_data *req;
	struct domain_hdr *hdr = (void *)(reply + offset);

	debug("Received %zd bytes (id 0x%04x)", len, hdr->id);

	if (len < DNS_HEADER_SIZE + offset)
		return NULL;

	req = find_request(hdr->id);

	if (!req)
		return NULL;

	debug("req %p dstid 0x%04x altid 0x%04x rcode %d",
			req, req->dstid, req->altid, hdr->rcode);

	req->numresp++;

	return req;
}

static int forward_dns_reply(char *reply, size_t reply_len, int protocol,
			struct server_data *data, struct request_data *req)
{
	const size_t offset = protocol_offset(protocol);
	struct domain_hdr *hdr = (void *)(reply + offset);
	int err, sk;

	/* replace with original request ID from our client */
	hdr->id = req->srcid;

	if (hdr->rcode == ns_r_noerror || !req->resp) {
		/*
		 * If the domain name was appended remove it before forwarding
		 * the reply. If there were more than one question, then this
		 * domain name ripping can be hairy so avoid that and bail out
		 * in that that case.
		 *
		 * The reason we are doing this magic is that if the user's
		 * DNS client tries to resolv hostname without domain part, it
		 * also expects to get the result without a domain name part.
		 */
		char *new_reply = NULL;

		if (req->append_domain && ntohs(hdr->qdcount) == 1) {
			const int fixup_res = dns_reply_fixup_domains(
					reply, reply_len,
					offset, req, &new_reply);
			if (fixup_res < 0) {
				/* error occured */
				return fixup_res;
			} else if (fixup_res > 0 && new_reply) {
				/* new reply length */
				reply_len = fixup_res;
				reply = new_reply;
			} else {
				/* keep message as is */
			}
		}

		g_free(req->resp);
		req->resplen = 0;

		req->resp = g_try_malloc(reply_len);
		if (!req->resp)
			return -ENOMEM;

		memcpy(req->resp, reply, reply_len);
		req->resplen = reply_len;

		cache_update(data, (unsigned char*)reply, reply_len);

		g_free(new_reply);
	}

	if (req->numresp < req->numserv) {
		if (hdr->rcode > ns_r_noerror) {
			return -EINVAL;
		} else if (hdr->ancount == 0 && req->append_domain) {
			return -EINVAL;
		}
	}

	request_list = g_slist_remove(request_list, req);

	if (protocol == IPPROTO_UDP) {
		sk = get_req_udp_socket(req);
		if (sk < 0) {
			errno = -EIO;
			err = -EIO;
		} else
			err = sendto(sk, req->resp, req->resplen, 0,
				&req->sa, req->sa_len);
	} else {
		const uint16_t tcp_len = htons(req->resplen - DNS_HEADER_TCP_EXTRA_BYTES);
		/* correct TCP message length */
		memcpy(req->resp, &tcp_len, sizeof(tcp_len));
		sk = req->client_sk;
		err = send(sk, req->resp, req->resplen, MSG_NOSIGNAL);
	}

	if (err < 0)
		debug("Cannot send msg, sk %d proto %d errno %d/%s", sk,
			protocol, errno, strerror(errno));
	else
		debug("proto %d sent %d bytes to %d", protocol, err, sk);

	return err;
}

static void server_destroy_socket(struct server_data *data)
{
	debug("index %d server %s proto %d", data->index,
					data->server, data->protocol);

	if (data->watch > 0) {
		g_source_remove(data->watch);
		data->watch = 0;
	}

	if (data->timeout > 0) {
		g_source_remove(data->timeout);
		data->timeout = 0;
	}

	if (data->channel) {
		g_io_channel_shutdown(data->channel, TRUE, NULL);
		g_io_channel_unref(data->channel);
		data->channel = NULL;
	}

	g_free(data->incoming_reply);
	data->incoming_reply = NULL;
}

static void destroy_server(struct server_data *server)
{
	debug("index %d server %s sock %d", server->index, server->server,
			server->channel ?
			g_io_channel_unix_get_fd(server->channel): -1);

	server_list = g_slist_remove(server_list, server);
	server_destroy_socket(server);

	if (server->protocol == IPPROTO_UDP && server->enabled)
		debug("Removing DNS server %s", server->server);

	g_free(server->server);
	g_list_free_full(server->domains, g_free);
	g_free(server->server_addr);

	/*
	 * We do not remove cache right away but delay it few seconds.
	 * The idea is that when IPv6 DNS server is added via RDNSS, it has a
	 * lifetime. When the lifetime expires we decrease the refcount so it
	 * is possible that the cache is then removed. Because a new DNS server
	 * is usually created almost immediately we would then loose the cache
	 * without any good reason. The small delay allows the new RDNSS to
	 * create a new DNS server instance and the refcount does not go to 0.
	 */
	if (cache && !cache_timer)
		cache_timer = g_timeout_add_seconds(3, try_remove_cache, NULL);

	g_free(server);
}

static gboolean udp_server_event(GIOChannel *channel, GIOCondition condition,
							gpointer user_data)
{
	unsigned char buf[4096];
	int sk, res;
	ssize_t len;
	struct server_data *data = user_data;
	struct request_data *req;

	if (condition & (G_IO_NVAL | G_IO_ERR | G_IO_HUP)) {
		connman_error("Error with UDP server %s", data->server);
		server_destroy_socket(data);
		return FALSE;
	}

	sk = g_io_channel_unix_get_fd(channel);
	len = recv(sk, buf, sizeof(buf), 0);

	if (len <= 0)
		return TRUE;

	req = lookup_request(buf, len, IPPROTO_UDP);

	if (!req)
		/* invalid / corrupt request */
		return TRUE;

	res = forward_dns_reply((char*)buf, len, IPPROTO_UDP, data, req);

	/* on success or no further responses are expected, destroy the req */
	if (res == 0 || req->numresp >= req->numserv)
		destroy_request_data(req);

	return TRUE;
}

static gboolean tcp_server_event(GIOChannel *channel, GIOCondition condition,
							gpointer user_data)
{
	struct request_data *req;
	struct server_data *server = user_data;
	int sk = g_io_channel_unix_get_fd(channel);
	if (sk == 0)
		return FALSE;

	if (condition & (G_IO_NVAL | G_IO_ERR | G_IO_HUP)) {
		GSList *list;
hangup:
		debug("TCP server channel closed, sk %d", sk);

		/*
		 * Discard any partial response which is buffered; better
		 * to get a proper response from a working server.
		 */
		g_free(server->incoming_reply);
		server->incoming_reply = NULL;

		list = request_list;
		while (list) {
			struct domain_hdr *hdr;
			req = list->data;
			list = list->next;

			if (req->protocol == IPPROTO_UDP)
				continue;
			else if (!req->request)
				continue;

			/*
			 * If we're not waiting for any further response
			 * from another name server, then we send an error
			 * response to the client.
			 */
			if (req->numserv && --(req->numserv))
				continue;

			hdr = (void *)(req->request + DNS_HEADER_TCP_EXTRA_BYTES);
			hdr->id = req->srcid;
			send_response(req->client_sk, req->request,
				req->request_len, NULL, 0, IPPROTO_TCP);

			request_list = g_slist_remove(request_list, req);
		}

		destroy_server(server);

		return FALSE;
	}

	if ((condition & G_IO_OUT) && !server->connected) {
		bool no_request_sent = true;
		struct server_data *udp_server = find_server(
				server->index, server->server,
				IPPROTO_UDP);
		if (udp_server) {
			for (GList *domains = udp_server->domains; domains;
						domains = domains->next) {
				const char *dom = domains->data;

				debug("Adding domain %s to %s",
						dom, server->server);

				server->domains = g_list_append(server->domains,
								g_strdup(dom));
			}
		}

		/*
		 * Remove the G_IO_OUT flag from the watch, otherwise we end
		 * up in a busy loop, because the socket is constantly writable.
		 *
		 * There seems to be no better way in g_io to do that than
		 * re-adding the watch.
		 */
		g_source_remove(server->watch);
		server->watch = g_io_add_watch(server->channel,
			G_IO_IN | G_IO_HUP | G_IO_NVAL | G_IO_ERR,
			tcp_server_event, server);

		server->connected = true;
		server_list = g_slist_append(server_list, server);

		/* don't advance the list in the for loop, because we might
		 * need to delete elements while iterating through it */
		for (GSList *list = request_list; list; ) {
			int status;
			req = list->data;

			if (req->protocol == IPPROTO_UDP) {
				list = list->next;
				continue;
			}

			debug("Sending req %s over TCP", (char *)req->name);

			status = ns_resolv(server, req,
						req->request, req->name);
			if (status > 0) {
				/*
				 * A cached result was sent,
				 * so the request can be released
				 */
				list = list->next;
				request_list = g_slist_remove(request_list, req);
				destroy_request_data(req);
				continue;
			} else if (status < 0) {
				list = list->next;
				continue;
			}

			no_request_sent = false;

			if (req->timeout > 0)
				g_source_remove(req->timeout);

			req->timeout = g_timeout_add_seconds(30,
						request_timeout, req);
			list = list->next;
		}

		if (no_request_sent) {
			destroy_server(server);
			return FALSE;
		}

	} else if (condition & G_IO_IN) {
		struct partial_reply *reply = server->incoming_reply;
		int bytes_recv;
		int res;

		if (!reply) {
			uint16_t reply_len;
			size_t bytes_len;

			bytes_recv = recv(sk, &reply_len, sizeof(reply_len), MSG_PEEK);
			if (!bytes_recv) {
				goto hangup;
			} else if (bytes_recv < 0) {
				if (errno == EAGAIN || errno == EWOULDBLOCK)
					return TRUE;

				connman_error("DNS proxy error %s",
						strerror(errno));
				goto hangup;
<<<<<<< HEAD
			} else if (bytes_recv < (int)sizeof(reply_len))
=======
			}

			bytes_len = bytes_recv;
			if (bytes_len < sizeof(reply_len))
>>>>>>> bc11f57d
				return TRUE;

			/* the header contains the length of the message
			 * excluding the two length bytes */
			reply_len = ntohs(reply_len) + DNS_HEADER_TCP_EXTRA_BYTES;

			debug("TCP reply %d bytes from %d", reply_len, sk);

			reply = g_try_malloc(sizeof(*reply) + reply_len + 2);
			if (!reply)
				return TRUE;

			reply->len = reply_len;
			/* we only peeked the two length bytes, so we have to
			   receive the complete message below proper. */
			reply->received = 0;

			server->incoming_reply = reply;
		}

		while (reply->received < reply->len) {
			bytes_recv = recv(sk, reply->buf + reply->received,
					reply->len - reply->received, 0);
			if (!bytes_recv) {
				connman_error("DNS proxy TCP disconnect");
				break;
			} else if (bytes_recv < 0) {
				if (errno == EAGAIN || errno == EWOULDBLOCK)
					return TRUE;

				connman_error("DNS proxy error %s",
						strerror(errno));
				break;
			}
			reply->received += bytes_recv;
		}

		req = lookup_request(reply->buf, reply->received, IPPROTO_TCP);

		if (!req)
			/* invalid / corrupt request */
			return TRUE;

		res = forward_dns_reply((char*)reply->buf, reply->received, IPPROTO_TCP, server, req);

		g_free(reply);
		server->incoming_reply = NULL;

		/* on success or if no further responses are expected close
		 * connection */
		if (res == 0 || req->numresp >= req->numserv) {
			destroy_request_data(req);
			destroy_server(server);
			return FALSE;
		}

		/*
		 * keep the TCP connection open, there are more
		 * requests to be answered
		 */
		return TRUE;
	}

	return TRUE;
}

static gboolean tcp_idle_timeout(gpointer user_data)
{
	struct server_data *server = user_data;

	debug("\n");

	if (!server)
		return FALSE;

	destroy_server(server);

	return FALSE;
}

static int server_create_socket(struct server_data *data)
{
	int err;
	char *interface;
	int sk = socket(data->server_addr->sa_family,
		data->protocol == IPPROTO_TCP ? SOCK_STREAM : SOCK_DGRAM,
		data->protocol);

	debug("index %d server %s proto %d", data->index,
					data->server, data->protocol);

	if (sk < 0) {
		err = errno;
		connman_error("Failed to create server %s socket",
							data->server);
		server_destroy_socket(data);
		return -err;
	}

	debug("sk %d", sk);

	interface = connman_inet_ifname(data->index);
	if (interface) {
		if (setsockopt(sk, SOL_SOCKET, SO_BINDTODEVICE,
					interface,
					strlen(interface) + 1) < 0) {
			err = errno;
			connman_error("Failed to bind server %s "
						"to interface %s",
						data->server, interface);
			close(sk);
			server_destroy_socket(data);
			g_free(interface);
			return -err;
		}
		g_free(interface);
	}

	data->channel = g_io_channel_unix_new(sk);
	if (!data->channel) {
		connman_error("Failed to create server %s channel",
							data->server);
		close(sk);
		server_destroy_socket(data);
		return -ENOMEM;
	}

	g_io_channel_set_close_on_unref(data->channel, TRUE);

	if (data->protocol == IPPROTO_TCP) {
		g_io_channel_set_flags(data->channel, G_IO_FLAG_NONBLOCK, NULL);
		data->watch = g_io_add_watch(data->channel,
			G_IO_OUT | G_IO_IN | G_IO_HUP | G_IO_NVAL | G_IO_ERR,
						tcp_server_event, data);
		data->timeout = g_timeout_add_seconds(30, tcp_idle_timeout,
								data);
	} else
		data->watch = g_io_add_watch(data->channel,
			G_IO_IN | G_IO_NVAL | G_IO_ERR | G_IO_HUP,
						udp_server_event, data);

	if (connect(sk, data->server_addr, data->server_addr_len) < 0) {
		err = errno;

		if ((data->protocol == IPPROTO_TCP && errno != EINPROGRESS) ||
				data->protocol == IPPROTO_UDP) {

			connman_error("Failed to connect to server %s",
								data->server);
			server_destroy_socket(data);
			return -err;
		}
	}

	create_cache();

	return 0;
}

static void enable_fallback(bool enable)
{
	for (GSList *list = server_list; list; list = list->next) {
		struct server_data *data = list->data;

		if (data->index != -1)
			continue;

		if (enable)
			DBG("Enabling fallback DNS server %s", data->server);
		else
			DBG("Disabling fallback DNS server %s", data->server);

		data->enabled = enable;
	}
}

static unsigned int get_enabled_server_number(void)
{
	GSList *list;
	unsigned int result = 0;

	for (list = server_list; list; list = list->next) {
		struct server_data *data = list->data;

		if (data->index != -1 && data->enabled == true)
			result++;
	}
	return result;
}

static struct server_data *create_server(int index,
					const char *domain, const char *server,
					int protocol)
{
	struct server_data *data = g_try_new0(struct server_data, 1);
	struct addrinfo hints, *rp;
	int ret;

	DBG("index %d server %s", index, server);

	if (!data) {
		connman_error("Failed to allocate server %s data", server);
		return NULL;
	}

	data->index = index;
	if (domain)
		data->domains = g_list_append(data->domains, g_strdup(domain));
	data->server = g_strdup(server);
	data->protocol = protocol;

	memset(&hints, 0, sizeof(hints));
	hints.ai_socktype = socket_type(protocol, 0);
	hints.ai_family = AF_UNSPEC;
	hints.ai_flags = AI_NUMERICSERV | AI_NUMERICHOST;

	ret = getaddrinfo(data->server, "53", &hints, &rp);
	if (ret) {
		connman_error("Failed to parse server %s address: %s\n",
			      data->server, gai_strerror(ret));
		destroy_server(data);
		return NULL;
	}

	/* Do not blindly copy this code elsewhere; it doesn't loop over the
	   results using ->ai_next as it should. That's OK in *this* case
	   because it was a numeric lookup; we *know* there's only one. */

	data->server_addr_len = rp->ai_addrlen;

	switch (rp->ai_family) {
	case AF_INET:
		data->server_addr = (struct sockaddr *)
					g_try_new0(struct sockaddr_in, 1);
		break;
	case AF_INET6:
		data->server_addr = (struct sockaddr *)
					g_try_new0(struct sockaddr_in6, 1);
		break;
	default:
		connman_error("Wrong address family %d", rp->ai_family);
		break;
	}
	if (!data->server_addr) {
		freeaddrinfo(rp);
		destroy_server(data);
		return NULL;
	}
	memcpy(data->server_addr, rp->ai_addr, rp->ai_addrlen);
	freeaddrinfo(rp);

	if (server_create_socket(data) != 0) {
		destroy_server(data);
		return NULL;
	}

	if (protocol == IPPROTO_UDP) {
		if (__connman_service_index_is_default(data->index) ||
				__connman_service_index_is_split_routing(
								data->index)) {
			data->enabled = true;
			DBG("Adding DNS server %s", data->server);

			enable_fallback(false);
		} else if (data->index == -1 && get_enabled_server_number() == 0) {
			data->enabled = true;
			DBG("Adding fallback DNS server %s", data->server);
		}

		server_list = g_slist_append(server_list, data);
	}

	return data;
}

static bool resolv(struct request_data *req,
				gpointer request, gpointer name)
{
	for (GSList *list = server_list; list; list = list->next) {
		struct server_data *data = list->data;

		if (data->protocol == IPPROTO_TCP) {
			DBG("server %s ignored proto TCP", data->server);
			continue;
		}

		debug("server %s enabled %d", data->server, data->enabled);

		if (!data->enabled)
			continue;

		if (!data->channel && data->protocol == IPPROTO_UDP) {
			if (server_create_socket(data) < 0) {
				DBG("socket creation failed while resolving");
				continue;
			}
		}

		if (ns_resolv(data, req, request, name) > 0)
			return true;
	}

	return false;
}

static void update_domain(int index, const char *domain, bool append)
{
	DBG("index %d domain %s", index, domain);

	if (!domain)
		return;

	for (GSList *list = server_list; list; list = list->next) {
		struct server_data *data = list->data;
		char *dom = NULL;
		bool dom_found = false;

		if (data->index < 0)
			continue;
		else if (data->index != index)
			continue;

		for (GList *dom_list = data->domains; dom_list;
				dom_list = dom_list->next) {
			dom = dom_list->data;

			if (g_str_equal(dom, domain)) {
				dom_found = true;
				break;
			}
		}

		if (!dom_found && append) {
			data->domains =
				g_list_append(data->domains, g_strdup(domain));
		} else if (dom_found && !append) {
			data->domains =
				g_list_remove(data->domains, dom);
			g_free(dom);
		}
	}
}

static void append_domain(int index, const char *domain)
{
	update_domain(index, domain, true);
}

static void remove_domain(int index, const char *domain)
{
	update_domain(index, domain, false);
}

static void flush_requests(struct server_data *server)
{
	GSList *list = request_list;
	while (list) {
		struct request_data *req = list->data;

		list = list->next;

		if (ns_resolv(server, req, req->request, req->name)) {
			/*
			 * A cached result was sent,
			 * so the request can be released
			 */
			request_list =
				g_slist_remove(request_list, req);
			destroy_request_data(req);
			continue;
		}

		if (req->timeout > 0)
			g_source_remove(req->timeout);

		req->timeout = g_timeout_add_seconds(5, request_timeout, req);
	}
}

int __connman_dnsproxy_append(int index, const char *domain,
							const char *server)
{
	struct server_data *data;
	DBG("index %d server %s", index, server);

	if (!server) {
		if (!domain) {
			return -EINVAL;
		} else {
			append_domain(index, domain);
			return 0;
		}
	}

	if (g_str_equal(server, "127.0.0.1"))
		return -ENODEV;
	else if (g_str_equal(server, "::1"))
		return -ENODEV;

	data = find_server(index, server, IPPROTO_UDP);
	if (data) {
		append_domain(index, domain);
		return 0;
	}

	data = create_server(index, domain, server, IPPROTO_UDP);
	if (!data)
		return -EIO;

	flush_requests(data);

	return 0;
}

static void remove_server(int index, const char *server, int protocol)
{
	struct server_data *data;

	data = find_server(index, server, protocol);
	if (!data)
		return;

	destroy_server(data);

	if (get_enabled_server_number() == 0)
		enable_fallback(true);
}

int __connman_dnsproxy_remove(int index, const char *domain,
							const char *server)
{
	DBG("index %d server %s", index, server);

	if (!server) {
		if (!domain) {
			return -EINVAL;
		} else {
			remove_domain(index, domain);
			return 0;
		}
	}

	if (g_str_equal(server, "127.0.0.1"))
		return -ENODEV;
	else if (g_str_equal(server, "::1"))
		return -ENODEV;

	remove_server(index, server, IPPROTO_UDP);
	remove_server(index, server, IPPROTO_TCP);

	return 0;
}

static void dnsproxy_offline_mode(bool enabled)
{
	DBG("enabled %d", enabled);

	for (GSList *list = server_list; list; list = list->next) {
		struct server_data *data = list->data;

		if (!enabled) {
			DBG("Enabling DNS server %s", data->server);
			data->enabled = true;
			cache_invalidate();
			cache_refresh();
		} else {
			DBG("Disabling DNS server %s", data->server);
			data->enabled = false;
			cache_invalidate();
		}
	}
}

static void dnsproxy_default_changed(struct connman_service *service)
{
	bool any_server_enabled = false;
	int index, vpn_index;

	DBG("service %p", service);

	/* DNS has changed, invalidate the cache */
	cache_invalidate();

	if (!service) {
		/* When no services are active, then disable DNS proxying */
		dnsproxy_offline_mode(true);
		return;
	}

	index = __connman_service_get_index(service);
	if (index < 0)
		return;

	/*
	 * In case non-split-routed VPN is set as split routed the DNS servers
	 * the VPN must be enabled as well, when the transport becomes the
	 * default service.
	 */
	vpn_index = __connman_gateway_get_vpn_index(index);

	for (GSList *list = server_list; list; list = list->next) {
		struct server_data *data = list->data;

		if (data->index == index) {
			DBG("Enabling DNS server %s", data->server);
			data->enabled = true;
			any_server_enabled = true;
		} else if (data->index == vpn_index) {
			DBG("Enabling DNS server of VPN %s", data->server);
			data->enabled = true;
		} else {
			DBG("Disabling DNS server %s", data->server);
			data->enabled = false;
		}
	}

	if (!any_server_enabled)
		enable_fallback(true);

	cache_refresh();
}

static void dnsproxy_service_state_changed(struct connman_service *service,
			enum connman_service_state state)
{
	GSList *list;
	int index;

	switch (state) {
	case CONNMAN_SERVICE_STATE_DISCONNECT:
	case CONNMAN_SERVICE_STATE_IDLE:
		break;
	case CONNMAN_SERVICE_STATE_ASSOCIATION:
	case CONNMAN_SERVICE_STATE_CONFIGURATION:
	case CONNMAN_SERVICE_STATE_FAILURE:
	case CONNMAN_SERVICE_STATE_ONLINE:
	case CONNMAN_SERVICE_STATE_READY:
	case CONNMAN_SERVICE_STATE_UNKNOWN:
		return;
	}

	index = __connman_service_get_index(service);
	list = server_list;

	while (list) {
		struct server_data *data = list->data;

		/* Get next before the list is changed by destroy_server() */
		list = list->next;

		if (data->index == index) {
			DBG("removing server data of index %d", index);
			destroy_server(data);
		}
	}
}

static const struct connman_notifier dnsproxy_notifier = {
	.name			= "dnsproxy",
	.default_changed	= dnsproxy_default_changed,
	.offline_mode		= dnsproxy_offline_mode,
	.service_state_changed	= dnsproxy_service_state_changed,
};

/*
 * Parses the given request buffer. `buf´ is expected to be the start of the
 * domain_hdr structure i.e. the TCP length header is not handled by this
 * function.
 * Returns the ascii string dot representation of the query in `name´, which
 * must be able to hold `size´ bytes.
 *
 * Returns < 0 on error (errno) or zero on success.
 */
static int parse_request(unsigned char *buf, size_t len,
					char *name, size_t size)
{
	static const unsigned char OPT_EDNS0_TYPE[2] = { 0x00, 0x29 };
	struct domain_hdr *hdr = (void *) buf;
	uint16_t qdcount, ancount, nscount, arcount;
	unsigned char *ptr = buf + DNS_HEADER_SIZE;
	size_t remain = len - DNS_HEADER_SIZE;
	size_t used = 0;

	if (len < DNS_HEADER_SIZE + DNS_QTYPE_QCLASS_SIZE) {
		DBG("Dropped DNS request with short length %zd", len);
		return -EINVAL;
	}

	if (!name || !size)
		return -EINVAL;

	qdcount = ntohs(hdr->qdcount);
	ancount = ntohs(hdr->ancount);
	nscount = ntohs(hdr->nscount);
	arcount = ntohs(hdr->arcount);

	if (hdr->qr || qdcount != 1 || ancount || nscount) {
		DBG("Dropped DNS request with bad flags/counts qr %d "
			"with len %zd qdcount %d ancount %d nscount %d",
			hdr->qr, len, qdcount, ancount, nscount);

		return -EINVAL;
	}

	debug("id 0x%04x qr %d opcode %d qdcount %d arcount %d",
					hdr->id, hdr->qr, hdr->opcode,
							qdcount, arcount);

	name[0] = '\0';

	/* parse DNS query string into `name' out parameter */
	while (remain > 0) {
		uint8_t label_len = *ptr;

		if (label_len == 0x00) {
			struct qtype_qclass *q = (struct qtype_qclass *)(ptr + 1);
			uint16_t class;

			if (remain < sizeof(*q)) {
				DBG("Dropped malformed DNS query");
				return -EINVAL;
			}

			class = ntohs(q->qclass);
			if (class != DNS_CLASS_IN && class != DNS_CLASS_ANY) {
				DBG("Dropped non-IN DNS class %d", class);
				return -EINVAL;
			}

			ptr += sizeof(*q) + 1;
			remain -= (sizeof(*q) + 1);
			break;
		}

		if (used + label_len + 1 > size)
			return -ENOBUFS;

		strncat(name, (char *) (ptr + 1), label_len);
		strcat(name, ".");

		used += label_len + 1;
		ptr += label_len + 1;
		remain -= label_len + 1;
	}

	if (arcount && remain >= DNS_RR_SIZE + 1 && !ptr[0] &&
		ptr[1] == OPT_EDNS0_TYPE[0] && ptr[2] == OPT_EDNS0_TYPE[1]) {
		struct domain_rr *edns0 = (struct domain_rr *)(ptr + 1);

		DBG("EDNS0 buffer size %u", ntohs(edns0->class));
	} else if (!arcount && remain) {
		DBG("DNS request with %zd garbage bytes", remain);
	}

	debug("query %s", name);

	return 0;
}

static void client_reset(struct tcp_partial_client_data *client)
{
	if (!client)
		return;

	if (client->channel) {
		debug("client %d closing",
			g_io_channel_unix_get_fd(client->channel));

		g_io_channel_unref(client->channel);
		client->channel = NULL;
	}

	if (client->watch > 0) {
		g_source_remove(client->watch);
		client->watch = 0;
	}

	if (client->timeout > 0) {
		g_source_remove(client->timeout);
		client->timeout = 0;
	}

	g_free(client->buf);
	client->buf = NULL;

	client->buf_end = 0;
}

static size_t get_msg_len(const unsigned char *buf)
{
	return buf[0]<<8 | buf[1];
}

static bool read_tcp_data(struct tcp_partial_client_data *client,
				void *client_addr, socklen_t client_addr_len,
				int read_len)
{
	char query[TCP_MAX_BUF_LEN];
	struct request_data *req;
	struct domain_hdr *hdr;
	int client_sk = g_io_channel_unix_get_fd(client->channel);
	int err;
	size_t msg_len;
	bool waiting_for_connect = false;
	uint16_t qtype = 0;
	struct cache_entry *entry;

	if (read_len == 0) {
		debug("client %d closed, pending %d bytes",
			client_sk, client->buf_end);
		g_hash_table_remove(partial_tcp_req_table,
					GINT_TO_POINTER(client_sk));
		return false;
	}

	debug("client %d received %d bytes", client_sk, read_len);

	client->buf_end += read_len;

	/* we need at least the message length header */
	if (client->buf_end < DNS_HEADER_TCP_EXTRA_BYTES)
		return true;

	msg_len = get_msg_len(client->buf);
	if (msg_len > TCP_MAX_BUF_LEN) {
		debug("client %d sent too much data %zd", client_sk, msg_len);
		g_hash_table_remove(partial_tcp_req_table,
					GINT_TO_POINTER(client_sk));
		return false;
	}

read_another:
	debug("client %d msg len %zd end %d past end %zd", client_sk, msg_len,
		client->buf_end, client->buf_end - (msg_len + 2));

	if (client->buf_end < (msg_len + 2)) {
		debug("client %d still missing %zd bytes",
			client_sk,
			msg_len + 2 - client->buf_end);
		return true;
	}

	debug("client %d all data %zd received", client_sk, msg_len);

	err = parse_request(client->buf + DNS_HEADER_TCP_EXTRA_BYTES,
			msg_len, query, sizeof(query));
	if (err < 0 || (g_slist_length(server_list) == 0)) {
		send_response(client_sk, client->buf,
			msg_len + DNS_HEADER_TCP_EXTRA_BYTES,
			NULL, 0, IPPROTO_TCP);
		return true;
	}

	req = g_try_new0(struct request_data, 1);
	if (!req)
		return true;

	memcpy(&req->sa, client_addr, client_addr_len);
	req->sa_len = client_addr_len;
	req->client_sk = client_sk;
	req->protocol = IPPROTO_TCP;
	req->family = client->family;

	hdr = (void*)(client->buf + DNS_HEADER_TCP_EXTRA_BYTES);

	memcpy(&req->srcid, &hdr->id, sizeof(req->srcid));
	req->dstid = get_id();
	req->altid = get_id();
	req->request_len = msg_len + DNS_HEADER_TCP_EXTRA_BYTES;

	/* replace ID the request for forwarding */
	memcpy(&hdr->id, &req->dstid, sizeof(hdr->id));

	req->numserv = 0;
	req->ifdata = client->ifdata;
	req->append_domain = false;

	/*
	 * Check if the answer is found in the cache before
	 * creating sockets to the server.
	 */
	entry = cache_check(client->buf, &qtype, IPPROTO_TCP);
	if (entry) {
		struct cache_data *data;

		debug("cache hit %s type %s", query,
					qtype == DNS_TYPE_A ? "A" : "AAAA");

		data = qtype == DNS_TYPE_A ? entry->ipv4 : entry->ipv6;

		if (data) {
			int ttl_left = data->valid_until - time(NULL);
			entry->hits++;

			send_cached_response(client_sk, data->data,
					data->data_len, NULL, 0, IPPROTO_TCP,
					req->srcid, data->answers, ttl_left);

			g_free(req);
			goto out;
		} else
			debug("data missing, ignoring cache for this query");
	}

	for (GSList *list = server_list; list; list = list->next) {
		struct server_data *data = list->data;

		if (data->protocol != IPPROTO_UDP || !data->enabled)
			continue;

		if (!create_server(data->index, NULL, data->server,
					IPPROTO_TCP))
			continue;

		waiting_for_connect = true;
	}

	if (!waiting_for_connect) {
		/* No server is waiting for connect */
		send_response(client_sk, client->buf,
			req->request_len, NULL, 0, IPPROTO_TCP);
		g_free(req);
		return true;
	}

	/*
	 * The server is not connected yet.
	 * Copy the relevant buffers.
	 * The request will actually be sent once we're
	 * properly connected over TCP to the nameserver.
	 */
	req->request = g_try_malloc0(req->request_len);
	if (!req->request) {
		send_response(client_sk, client->buf,
			req->request_len, NULL, 0, IPPROTO_TCP);
		g_free(req);
		goto out;
	}
	memcpy(req->request, client->buf, req->request_len);

	req->name = g_try_malloc0(sizeof(query));
	if (!req->name) {
		send_response(client_sk, client->buf,
			req->request_len, NULL, 0, IPPROTO_TCP);
		g_free(req->request);
		g_free(req);
		goto out;
	}
	memcpy(req->name, query, sizeof(query));

	req->timeout = g_timeout_add_seconds(30, request_timeout, req);

	request_list = g_slist_append(request_list, req);

out:
	if (client->buf_end > (msg_len + DNS_HEADER_TCP_EXTRA_BYTES)) {
		debug("client %d buf %p -> %p end %d len %d new %zd",
			client_sk,
			client->buf + msg_len + 2,
			client->buf, client->buf_end,
			TCP_MAX_BUF_LEN - client->buf_end,
			client->buf_end - (msg_len + 2));
		memmove(client->buf, client->buf + msg_len + 2,
			TCP_MAX_BUF_LEN - client->buf_end);
		client->buf_end = client->buf_end - (msg_len + 2);

		/*
		 * If we have a full message waiting, just read it
		 * immediately.
		 */
		msg_len = get_msg_len(client->buf);
		if ((msg_len + 2) == client->buf_end) {
			debug("client %d reading another %zd bytes", client_sk,
								msg_len + 2);
			goto read_another;
		}
	} else {
		debug("client %d clearing reading buffer", client_sk);

		client->buf_end = 0;
		memset(client->buf, 0, TCP_MAX_BUF_LEN);

		/*
		 * We received all the packets from client so we must also
		 * remove the timeout handler here otherwise we might get
		 * timeout while waiting the results from server.
		 */
		g_source_remove(client->timeout);
		client->timeout = 0;
	}

	return true;
}

static gboolean tcp_client_event(GIOChannel *channel, GIOCondition condition,
				gpointer user_data)
{
	struct tcp_partial_client_data *client = user_data;
	int client_sk = g_io_channel_unix_get_fd(channel);
	int len;
	struct sockaddr_in6 client_addr6;
	socklen_t client_addr6_len = sizeof(client_addr6);
	struct sockaddr_in client_addr4;
	socklen_t client_addr4_len = sizeof(client_addr4);
	void *client_addr;
	socklen_t *client_addr_len;

	if (condition & (G_IO_NVAL | G_IO_ERR | G_IO_HUP)) {
		g_hash_table_remove(partial_tcp_req_table,
					GINT_TO_POINTER(client_sk));

		connman_error("Error with TCP client %d channel", client_sk);
		return FALSE;
	}

	switch (client->family) {
	case AF_INET:
		client_addr = &client_addr4;
		client_addr_len = &client_addr4_len;
		break;
	case AF_INET6:
		client_addr = &client_addr6;
		client_addr_len = &client_addr6_len;
		break;
	default:
		g_hash_table_remove(partial_tcp_req_table,
					GINT_TO_POINTER(client_sk));
		connman_error("client %p corrupted", client);
		return FALSE;
	}

	len = recvfrom(client_sk, client->buf + client->buf_end,
			TCP_MAX_BUF_LEN - client->buf_end - 1, 0,
			client_addr, client_addr_len);
	if (len < 0) {
		if (errno == EAGAIN || errno == EWOULDBLOCK)
			return TRUE;

		debug("client %d cannot read errno %d/%s", client_sk, -errno,
			strerror(errno));
		g_hash_table_remove(partial_tcp_req_table,
					GINT_TO_POINTER(client_sk));
		return FALSE;
	}

	client->buf[client->buf_end + len] = '\0';

	return read_tcp_data(client, client_addr, *client_addr_len, len);
}

static gboolean client_timeout(gpointer user_data)
{
	struct tcp_partial_client_data *client = user_data;
	int sock = g_io_channel_unix_get_fd(client->channel);

	debug("client %d timeout pending %d bytes", sock, client->buf_end);

	g_hash_table_remove(partial_tcp_req_table, GINT_TO_POINTER(sock));

	return FALSE;
}

static bool tcp_listener_event(GIOChannel *channel, GIOCondition condition,
				struct listener_data *ifdata, int family,
				guint *listener_watch)
{
	int sk = -1, client_sk = -1;
	int recv_len;
	size_t msg_len;
	fd_set readfds;
	struct timeval tv = {.tv_sec = 0, .tv_usec = 0};

	struct tcp_partial_client_data *client;
	struct sockaddr_in6 client_addr6;
	socklen_t client_addr6_len = sizeof(client_addr6);
	struct sockaddr_in client_addr4;
	socklen_t client_addr4_len = sizeof(client_addr4);
	void *client_addr;
	socklen_t *client_addr_len;

	debug("condition 0x%02x channel %p ifdata %p family %d",
		condition, channel, ifdata, family);

	if (condition & (G_IO_NVAL | G_IO_ERR | G_IO_HUP)) {
		if (*listener_watch > 0)
			g_source_remove(*listener_watch);
		*listener_watch = 0;

		connman_error("Error with TCP listener channel");

		return false;
	}

	sk = g_io_channel_unix_get_fd(channel);

	if (family == AF_INET) {
		client_addr = &client_addr4;
		client_addr_len = &client_addr4_len;
	} else {
		client_addr = &client_addr6;
		client_addr_len = &client_addr6_len;
	}

	FD_ZERO(&readfds);
	FD_SET(sk, &readfds);

	/* TODO: check select return code */
	select(sk + 1, &readfds, NULL, NULL, &tv);
	if (!FD_ISSET(sk, &readfds)) {
		debug("No data to read from master %d, waiting.", sk);
		return true;
	}

	client_sk = accept(sk, client_addr, client_addr_len);
	if (client_sk < 0) {
		connman_error("Accept failure on TCP listener");
		*listener_watch = 0;
		return false;
	}
	debug("client %d accepted", client_sk);

	fcntl(client_sk, F_SETFL, O_NONBLOCK);

	client = g_hash_table_lookup(partial_tcp_req_table, GINT_TO_POINTER(client_sk));
	if (!client) {
		client = g_try_new0(struct tcp_partial_client_data, 1);
		if (!client) {
			close(client_sk);
			return false;
		}

		g_hash_table_insert(partial_tcp_req_table,
					GINT_TO_POINTER(client_sk),
					client);

		client->channel = g_io_channel_unix_new(client_sk);
		g_io_channel_set_close_on_unref(client->channel, TRUE);

		client->watch = g_io_add_watch(client->channel,
						G_IO_IN, tcp_client_event,
						(gpointer)client);

		client->ifdata = ifdata;

		debug("client %d created %p", client_sk, client);
	} else {
		debug("client %d already exists %p", client_sk, client);
	}

	if (!client->buf) {
		client->buf = g_try_malloc(TCP_MAX_BUF_LEN);
		if (!client->buf)
			return false;
	}
	memset(client->buf, 0, TCP_MAX_BUF_LEN);
	client->buf_end = 0;
	client->family = family;

	if (client->timeout == 0)
		client->timeout = g_timeout_add_seconds(2, client_timeout,
							client);

	/*
	 * Check how much data there is. If all is there, then we can
	 * proceed normally, otherwise read the bits until everything
	 * is received or timeout occurs.
	 */
	recv_len = recv(client_sk, client->buf, TCP_MAX_BUF_LEN, 0);
	if (recv_len < 0) {
		if (errno == EAGAIN || errno == EWOULDBLOCK) {
			debug("client %d no data to read, waiting", client_sk);
			return true;
		}

		debug("client %d cannot read errno %d/%s", client_sk, -errno,
			strerror(errno));
		g_hash_table_remove(partial_tcp_req_table,
					GINT_TO_POINTER(client_sk));
		return true;
	}

	if (recv_len < DNS_HEADER_TCP_EXTRA_BYTES) {
		debug("client %d not enough data to read, waiting", client_sk);
		client->buf_end += recv_len;
		return true;
	}

	msg_len = get_msg_len(client->buf);
	if (msg_len > TCP_MAX_BUF_LEN) {
		debug("client %d invalid message length %zd ignoring packet",
			client_sk, msg_len);
		g_hash_table_remove(partial_tcp_req_table,
					GINT_TO_POINTER(client_sk));
		return true;
	}

	/*
	 * The packet length bytes do not contain the total message length,
	 * that is the reason to -2 below.
	 */
	if (msg_len != (size_t)(recv_len - DNS_HEADER_TCP_EXTRA_BYTES)) {
		debug("client %d sent %d bytes but expecting %zd pending %zd",
			client_sk, recv_len, msg_len + 2, msg_len + 2 - recv_len);

		client->buf_end += recv_len;
		return true;
	}

	return read_tcp_data(client, client_addr, *client_addr_len, recv_len);
}

static gboolean tcp4_listener_event(GIOChannel *channel, GIOCondition condition,
				gpointer user_data)
{
	struct listener_data *ifdata = user_data;

	return tcp_listener_event(channel, condition, ifdata, AF_INET,
				&ifdata->tcp4_listener_watch);
}

static gboolean tcp6_listener_event(GIOChannel *channel, GIOCondition condition,
				gpointer user_data)
{
	struct listener_data *ifdata = user_data;

	return tcp_listener_event(channel, condition, user_data, AF_INET6,
				&ifdata->tcp6_listener_watch);
}

static bool udp_listener_event(GIOChannel *channel, GIOCondition condition,
				struct listener_data *ifdata, int family,
				guint *listener_watch)
{
	unsigned char buf[769];
	char query[512];
	struct request_data *req = NULL;
	struct domain_hdr *hdr = NULL;
	int sk = -1, err, len;

	struct sockaddr_in6 client_addr6;
	socklen_t client_addr6_len = sizeof(client_addr6);
	struct sockaddr_in client_addr4;
	socklen_t client_addr4_len = sizeof(client_addr4);
	void *client_addr;
	socklen_t *client_addr_len;

	if (condition & (G_IO_NVAL | G_IO_ERR | G_IO_HUP)) {
		connman_error("Error with UDP listener channel");
		*listener_watch = 0;
		return false;
	}

	if (family == AF_INET) {
		client_addr = &client_addr4;
		client_addr_len = &client_addr4_len;
	} else {
		client_addr = &client_addr6;
		client_addr_len = &client_addr6_len;
	}

	memset(client_addr, 0, *client_addr_len);
	sk = g_io_channel_unix_get_fd(channel);
	len = recvfrom(sk, buf, sizeof(buf) - 1, 0, client_addr, client_addr_len);
	if (len < 2)
		return true;

	buf[len] = '\0';

	debug("Received %d bytes (id 0x%04x)", len, buf[0] | buf[1] << 8);

	err = parse_request(buf, len, query, sizeof(query));
	if (err < 0 || (g_slist_length(server_list) == 0)) {
		send_response(sk, buf, len, client_addr,
				*client_addr_len, IPPROTO_UDP);
		return true;
	}

	req = g_try_new0(struct request_data, 1);
	if (!req)
		return true;

	memcpy(&req->sa, client_addr, *client_addr_len);
	req->sa_len = *client_addr_len;
	req->client_sk = 0;
	req->protocol = IPPROTO_UDP;
	req->family = family;

	hdr = (void*)buf;

	req->srcid = hdr->id;
	req->dstid = get_id();
	req->altid = get_id();
	req->request_len = len;

	hdr->id = req->dstid;

	req->numserv = 0;
	req->ifdata = ifdata;
	req->append_domain = false;

	if (resolv(req, buf, query)) {
		/* a cached result was sent, so the request can be released */
	        g_free(req);
		return true;
	}

	req->name = g_strdup(query);
	req->request = g_malloc(len);
	memcpy(req->request, buf, len);
	req->timeout = g_timeout_add_seconds(5, request_timeout, req);
	request_list = g_slist_append(request_list, req);

	return true;
}

static gboolean udp4_listener_event(GIOChannel *channel, GIOCondition condition,
				gpointer user_data)
{
	struct listener_data *ifdata = user_data;

	return udp_listener_event(channel, condition, ifdata, AF_INET,
				&ifdata->udp4_listener_watch);
}

static gboolean udp6_listener_event(GIOChannel *channel, GIOCondition condition,
				gpointer user_data)
{
	struct listener_data *ifdata = user_data;

	return udp_listener_event(channel, condition, user_data, AF_INET6,
				&ifdata->udp6_listener_watch);
}

static GIOChannel *get_listener(int family, int protocol, int index)
{
	GIOChannel *channel = NULL;
	union {
		struct sockaddr sa;
		struct sockaddr_in6 sin6;
		struct sockaddr_in sin;
	} s;
	socklen_t slen;
	const char *proto = protocol_label(protocol);
	const int type = socket_type(protocol, SOCK_CLOEXEC);
	char *interface;
	int sk = socket(family, type, protocol);

	debug("family %d protocol %d index %d", family, protocol, index);

	if (sk < 0) {
		if (family == AF_INET6 && errno == EAFNOSUPPORT) {
			connman_error("No IPv6 support");
		} else {
			connman_error("Failed to create %s listener socket", proto);
		}
		return NULL;
	}

	interface = connman_inet_ifname(index);
	if (!interface || setsockopt(sk, SOL_SOCKET, SO_BINDTODEVICE,
					interface,
					strlen(interface) + 1) < 0) {
		connman_error("Failed to bind %s listener interface "
			"for %s (%d/%s)",
			proto, family == AF_INET ? "IPv4" : "IPv6",
			-errno, strerror(errno));
		close(sk);
		g_free(interface);
		return NULL;
	}
	g_free(interface);

	if (family == AF_INET6) {
		memset(&s.sin6, 0, sizeof(s.sin6));
		s.sin6.sin6_family = AF_INET6;
		s.sin6.sin6_port = htons(dns_listen_port);
		slen = sizeof(s.sin6);

		if (__connman_inet_get_interface_address(index,
						AF_INET6,
						&s.sin6.sin6_addr) < 0) {
			/* So we could not find suitable IPv6 address for
			 * the interface. This could happen if we have
			 * disabled IPv6 for the interface.
			 */
			close(sk);
			return NULL;
		}

	} else if (family == AF_INET) {
		memset(&s.sin, 0, sizeof(s.sin));
		s.sin.sin_family = AF_INET;
		s.sin.sin_port = htons(dns_listen_port);
		slen = sizeof(s.sin);

		if (__connman_inet_get_interface_address(index,
						AF_INET,
						&s.sin.sin_addr) < 0) {
			close(sk);
			return NULL;
		}
	} else {
		close(sk);
		return NULL;
	}

	if (bind(sk, &s.sa, slen) < 0) {
		connman_error("Failed to bind %s listener socket", proto);
		close(sk);
		return NULL;
	}

	if (protocol == IPPROTO_TCP) {
		if (listen(sk, 10) < 0) {
			connman_error("Failed to listen on TCP socket %d/%s",
				-errno, strerror(errno));
			close(sk);
			return NULL;
		}

		if (fcntl(sk, F_SETFL, O_NONBLOCK) < 0) {
			connman_error("Failed to set TCP listener socket to non-blocking %d/%s",
				-errno, strerror(errno));
			close(sk);
			return NULL;
		}
	}

	channel = g_io_channel_unix_new(sk);
	if (!channel) {
		connman_error("Failed to create %s listener channel", proto);
		close(sk);
		return NULL;
	}

	g_io_channel_set_close_on_unref(channel, TRUE);

	return channel;
}

#define UDP_IPv4_FAILED 0x01
#define TCP_IPv4_FAILED 0x02
#define UDP_IPv6_FAILED 0x04
#define TCP_IPv6_FAILED 0x08
#define UDP_FAILED (UDP_IPv4_FAILED | UDP_IPv6_FAILED)
#define TCP_FAILED (TCP_IPv4_FAILED | TCP_IPv6_FAILED)
#define IPv6_FAILED (UDP_IPv6_FAILED | TCP_IPv6_FAILED)
#define IPv4_FAILED (UDP_IPv4_FAILED | TCP_IPv4_FAILED)

static int create_dns_listener(int protocol, struct listener_data *ifdata)
{
	int ret = 0;

	if (protocol == IPPROTO_TCP) {
		ifdata->tcp4_listener_channel = get_listener(AF_INET, protocol,
							ifdata->index);
		if (ifdata->tcp4_listener_channel)
			ifdata->tcp4_listener_watch =
				g_io_add_watch(ifdata->tcp4_listener_channel,
					G_IO_IN, tcp4_listener_event,
					(gpointer)ifdata);
		else
			ret |= TCP_IPv4_FAILED;

		ifdata->tcp6_listener_channel = get_listener(AF_INET6, protocol,
							ifdata->index);
		if (ifdata->tcp6_listener_channel)
			ifdata->tcp6_listener_watch =
				g_io_add_watch(ifdata->tcp6_listener_channel,
					G_IO_IN, tcp6_listener_event,
					(gpointer)ifdata);
		else
			ret |= TCP_IPv6_FAILED;
	} else {
		ifdata->udp4_listener_channel = get_listener(AF_INET, protocol,
							ifdata->index);
		if (ifdata->udp4_listener_channel)
			ifdata->udp4_listener_watch =
				g_io_add_watch(ifdata->udp4_listener_channel,
					G_IO_IN, udp4_listener_event,
					(gpointer)ifdata);
		else
			ret |= UDP_IPv4_FAILED;

		ifdata->udp6_listener_channel = get_listener(AF_INET6, protocol,
							ifdata->index);
		if (ifdata->udp6_listener_channel)
			ifdata->udp6_listener_watch =
				g_io_add_watch(ifdata->udp6_listener_channel,
					G_IO_IN, udp6_listener_event,
					(gpointer)ifdata);
		else
			ret |= UDP_IPv6_FAILED;
	}

	return ret;
}

static void destroy_udp_listener(struct listener_data *ifdata)
{
	DBG("index %d", ifdata->index);

	if (ifdata->udp4_listener_watch > 0)
		g_source_remove(ifdata->udp4_listener_watch);

	if (ifdata->udp6_listener_watch > 0)
		g_source_remove(ifdata->udp6_listener_watch);

	if (ifdata->udp4_listener_channel)
		g_io_channel_unref(ifdata->udp4_listener_channel);
	if (ifdata->udp6_listener_channel)
		g_io_channel_unref(ifdata->udp6_listener_channel);
}

static void destroy_tcp_listener(struct listener_data *ifdata)
{
	DBG("index %d", ifdata->index);

	if (ifdata->tcp4_listener_watch > 0)
		g_source_remove(ifdata->tcp4_listener_watch);
	if (ifdata->tcp6_listener_watch > 0)
		g_source_remove(ifdata->tcp6_listener_watch);

	if (ifdata->tcp4_listener_channel)
		g_io_channel_unref(ifdata->tcp4_listener_channel);
	if (ifdata->tcp6_listener_channel)
		g_io_channel_unref(ifdata->tcp6_listener_channel);
}

static int create_listener(struct listener_data *ifdata)
{
	int index, err;

	err = create_dns_listener(IPPROTO_UDP, ifdata);
	if ((err & UDP_FAILED) == UDP_FAILED)
		return -EIO;

	err |= create_dns_listener(IPPROTO_TCP, ifdata);
	if ((err & TCP_FAILED) == TCP_FAILED) {
		destroy_udp_listener(ifdata);
		return -EIO;
	}

	index = connman_inet_ifindex("lo");
	if (ifdata->index == index) {
		if ((err & IPv6_FAILED) != IPv6_FAILED)
			__connman_resolvfile_append(index, NULL, "::1");

		if ((err & IPv4_FAILED) != IPv4_FAILED)
			__connman_resolvfile_append(index, NULL, "127.0.0.1");
	}

	return 0;
}

static void destroy_listener(struct listener_data *ifdata)
{
	int index = connman_inet_ifindex("lo");

	if (ifdata->index == index) {
		__connman_resolvfile_remove(index, NULL, "127.0.0.1");
		__connman_resolvfile_remove(index, NULL, "::1");
	}

	for (GSList *list = request_list; list; list = list->next) {
		struct request_data *req = list->data;

		debug("Dropping request (id 0x%04x -> 0x%04x)",
						req->srcid, req->dstid);
		destroy_request_data(req);
		list->data = NULL;
	}

	g_slist_free(request_list);
	request_list = NULL;

	destroy_tcp_listener(ifdata);
	destroy_udp_listener(ifdata);
}

int __connman_dnsproxy_add_listener(int index)
{
	struct listener_data *ifdata;
	int err;

	DBG("index %d", index);

	if (index < 0)
		return -EINVAL;

	if (!listener_table)
		return -ENOENT;

	if (g_hash_table_lookup(listener_table, GINT_TO_POINTER(index)))
		return 0;

	ifdata = g_try_new0(struct listener_data, 1);
	if (!ifdata)
		return -ENOMEM;

	ifdata->index = index;
	ifdata->udp4_listener_channel = NULL;
	ifdata->udp4_listener_watch = 0;
	ifdata->tcp4_listener_channel = NULL;
	ifdata->tcp4_listener_watch = 0;
	ifdata->udp6_listener_channel = NULL;
	ifdata->udp6_listener_watch = 0;
	ifdata->tcp6_listener_channel = NULL;
	ifdata->tcp6_listener_watch = 0;

	err = create_listener(ifdata);
	if (err < 0) {
		connman_error("Couldn't create listener for index %d err %d",
				index, err);
		g_free(ifdata);
		return err;
	}
	g_hash_table_insert(listener_table, GINT_TO_POINTER(ifdata->index),
			ifdata);
	return 0;
}

void __connman_dnsproxy_remove_listener(int index)
{
	struct listener_data *ifdata;
	DBG("index %d", index);

	if (!listener_table)
		return;

	ifdata = g_hash_table_lookup(listener_table, GINT_TO_POINTER(index));
	if (!ifdata)
		return;

	destroy_listener(ifdata);

	g_hash_table_remove(listener_table, GINT_TO_POINTER(index));
}

static void remove_listener(gpointer key, gpointer value, gpointer user_data)
{
	int index = GPOINTER_TO_INT(key);
	struct listener_data *ifdata = value;

	DBG("index %d", index);

	destroy_listener(ifdata);
}

static void free_partial_reqs(gpointer value)
{
	struct tcp_partial_client_data *data = value;

	client_reset(data);
	g_free(data);
}

int __connman_dnsproxy_init(void)
{
	int err, index;

	DBG("");

	listener_table = g_hash_table_new_full(g_direct_hash, g_direct_equal,
							NULL, g_free);

	partial_tcp_req_table = g_hash_table_new_full(g_direct_hash,
							g_direct_equal,
							NULL,
							free_partial_reqs);

	index = connman_inet_ifindex("lo");
	err = __connman_dnsproxy_add_listener(index);
	if (err < 0)
		return err;

	err = connman_notifier_register(&dnsproxy_notifier);
	if (err < 0) {
		__connman_dnsproxy_remove_listener(index);
		g_hash_table_destroy(listener_table);
		g_hash_table_destroy(partial_tcp_req_table);

		return err;
	}

	return 0;
}

int __connman_dnsproxy_set_mdns(int index, bool enabled)
{
	return -ENOTSUP;
}

void __connman_dnsproxy_cleanup(void)
{
	DBG("");

	if (cache_timer) {
		g_source_remove(cache_timer);
		cache_timer = 0;
	}

	if (cache) {
		g_hash_table_destroy(cache);
		cache = NULL;
	}

	connman_notifier_unregister(&dnsproxy_notifier);

	g_hash_table_foreach(listener_table, remove_listener, NULL);

	g_hash_table_destroy(listener_table);

	g_hash_table_destroy(partial_tcp_req_table);

	if (ipv4_resolve)
		g_resolv_unref(ipv4_resolve);
	if (ipv6_resolve)
		g_resolv_unref(ipv6_resolve);
}

void __connman_dnsproxy_set_listen_port(unsigned int port)
{
	dns_listen_port = port;
}<|MERGE_RESOLUTION|>--- conflicted
+++ resolved
@@ -436,12 +436,6 @@
 	ptr += DNS_HEADER_SIZE;
 	len -= DNS_HEADER_SIZE;
 
-<<<<<<< HEAD
-	if (len < (int)DNS_QUESTION_SIZE + 1)
-		return;
-
-=======
->>>>>>> bc11f57d
 	/* skip the query, which is a name and a struct domain_question */
 	name_len = dns_name_length(ptr);
 
@@ -466,7 +460,7 @@
 		len -= name_len;
 
 		rr = (void*)ptr;
-		if (len < (int)sizeof(*rr))
+		if (len < sizeof(*rr))
 			/* incomplete record */
 			break;
 
@@ -529,13 +523,9 @@
 		connman_error("Cannot send cached DNS response: %s",
 				strerror(errno));
 	}
-<<<<<<< HEAD
-	else if (err != (int)len || dns_len != (len - offset))
-=======
 
 	bytes_sent = err;
 	if (bytes_sent != len || dns_len != (len - offset))
->>>>>>> bc11f57d
 		debug("Packet length mismatch, sent %d wanted %zd dns %zd",
 			err, len, dns_len);
 }
@@ -671,13 +661,8 @@
 	size_t len;
 
 	while (true) {
-<<<<<<< HEAD
-		const char *dot = strchr(data, '.');
-		len = dot ? (size_t)((ptrdiff_t)(dot - data)) : strlen(data);
-=======
 		const char *dot = strchrnul(data, '.');
 		len = dot - data;
->>>>>>> bc11f57d
 
 		if (len == 0)
 			break;
@@ -1084,11 +1069,7 @@
 	qlen = strlen(question);
 	ptr += qlen + 1; /* skip \0 */
 
-<<<<<<< HEAD
-	if ((eptr - ptr) < (ptrdiff_t)DNS_QUESTION_SIZE)
-=======
 	if (ptr + DNS_QUESTION_SIZE >= eptr)
->>>>>>> bc11f57d
 		return -EINVAL;
 
 	q = (void *) ptr;
@@ -2056,11 +2037,7 @@
 	const char *domain;
 
 	/* full header plus at least one byte for the hostname length */
-<<<<<<< HEAD
-	if (reply_len < (size_t)header_len + 1)
-=======
 	if (reply_len < header_len + 1U)
->>>>>>> bc11f57d
 		return -EINVAL;
 
 	section_counts[0] = hdr->ancount;
@@ -2551,14 +2528,10 @@
 				connman_error("DNS proxy error %s",
 						strerror(errno));
 				goto hangup;
-<<<<<<< HEAD
-			} else if (bytes_recv < (int)sizeof(reply_len))
-=======
 			}
 
 			bytes_len = bytes_recv;
 			if (bytes_len < sizeof(reply_len))
->>>>>>> bc11f57d
 				return TRUE;
 
 			/* the header contains the length of the message

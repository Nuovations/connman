/*
 *
 *  Web service library with GLib integration
 *
 *  Copyright (C) 2009-2013  Intel Corporation. All rights reserved.
 *
 *  This program is free software; you can redistribute it and/or modify
 *  it under the terms of the GNU General Public License version 2 as
 *  published by the Free Software Foundation.
 *
 *  This program is distributed in the hope that it will be useful,
 *  but WITHOUT ANY WARRANTY; without even the implied warranty of
 *  MERCHANTABILITY or FITNESS FOR A PARTICULAR PURPOSE.  See the
 *  GNU General Public License for more details.
 *
 *  You should have received a copy of the GNU General Public License
 *  along with this program; if not, write to the Free Software
 *  Foundation, Inc., 51 Franklin St, Fifth Floor, Boston, MA  02110-1301  USA
 *
 */

#ifdef HAVE_CONFIG_H
#include <config.h>
#endif

#include <ctype.h>
#include <stdio.h>
#include <errno.h>
#include <fcntl.h>
#include <unistd.h>
#include <stdlib.h>
#include <stdarg.h>
#include <string.h>
#include <sys/socket.h>
#include <sys/sendfile.h>
#include <sys/stat.h>
#include <arpa/inet.h>
#include <netdb.h>
#include <net/if.h>
#include <netinet/tcp.h>
#include <ifaddrs.h>

#include <gio/gio.h>

#include "giognutls.h"
#include "gresolv.h"
#include "gweb.h"

#define DEFAULT_BUFFER_SIZE  2048

#define SESSION_FLAG_USE_TLS	(1 << 0)

enum chunk_state {
	CHUNK_SIZE,
	CHUNK_R_BODY,
	CHUNK_N_BODY,
	CHUNK_DATA,
};

/**
 *	The opaque structure presented to GWeb clients on received data or
 *	request closures.
 *
 *  @private
 */
struct _GWebResult {
	/**
<<<<<<< HEAD
	 *	Operating system error, if any, associated with the request.
	 *
	 *	0 on success; otherwise, < 0 (negate to arrive at a POSIX
	 *	domain error number).
	 */
	int err;

	/**
=======
>>>>>>> e410e40b
	 *	HTTP status code on success.
	 */
	guint16 status;

	/**
	 *	HTTP body content on success; otherwise, NULL.
	 */
	const guint8 *buffer;

	/**
	 *	HTTP body length on success; otherwise, 0.
	 */
	gsize length;

	/**
	 *	Boolean indicating whether the HTTP response uses HTTP/1.1
	 *	chunked transfer encoding.
	 */
	bool use_chunk;

	/**
	 *	An optional pointer to a null-terminated C string containing
	 *	the last HTTP header name added as part of a header key/value
	 *	pair.
	 */
	gchar *last_key;

	/**
	 *	HTTP headers, on success, keyed by the header name.
	 */
	GHashTable *headers;
};

struct web_session {
	GWeb *web;

	char *address;
	char *host;
	uint16_t port;
	unsigned long flags;
	struct addrinfo *addr;

	char *content_type;

	GIOChannel *transport_channel;
	guint connect_timeout;
	guint transport_watch;
	guint send_watch;

	guint resolv_action;
	guint address_action;
	char *request;

	guint8 *receive_buffer;
	gsize receive_space;
	GString *send_buffer;
	GString *current_header;
	bool header_done;
	bool body_done;
	bool more_data;
	bool request_started;

	enum chunk_state chunck_state;
	gsize chunk_size;
	gsize chunk_left;
	gsize total_len;

	GWebResult result;

	GWebResultFunc result_func;
	GWebRouteFunc route_func;
	GWebInputFunc input_func;
	int fd;
	gsize length;
	gsize offset;
	gpointer user_data;
};

struct _GWeb {
	int ref_count;

	guint next_query_id;

	int family;

	int index;
	GList *session_list;

	GResolv *resolv;
	char *proxy;
	char *accept_option;
	char *user_agent;
	char *user_agent_profile;
	char *http_version;
	bool close_connection;
	guint connect_timeout_ms;

	GWebDebugFunc debug_func;
	gpointer debug_data;
};

#define debug(web, format, arg...)				\
	_debug(web, __FILE__, __func__, format, ## arg)

static void close_session_transport(struct web_session *session);

static void _debug(GWeb *web, const char *file, const char *caller,
						const char *format, ...)
{
	char str[256];
	va_list ap;
	int len;

	if (!web->debug_func)
		return;

	va_start(ap, format);

	if ((len = snprintf(str, sizeof(str), "%s:%s() web %p ",
						file, caller, web)) > 0) {
		if (vsnprintf(str + len, sizeof(str) - len, format, ap) > 0)
			web->debug_func(str, web->debug_data);
	}

	va_end(ap);
}

/**
<<<<<<< HEAD
=======
 *  Return the GWeb error quark.
 *
 *  @returns
 *    The GWeb error GQuark.
 */
G_DEFINE_QUARK(g-web-error-quark, g_web_error)

/**
>>>>>>> e410e40b
 *  @brief
 *    Invoke the closure callback associated with the web session
 *    request.
 *
 *  This closes the specified web session request by invoking the @a
 *  result_func originally assigned in #do_request when the session
 *  was first initiated.
 *
 *  @param[in]  session
 *    A pointer to the mutable web session request for which to invoke
 *    the closure callback.
 *
<<<<<<< HEAD
 *  @param[in]  err
 *    Operating system error to set in the @a session result
 *    structure.
 *
 *  @param[in]  status
 *    HTTP status code on success to set in the @a session result
 *    structure. Note that #GWEB_HTTP_STATUS_CODE_UNKNOWN acts as a
 *    null value such that the status is only set if the value is
 *    not #GWEB_HTTP_STATUS_CODE_UNKNOWN.
 *
=======
 *  @param[in]  error
 *    An optional pointer to the immutable GError structure containing
 *    information about an error that occurred during the GWeb request,
 *    if any.
 *
 *  @sa call_result_func_failure
 *  @sa call_result_func_success
>>>>>>> e410e40b
 *  @sa do_request
 *
 *  @private
 *
 */
<<<<<<< HEAD
static inline void call_result_func(struct web_session *session,
					int err, guint16 status)
{
	debug(session->web, "session %p err %d status %d result_func %p",
		session, err, status, session->result_func);
=======
static void call_result_func(struct web_session *session,
					const GError *error)
{
	debug(session->web, "session %p error %p result_func %p",
		session, error, session->result_func);
>>>>>>> e410e40b

	if (!session->result_func)
		return;

<<<<<<< HEAD
	session->result.err = err;

	if (status != GWEB_HTTP_STATUS_CODE_UNKNOWN)
		session->result.status = status;

	session->result_func(&session->result, session->user_data);
=======
	session->result_func(error, &session->result, session->user_data);
}

/**
 *  @brief
 *    Invoke the closure callback on failure associated with the web
 *    session request.
 *
 *  This closes the specified web session request on failure with @a
 *  error by invoking the @a result_func originally assigned in
 *  #do_request when the session was first initiated.
 *
 *  @param[in]  session
 *    A pointer to the mutable web session request for which to invoke
 *    the closure callback.
 *
 *  @param[in]  error
 *    A required pointer to the immutable GError structure containing
 *    informatino about an error that occurred during the GWeb
 *    request.
 *
 *  @sa call_result_func
 *  @sa call_result_func_success
 *  @sa do_request
 *
 *  @private
 *
 */
static inline void call_result_func_failure(struct web_session *session,
					const GError *error)
{
	call_result_func(session, error);
}

/**
 *  @brief
 *    Invoke the closure callback on success associated with the web
 *    session request.
 *
 *  This closes the specified web session request on success by
 *  invoking the @a result_func originally assigned in #do_request
 *  when the session was first initiated.
 *
 *  @param[in]  session
 *    A pointer to the mutable web session request for which to invoke
 *    the closure callback.
 *
 *  @sa call_result_func
 *  @sa call_result_func_failure
 *  @sa do_request
 *
 *  @private
 *
 */
static void call_result_func_success(struct web_session *session)
{
	call_result_func(session, NULL);
>>>>>>> e410e40b
}

static inline void call_route_func(struct web_session *session)
{
	if (session->route_func)
		session->route_func(session->address, session->addr->ai_family,
				session->web->index, session->user_data);
}

/**
 *  @brief
 *    Handle a TCP connection timeout.
 *
 *  This callback handles a TCP connection timeout for a GWeb
 *  connection. The session transport is closed and the GWeb
 *  transaction is terminated with
 *  #GWEB_HTTP_STATUS_CODE_REQUEST_TIMEOUT status.
 *
 *  param[in,out]  user_data  A pointer to the mutable GWeb session
 *                            for which the TCP connection timed out.
 *
 *  @returns
 *    G_SOURCE_REMOVE (that is, FALSE) unconditionally, indicating
 *    that the timeout source that triggered this callback should be
 *    removed on callback completion.
 *
 *  @sa add_connect_timeout
 *  @sa cancel_connect_timeout
 *
 */
static gboolean connect_timeout_cb(gpointer user_data)
{
	struct web_session *session = user_data;
	g_autofree char *message = NULL;
	g_autoptr(GError) local_error = NULL;

	message = g_strdup_printf("connect timeout to %s after %ums",
		session->address, g_web_get_connect_timeout(session->web));

	debug(session->web, "session %p %s",
			session, message);

	session->connect_timeout = 0;

	close_session_transport(session);

	session->result.buffer = NULL;
	session->result.length = 0;

<<<<<<< HEAD
	call_result_func(session, -ETIMEDOUT, GWEB_HTTP_STATUS_CODE_REQUEST_TIMEOUT);
=======
	local_error = g_error_new_literal(G_IO_ERROR,
					G_IO_ERROR_TIMED_OUT,
					message);

	call_result_func_failure(session, local_error);
>>>>>>> e410e40b

	return G_SOURCE_REMOVE;
}

/**
 *  @brief
 *    Add a TCP connection timeout.
 *
 *  This attempts to add TCP connection timeout and callback to the
 *  specified GWeb session. The timeout is successfully added if @a
 *  session is non-null and @a timeout_ms is greater than zero.
 *
 *  @param[in,out]  session     A pointer to the mutable GWeb session
 *                              to add the TCP connection timeout
 *                              callback to.
 *  param[in]       timeout_ms  The time, in milliseconds, for the TCP
 *                              connection timeout. Connections that
 *                              take longer than this will be
 *                              aborted. A value of zero ('0')
 *                              indicates that no explicit connection
 *                              timeout will be used, leaving the
 *                              timeout to the underlying operating
 *                              system and its network stack.
 *
 *  @sa cancel_connect_timeout
 *  @sa connect_timeout_cb
 *
 */
static void add_connect_timeout(struct web_session *session,
						guint timeout_ms)
{
	if (!session || !timeout_ms)
		return;

	debug(session->web, "add connect timeout %u ms", timeout_ms);

	session->connect_timeout = g_timeout_add(timeout_ms,
				connect_timeout_cb, session);
}

/**
 *  @brief
 *    Cancel a TCP connection timeout.
 *
 *  This attempts to cancel a TCP connection timeout and callback from
 *  the specified GWeb session. The timeout is successfully cancelled
 *  if @a session is non-null and its associated connect timeout
 *  identifier is valid.
 *
 *  @param[in,out]  session     A pointer to the mutable GWeb session
 *                              on which to cancel the TCP connection
 *                              timeout.
 *
 *  @sa add_connect_timeout
 *
 */
static void cancel_connect_timeout(struct web_session *session)
{
	if (!session)
		return;

	if (session->connect_timeout > 0) {
		g_source_remove(session->connect_timeout);
		session->connect_timeout = 0;

		debug(session->web, "cancelled connect timeout");
	}
}

/**
 *  @brief
 *    Close the TCP transport a GWeb sesssion.
 *
 *  This closes the TCP transport associated with the specified GWeb
 *  session, removing its transport and send watches and releasing the
 *  reference to the transport channel.
 *
 *  @param[in,out]  session     A pointer to the mutable GWeb session
 *                              for which to close the session
 *                              transport.
 *
 *  @sa connect_session_transport
 *
 */
static void close_session_transport(struct web_session *session)
{
	if (!session)
		return;

	debug(session->web, "closing session transport");

	if (session->transport_watch > 0) {
		g_source_remove(session->transport_watch);
		session->transport_watch = 0;
	}

	if (session->send_watch > 0) {
		g_source_remove(session->send_watch);
		session->send_watch = 0;
	}

	if (session->transport_channel) {
		g_io_channel_unref(session->transport_channel);
		session->transport_channel = NULL;
	}
}

static void free_session(struct web_session *session)
{
	GWeb *web;

	if (!session)
		return;

	debug(session->web, "session %p", session);

	g_free(session->request);

	web = session->web;

	if (session->address_action > 0)
		g_source_remove(session->address_action);

	if (session->resolv_action > 0)
		g_resolv_cancel_lookup(web->resolv, session->resolv_action);

	cancel_connect_timeout(session);

	close_session_transport(session);

	g_free(session->result.last_key);

	if (session->result.headers)
		g_hash_table_destroy(session->result.headers);

	if (session->send_buffer)
		g_string_free(session->send_buffer, TRUE);

	if (session->current_header)
		g_string_free(session->current_header, TRUE);

	g_free(session->receive_buffer);

	g_free(session->content_type);

	g_free(session->host);
	g_free(session->address);
	if (session->addr)
		freeaddrinfo(session->addr);

	g_free(session);
}

static void flush_sessions(GWeb *web)
{
	GList *list;

	debug(web, "flushing sessions...");

	for (list = g_list_first(web->session_list);
					list; list = g_list_next(list))
		free_session(list->data);

	g_list_free(web->session_list);
	web->session_list = NULL;
}

GWeb *g_web_new(int index)
{
	GWeb *web;

	if (index < 0)
		return NULL;

	web = g_try_new0(GWeb, 1);
	if (!web)
		return NULL;

	web->ref_count = 1;

	web->next_query_id = 1;

	web->family = AF_UNSPEC;

	web->index = index;
	web->session_list = NULL;

	web->resolv = g_resolv_new(index);
	if (!web->resolv) {
		g_free(web);
		return NULL;
	}

	web->accept_option = g_strdup("*/*");
	web->user_agent = g_strdup_printf("GWeb/%s", VERSION);
	web->close_connection = false;

	return web;
}

GWeb *g_web_ref(GWeb *web)
{
	if (!web)
		return NULL;

	debug(web, "ref %d",
		web->ref_count + 1);

	__sync_fetch_and_add(&web->ref_count, 1);

	return web;
}

static void g_web_free(GWeb *web)
{
	debug(web, "freeing...");

	flush_sessions(web);

	g_resolv_unref(web->resolv);

	g_free(web->proxy);

	g_free(web->accept_option);
	g_free(web->user_agent);
	g_free(web->user_agent_profile);
	g_free(web->http_version);

	g_free(web);
}

void g_web_unref(GWeb *web)
{
	if (!web)
		return;

	debug(web, "ref %d",
		web->ref_count - 1);

	if (__sync_fetch_and_sub(&web->ref_count, 1) != 1)
		return;

	g_web_free(web);
}

bool g_web_supports_tls(void)
{
	return g_io_channel_supports_tls();
}

void g_web_set_debug(GWeb *web, GWebDebugFunc func, gpointer user_data)
{
	if (!web)
		return;

	web->debug_func = func;
	web->debug_data = user_data;

	g_resolv_set_debug(web->resolv, func, user_data);
}

bool g_web_set_proxy(GWeb *web, const char *proxy)
{
	if (!web)
		return false;

	g_free(web->proxy);

	if (!proxy) {
		web->proxy = NULL;
		debug(web, "clearing proxy");
	} else {
		web->proxy = g_strdup(proxy);
		debug(web, "setting proxy %s", web->proxy);
	}

	return true;
}

bool g_web_set_address_family(GWeb *web, int family)
{
	if (!web)
		return false;

	if (family != AF_UNSPEC && family != AF_INET && family != AF_INET6)
		return false;

	web->family = family;

	g_resolv_set_address_family(web->resolv, family);

	return true;
}

bool g_web_add_nameserver(GWeb *web, const char *address)
{
	if (!web)
		return false;

	g_resolv_add_nameserver(web->resolv, address, 53, 0);

	return true;
}

static bool set_accept_option(GWeb *web, const char *format, va_list args)
{
	g_free(web->accept_option);

	if (!format) {
		web->accept_option = NULL;
		debug(web, "clearing accept option");
	} else {
		web->accept_option = g_strdup_vprintf(format, args);
		debug(web, "setting accept %s", web->accept_option);
	}

	return true;
}

bool g_web_set_accept(GWeb *web, const char *format, ...)
{
	va_list args;
	bool result;

	if (!web)
		return false;

	va_start(args, format);
	result = set_accept_option(web, format, args);
	va_end(args);

	return result;
}

static bool set_user_agent(GWeb *web, const char *format, va_list args)
{
	g_free(web->user_agent);

	if (!format) {
		web->user_agent = NULL;
		debug(web, "clearing user agent");
	} else {
		web->user_agent = g_strdup_vprintf(format, args);
		debug(web, "setting user agent %s", web->user_agent);
	}

	return true;
}

bool g_web_set_user_agent(GWeb *web, const char *format, ...)
{
	va_list args;
	bool result;

	if (!web)
		return false;

	va_start(args, format);
	result = set_user_agent(web, format, args);
	va_end(args);

	return result;
}

bool g_web_set_ua_profile(GWeb *web, const char *profile)
{
	if (!web)
		return false;

	g_free(web->user_agent_profile);

	web->user_agent_profile = g_strdup(profile);
	debug(web, "setting user agent profile %s", web->user_agent);

	return true;
}

bool g_web_set_http_version(GWeb *web, const char *version)
{
	if (!web)
		return false;

	g_free(web->http_version);

	if (!version) {
		web->http_version = NULL;
		debug(web, "clearing HTTP version");
	} else {
		web->http_version = g_strdup(version);
		debug(web, "setting HTTP version %s", web->http_version);
	}

	return true;
}

void g_web_set_close_connection(GWeb *web, bool enabled)
{
	if (!web)
		return;

	web->close_connection = enabled;
}

bool g_web_get_close_connection(GWeb *web)
{
	if (!web)
		return false;

	return web->close_connection;
}

/**
 *  @brief
 *    Set the TCP connection timeout.
 *
 *  This sets the TCP connection timeout, in milliseconds, for the
 *  specified GWeb object.
 *
 *  param[in,out]  web         A pointer to the mutable GWeb object
 *                             for which the TCP connection timeout is
 *                             to be set.
 *  param[in]      timeout_ms  The time, in milliseconds, for the TCP
 *                             connection timeout. Connections that
 *                             take longer than this will be
 *                             aborted. A value of zero ('0')
 *                             indicates that no explicit connection
 *                             timeout will be used, leaving the
 *                             timeout to the underlying operating
 *                             system and its network stack.
 *
 *  @sa g_web_get_connect_timeout
 *
 */
void g_web_set_connect_timeout(GWeb *web, guint timeout_ms)
{
	if (!web)
		return;

	debug(web, "timeout %ums", timeout_ms);

	web->connect_timeout_ms = timeout_ms;
}

/**
 *  @brief
 *    Set the TCP connection timeout.
 *
 *  This sets the TCP connection timeout, in milliseconds, for the
 *  specified GWeb object.
 *
 *  param[in]  web             A pointer to the immutable GWeb object
 *                             for which the TCP connection timeout is
 *                             to be returned.
 *
 *  @returns
 *    The TCP connection timeout, in milliseconds. A value of zero
 *    ('0') indicates that no explicit connection timeout has been
 *    set, leaving the timeout to the underlying operating system and
 *    its network stack.
 *
 *  @sa g_web_set_connect_timeout
 *
 */
guint g_web_get_connect_timeout(const GWeb *web)
{
	guint timeout_ms = 0;

	if (!web)
		goto done;

	timeout_ms = web->connect_timeout_ms;

done:
	return timeout_ms;
}

static bool process_send_buffer(struct web_session *session)
{
	GString *buf;
	gsize count, bytes_written;
	GIOStatus status;

	if (!session)
		return false;

	buf = session->send_buffer;
	count = buf->len;

	if (count == 0) {
		if (session->request_started &&
					!session->more_data &&
					session->fd == -1)
			session->body_done = true;

		return false;
	}

	status = g_io_channel_write_chars(session->transport_channel,
					buf->str, count, &bytes_written, NULL);

	debug(session->web, "status %u bytes to write %zu bytes written %zu",
					status, count, bytes_written);

	if (status != G_IO_STATUS_NORMAL && status != G_IO_STATUS_AGAIN)
		return false;

	g_string_erase(buf, 0, bytes_written);

	return true;
}

static bool process_send_file(struct web_session *session)
{
	int sk;
	off_t offset;
	ssize_t bytes_sent;

	if (session->fd == -1)
		return false;

	if (!session->request_started || session->more_data)
		return false;

	sk = g_io_channel_unix_get_fd(session->transport_channel);
	if (sk < 0)
		return false;

	offset = session->offset;

	bytes_sent = sendfile(sk, session->fd, &offset, session->length);

	debug(session->web, "errno: %d, bytes to send %zu / bytes sent %zu",
			errno, session->length, bytes_sent);

	if (bytes_sent < 0 && errno != EAGAIN)
		return false;

	session->offset = offset;
	session->length -= bytes_sent;

	if (session->length == 0) {
		session->body_done = true;
		return false;
	}

	return true;
}

static void process_next_chunk(struct web_session *session)
{
	GString *buf = session->send_buffer;
	const guint8 *body;
	gsize length;

	if (!session->input_func) {
		session->more_data = false;
		return;
	}

	session->more_data = session->input_func(&body, &length,
						session->user_data);

	if (length > 0) {
		g_string_append_printf(buf, "%zx\r\n", length);
		g_string_append_len(buf, (char *) body, length);
		g_string_append(buf, "\r\n");
	}

	if (!session->more_data)
		g_string_append(buf, "0\r\n\r\n");
}

static void start_request(struct web_session *session)
{
	GString *buf = session->send_buffer;
	const char *version;
	const guint8 *body = NULL;
	gsize length = 0;

	debug(session->web, "request %s from %s",
					session->request, session->host);

	g_string_truncate(buf, 0);

	if (!session->web->http_version)
		version = "1.1";
	else
		version = session->web->http_version;

	if (!session->content_type)
		g_string_append_printf(buf, "GET %s HTTP/%s\r\n",
						session->request, version);
	else
		g_string_append_printf(buf, "POST %s HTTP/%s\r\n",
						session->request, version);

	g_string_append_printf(buf, "Host: %s\r\n", session->host);

	if (session->web->user_agent)
		g_string_append_printf(buf, "User-Agent: %s\r\n",
						session->web->user_agent);

	if (session->web->user_agent_profile) {
		g_string_append_printf(buf, "x-wap-profile: %s\r\n",
				       session->web->user_agent_profile);
	}

	if (session->web->accept_option)
		g_string_append_printf(buf, "Accept: %s\r\n",
						session->web->accept_option);

	if (session->content_type) {
		g_string_append_printf(buf, "Content-Type: %s\r\n",
							session->content_type);
		if (!session->input_func) {
			session->more_data = false;
			length = session->length;
		} else
			session->more_data = session->input_func(&body, &length,
							session->user_data);
		if (!session->more_data)
			g_string_append_printf(buf, "Content-Length: %zu\r\n",
									length);
		else
			g_string_append(buf, "Transfer-Encoding: chunked\r\n");
	}

	if (session->web->close_connection)
		g_string_append(buf, "Connection: close\r\n");

	g_string_append(buf, "\r\n");

	if (session->content_type && length > 0) {
		if (session->more_data) {
			g_string_append_printf(buf, "%zx\r\n", length);
			g_string_append_len(buf, (char *) body, length);
			g_string_append(buf, "\r\n");
		} else if (session->fd == -1 && body)
			g_string_append_len(buf, (char *) body, length);
	}
}

static gboolean send_data(GIOChannel *channel, GIOCondition cond,
						gpointer user_data)
{
	struct web_session *session = user_data;

	if (cond & (G_IO_NVAL | G_IO_ERR | G_IO_HUP)) {
		session->send_watch = 0;
		return FALSE;
	}

	if (process_send_buffer(session))
		return TRUE;

	if (process_send_file(session))
		return TRUE;

	if (!session->request_started) {
		session->request_started = true;
		start_request(session);
	} else if (session->more_data)
		process_next_chunk(session);

	process_send_buffer(session);

	if (session->body_done) {
		session->send_watch = 0;
		return FALSE;
	}

	return TRUE;
}

static int decode_chunked(struct web_session *session,
					const guint8 *buf, gsize len)
{
	const guint8 *ptr = buf;
	gsize counter;

	while (len > 0) {
		guint8 *pos;
		gsize count;
		char *str;

		switch (session->chunck_state) {
		case CHUNK_SIZE:
			pos = memchr(ptr, '\n', len);
			if (!pos) {
				g_string_append_len(session->current_header,
						(gchar *) ptr, len);
				return 0;
			}

			count = pos - ptr;
			if (count < 1 || ptr[count - 1] != '\r')
				return -EILSEQ;

			g_string_append_len(session->current_header,
						(gchar *) ptr, count);

			len -= count + 1;
			ptr = pos + 1;

			str = session->current_header->str;

			counter = strtoul(str, NULL, 16);
			if ((counter == 0 && errno == EINVAL) ||
						counter == ULONG_MAX)
				return -EILSEQ;

			session->chunk_size = counter;
			session->chunk_left = counter;

			session->chunck_state = CHUNK_DATA;
			break;
		case CHUNK_R_BODY:
			if (*ptr != '\r')
				return -EILSEQ;
			ptr++;
			len--;
			session->chunck_state = CHUNK_N_BODY;
			break;
		case CHUNK_N_BODY:
			if (*ptr != '\n')
				return -EILSEQ;
			ptr++;
			len--;
			session->chunck_state = CHUNK_SIZE;
			break;
		case CHUNK_DATA:
			if (session->chunk_size == 0) {
				debug(session->web, "Download Done in chunk");
				g_string_truncate(session->current_header, 0);
				return 0;
			}

			if (session->chunk_left <= len) {
				session->result.buffer = ptr;
				session->result.length = session->chunk_left;
<<<<<<< HEAD
				call_result_func(session, 0,
					GWEB_HTTP_STATUS_CODE_UNKNOWN);
=======
				call_result_func_success(session);
>>>>>>> e410e40b

				len -= session->chunk_left;
				ptr += session->chunk_left;

				session->total_len += session->chunk_left;
				session->chunk_left = 0;

				g_string_truncate(session->current_header, 0);
				session->chunck_state = CHUNK_R_BODY;
				break;
			}
			/* more data */
			session->result.buffer = ptr;
			session->result.length = len;
<<<<<<< HEAD
			call_result_func(session, 0,
				GWEB_HTTP_STATUS_CODE_UNKNOWN);
=======
			call_result_func_success(session);
>>>>>>> e410e40b

			session->chunk_left -= len;
			session->total_len += len;

			len -= len;
			ptr += len;
			break;
		}
	}

	return 0;
}

static int handle_body(struct web_session *session,
				const guint8 *buf, gsize len)
{
	int err;
	g_autofree char *message = NULL;
	g_autoptr(GError) local_error = NULL;

	debug(session->web, "[body] length %zu", len);

	if (!session->result.use_chunk) {
		if (len > 0) {
			session->result.buffer = buf;
			session->result.length = len;
<<<<<<< HEAD
			call_result_func(session, 0,
				GWEB_HTTP_STATUS_CODE_UNKNOWN);
=======
			call_result_func_success(session);
>>>>>>> e410e40b
		}
		return 0;
	}

	err = decode_chunked(session, buf, len);
	if (err < 0) {
		message = g_strdup_printf("Error in chunk decode %d", err);

		debug(session->web, message);

		session->result.buffer = NULL;
		session->result.length = 0;
<<<<<<< HEAD
		call_result_func(session, 0, GWEB_HTTP_STATUS_CODE_BAD_REQUEST);
=======

		local_error = g_error_new_literal(G_WEB_ERROR,
			G_WEB_ERROR_CHUNK_DECODE,
			message);

		call_result_func_failure(session, local_error);
>>>>>>> e410e40b
	}

	return err;
}

static void handle_multi_line(struct web_session *session)
{
	gsize count;
	char *str;
	gchar *value;

	if (!session->result.last_key)
		return;

	str = session->current_header->str;

	if (str[0] != ' ' && str[0] != '\t')
		return;

	while (str[0] == ' ' || str[0] == '\t')
		str++;

	count = str - session->current_header->str;
	if (count > 0) {
		g_string_erase(session->current_header, 0, count);
		g_string_insert_c(session->current_header, 0, ' ');
	}

	value = g_hash_table_lookup(session->result.headers,
					session->result.last_key);
	if (value) {
		g_string_insert(session->current_header, 0, value);

		str = session->current_header->str;

		g_hash_table_replace(session->result.headers,
					g_strdup(session->result.last_key),
					g_strdup(str));
	}
}

static void add_header_field(struct web_session *session)
{
	gsize count;
	guint8 *pos;
	char *str;
	gchar *value;
	gchar *key;

	str = session->current_header->str;

	pos = memchr(str, ':', session->current_header->len);
	if (pos) {
		*pos = '\0';
		pos++;

		key = g_strdup(str);

		/* remove preceding white spaces */
		while (*pos == ' ')
			pos++;

		count = (char *) pos - str;

		g_string_erase(session->current_header, 0, count);

		value = g_hash_table_lookup(session->result.headers, key);
		if (value) {
			g_string_insert_c(session->current_header, 0, ' ');
			g_string_insert_c(session->current_header, 0, ';');

			g_string_insert(session->current_header, 0, value);
		}

		str = session->current_header->str;
		g_hash_table_replace(session->result.headers, key,
							g_strdup(str));

		g_free(session->result.last_key);
		session->result.last_key = g_strdup(key);
	}
}

/**
 *  @brief
<<<<<<< HEAD
 *    Map a glib error into the negated POSIX error domain.
 *
 *  This attempts to map the specfied glib error into the negated
 *  POSIX error domain, defaulting to -EIO for unmapped domain/code
 *  pairs.
 *
 *  @param[in]  error  A pointer to the immutable glib error to map.
 *
 *  @returns
 *    A mapped glib error into the negated POSIX error domain.
 *
 */
static int map_gerror(const GError *error)
{
	int err;

	if (error->domain == G_CONVERT_ERROR) {
		switch (error->code) {
		case G_CONVERT_ERROR_NO_MEMORY:
			err = -ENOMEM;
			break;
		case G_CONVERT_ERROR_ILLEGAL_SEQUENCE:
			err = -EILSEQ;
			break;
		case G_CONVERT_ERROR_PARTIAL_INPUT:
			err = -EBADMSG;
			break;
		default:
			err = -EIO;
			break;
		}
	} else if (error->domain == G_IO_CHANNEL_ERROR) {
		switch (error->code) {
		case G_IO_CHANNEL_ERROR_INVAL:
			err = -EINVAL;
			break;
		case G_IO_CHANNEL_ERROR_FBIG:
			err = -EFBIG;
			break;
		case G_IO_CHANNEL_ERROR_IO:
			err = -EIO;
			break;
		case G_IO_CHANNEL_ERROR_ISDIR:
			err = -EISDIR;
			break;
		case G_IO_CHANNEL_ERROR_NOSPC:
			err = -ENOSPC;
			break;
		case G_IO_CHANNEL_ERROR_NXIO:
			err = -ENXIO;
			break;
		case G_IO_CHANNEL_ERROR_OVERFLOW:
			err = -EOVERFLOW;
			break;
		case G_IO_CHANNEL_ERROR_PIPE:
			err = -EPIPE;
			break;
		default:
			err = -EIO;
			break;
		}
	} else {
		err = -EIO;
	}

	return err;
}

/**
 *  @brief
 *    Finalize a glib I/O channel watch received data delegation for a
 *    web session request.
 *
 *  This finalizes a glib I/O channel received data failure or
 *  success for @a session. This assumes that @a status is either
 *  #G_IO_STATUS_ERROR or #G_IO_STATUS_EOF. #G_IO_STATUS_ERROR
 *  represents an unconditional failure completion. #G_IO_STATUS_EOF
 *  may represent a successful completion, if it follows one more
 *  prior received data transfers for @a session. However, it
 *  represents a failure completion if it occurs prior to the receipt
 *  of any @a session data.
 *
 *  @param[in,out]  session          A pointer to the mutable web
 *                                   session request to finalize.
 *  @param[in]      status           The status from the prior call
 *                                   to #g_io_channel_read_chars used
 *                                   to determine how to finalize @a
 *                                   session.
 *  @param[in]      bytes_available  The number of bytes advertised
 *                                   to the prior call to
 *                                   #g_io_channel_read_chars.
 *  @param[in]      bytes_read       The number of bytes read by the
 *                                   prior call to
 *                                   #g_io_channel_read_chars.
 *  @param[in]      error            An optional pointer to the glib
 *                                   error instance associated the
 *                                   prior call to
 *                                   #g_io_channel_read_chars.
 *
 *  @sa received_data_continue
 *  @sa received_data
 *
 *  @private
 *
 */
static void received_data_finalize(struct web_session *session,
				GIOStatus status, gsize bytes_available,
				gsize bytes_read, const GError *error)
{
	int err = 0;
	const guint16 code = GWEB_HTTP_STATUS_CODE_UNKNOWN;

	session->transport_watch = 0;

	session->result.buffer = NULL;
	session->result.length = 0;

	/* Handle post-channel read errors, which could be either
	 * G_IO_STATUS_ERROR or G_IO_STATUS_EOF.
	 *
	 * For G_IO_STATUS_ERROR, simply attempt to map the error from
	 * GError, if available.
	 *
	 * For G_IO_STATUS_EOF, this could occur at the end of a nominal,
	 * successful get. That is, some number of headers, with or
	 * without a body, termiated by an expected end-of-file (EOF)
	 * condition. However, G_IO_STATUS_EOF can also happen as a result
	 * of the remote peer server unexpectedly terminating the
	 * connection without transferring any data at all. The only
	 * reasonable recovery for this case it to fail the request,
	 * synthesizing -ECONNRESET as the error, and to let the client
	 * request again.
	 *
	 * If we asked for a non-zero amount of data but received none and
	 * have accumulated no headers thus far, then we assume that the
	 * remote peer server unexpectedly closed the connection;
	 * otherwise, we assume it is a normal EOF closure.
	 */

	if (status == G_IO_STATUS_ERROR) {
		if (error != NULL)
			err = map_gerror(error);
		else
			err = -EIO;
	} else if (status == G_IO_STATUS_EOF) {
		if (bytes_available > 0 &&
				bytes_read == 0 &&
				!g_web_result_has_headers(&session->result, NULL))
			err = -ECONNRESET;
	}

	call_result_func(session, err, code);
=======
 *    Finalize a glib I/O channel watch received data delegation for a
 *    web session request.
 *
 *  This finalizes a glib I/O channel received data failure or
 *  success for @a session. This assumes that @a status is either
 *  #G_IO_STATUS_ERROR or #G_IO_STATUS_EOF. #G_IO_STATUS_ERROR
 *  represents an unconditional failure completion. #G_IO_STATUS_EOF
 *  may represent a successful completion, if it follows one more
 *  prior received data transfers for @a session. However, it
 *  represents a failure completion if it occurs prior to the receipt
 *  of any @a session data.
 *
 *  @param[in,out]  session          A pointer to the mutable web
 *                                   session request to finalize.
 *  @param[in]      status           The status from the prior call
 *                                   to #g_io_channel_read_chars used
 *                                   to determine how to finalize @a
 *                                   session.
 *  @param[in]      bytes_available  The number of bytes advertised
 *                                   to the prior call to
 *                                   #g_io_channel_read_chars.
 *  @param[in]      bytes_read       The number of bytes read by the
 *                                   prior call to
 *                                   #g_io_channel_read_chars.
 *  @param[in]      error            An optional pointer to the glib
 *                                   error instance associated the
 *                                   prior call to
 *                                   #g_io_channel_read_chars.
 *
 *  @sa received_data_continue
 *  @sa received_data
 *
 *  @private
 *
 */
static void received_data_finalize(struct web_session *session,
				GIOStatus status, gsize bytes_available,
				gsize bytes_read, const GError *error)
{
	g_autoptr(GError) local_error = NULL;
	const GError *passed_error = NULL;

	session->transport_watch = 0;

	session->result.buffer = NULL;
	session->result.length = 0;

	/* Handle post-channel read errors, which could be either
	 * G_IO_STATUS_ERROR or G_IO_STATUS_EOF.
	 *
	 * For G_IO_STATUS_ERROR, simply pass through the GError, if
	 * non-null. If there is no GError, create a GError anew based on
	 * EIO.
	 *
	 * For G_IO_STATUS_EOF, this could occur at the end of a nominal,
	 * successful get. That is, some number of headers, with or
	 * without a body, termiated by an expected end-of-file (EOF)
	 * condition. However, G_IO_STATUS_EOF can also happen as a result
	 * of the remote peer server unexpectedly terminating the
	 * connection without transferring any data at all. The only
	 * reasonable recovery for this case it to fail the request,
	 * synthesizing ECONNRESET as the error, and to let the client
	 * request again.
	 *
	 * If we asked for a non-zero amount of data but received none and
	 * have accumulated no headers thus far, then we assume that the
	 * remote peer server unexpectedly closed the connection;
	 * otherwise, we assume it is a normal EOF closure.
	 */

	if (status == G_IO_STATUS_ERROR) {
		if (error != NULL)
			passed_error = error;
		else {
			local_error = g_error_new_literal(G_IO_ERROR,
				g_io_error_from_errno(EIO),
				g_strerror(EIO));
			passed_error = local_error;
		}
	} else if (status == G_IO_STATUS_EOF) {
		if (bytes_available > 0 &&
				bytes_read == 0 &&
				!g_web_result_has_headers(&session->result, NULL)) {
			local_error = g_error_new_literal(G_IO_ERROR,
				g_io_error_from_errno(ECONNRESET),
				g_strerror(ECONNRESET));
			passed_error = local_error;
		}
	}

	call_result_func_failure(session, passed_error);
>>>>>>> e410e40b
}

/**
 *  @brief
 *    Continue a glib I/O channel watch received data delegation for a
 *    web session request and process the data from it.
 *
 *  @param[in,out]  session     A pointer to the mutable web session
 *                              request to continue and process
 *                              received data for.
 *  @param[in]      bytes_read  The number of bytes read by the prior
 *                              call to #g_io_channel_read_chars.
 *
 *  @sa received_data_finalize
 *  @sa received_data
 *
 *  @private
 *
 */
static bool received_data_continue(struct web_session *session,
				gsize bytes_read)
{
	guint8 *ptr = session->receive_buffer;

	session->receive_buffer[bytes_read] = '\0';

	if (session->header_done) {
		if (handle_body(session, session->receive_buffer,
							bytes_read) < 0) {
			session->transport_watch = 0;
			return FALSE;
		}
		return TRUE;
	}

	while (bytes_read > 0) {
		guint8 *pos;
		gsize count;
		char *str;

		pos = memchr(ptr, '\n', bytes_read);
		if (!pos) {
			g_string_append_len(session->current_header,
						(gchar *) ptr, bytes_read);
			return TRUE;
		}

		*pos = '\0';
		count = pos - ptr;
		if (count > 0 && ptr[count - 1] == '\r') {
			ptr[--count] = '\0';
			bytes_read--;
		}

		g_string_append_len(session->current_header,
						(gchar *) ptr, count);

		bytes_read -= count + 1;
		if (bytes_read > 0)
			ptr = pos + 1;
		else
			ptr = NULL;

		if (session->current_header->len == 0) {
			char *val;

			session->header_done = true;

			val = g_hash_table_lookup(session->result.headers,
							"Transfer-Encoding");
			if (val) {
				val = g_strrstr(val, "chunked");
				if (val) {
					session->result.use_chunk = true;

					session->chunck_state = CHUNK_SIZE;
					session->chunk_left = 0;
					session->total_len = 0;
				}
			}

			if (handle_body(session, ptr, bytes_read) < 0) {
				session->transport_watch = 0;
				return FALSE;
			}
			break;
		}

		str = session->current_header->str;

		if (session->result.status == GWEB_HTTP_STATUS_CODE_UNKNOWN) {
			unsigned int code;

			if (sscanf(str, "HTTP/%*s %u %*s", &code) == 1)
				session->result.status = code;
		}

		debug(session->web, "[header] %s", str);

		/* handle multi-line header */
		if (str[0] == ' ' || str[0] == '\t')
			handle_multi_line(session);
		else
			add_header_field(session);

		g_string_truncate(session->current_header, 0);
	}

	return TRUE;
}

/**
 *  @brief
 *    Handle a glib I/O channel watch received data delegation for a
 *    web session request.
 *
 *  This handles a glib I/O channel received data delegate for the web
 *  session request associated with @a channel.
 *
 *  @param[in,out]  channel    A pointer to the glib channel that
 *                             received data or a condition(s)/
 *                             event(s).
 *  @param[in]      cond       The conditions or events that
 *                             generated this delegation.
 *  @param[in,out]  user_data  A pointer to the mutable web session
 *                             request associated with @a channel.
 *
 *  @sa received_data_finalize
 *  @sa received_data_continue
 *
 *  @private
 *
 */
static gboolean received_data(GIOChannel *channel, GIOCondition cond,
							gpointer user_data)
{
	struct web_session *session = user_data;
	const gsize bytes_available = session->receive_space - 1;
	gsize bytes_read;
	GIOStatus status;
<<<<<<< HEAD
	GError *error = NULL;
=======
	g_autoptr(GError) local_error = NULL;
	g_autoptr(GError) error = NULL;
>>>>>>> e410e40b

	/* We received some data or condition, cancel the connect timeout. */

	cancel_connect_timeout(session);

	/* If there was a low-level I/O condition or error, there is
	 * nothing more to do; simply fail the request.
	 */

	if (cond & (G_IO_NVAL | G_IO_ERR | G_IO_HUP)) {
		session->transport_watch = 0;

		session->result.buffer = NULL;
		session->result.length = 0;

<<<<<<< HEAD
		call_result_func(session, -EIO, GWEB_HTTP_STATUS_CODE_UNKNOWN);
=======
		local_error = g_error_new_literal(G_IO_ERROR,
			g_io_error_from_errno(EIO),
			g_strerror(EIO));

		call_result_func_failure(session, local_error);
>>>>>>> e410e40b

		return FALSE;
	}

	/* Attempt to read received data from the channel. */

	status = g_io_channel_read_chars(channel,
				(gchar *) session->receive_buffer,
				bytes_available, &bytes_read, &error);

	debug(session->web, "bytes read %zu status %d error %p", bytes_read,
		status, error);

	/* Handle post-channel read errors, which could be either
	 * G_IO_STATUS_ERROR or G_IO_STATUS_EOF.
	 */
	if (status != G_IO_STATUS_NORMAL && status != G_IO_STATUS_AGAIN) {
		received_data_finalize(session, status,
			bytes_available, bytes_read, error);

<<<<<<< HEAD
		if (error != NULL)
			g_clear_error(&error);

=======
>>>>>>> e410e40b
		return FALSE;
	}

	/* Otherwise, continue the session request and process the
	 * received data.
	 */

	return received_data_continue(session, bytes_read);
}

static int bind_to_address(int sk, const char *interface, int family)
{
	struct ifaddrs *ifaddr_list, *ifaddr;
	int size, err = -1;

	if (getifaddrs(&ifaddr_list) < 0)
		return err;

	for (ifaddr = ifaddr_list; ifaddr; ifaddr = ifaddr->ifa_next) {
		if (g_strcmp0(ifaddr->ifa_name, interface) != 0)
			continue;

		if (!ifaddr->ifa_addr ||
				ifaddr->ifa_addr->sa_family != family)
			continue;

		switch (family) {
		case AF_INET:
			size = sizeof(struct sockaddr_in);
			break;
		case AF_INET6:
			size = sizeof(struct sockaddr_in6);
			break;
		default:
			continue;
		}

		err = bind(sk, (struct sockaddr *) ifaddr->ifa_addr, size);
		break;
	}

	freeifaddrs(ifaddr_list);
	return err;
}

static inline int bind_socket(int sk, int index, int family)
{
	char interface[IF_NAMESIZE];
	int err;

	if (!if_indextoname(index, interface))
		return -1;

	err = setsockopt(sk, SOL_SOCKET, SO_BINDTODEVICE,
					interface, IF_NAMESIZE);
	if (err < 0)
		err = bind_to_address(sk, interface, family);

	return err;
}

/**
 *  @brief
 *    Establish TCP connection for a GWeb session.
 *
 *  This attempts to establish a TCP connection for the specified GWeb
 *  session with the session-specified address family, peer address,
 *  and bound network interface.
 *
 *  @param[in,out]  session             A pointer to the mutable GWeb
 *                                      session for which to establish
 *                                      the session transport.
 *  param[in]       connect_timeout_ms  The time, in milliseconds, for
 *                                      the TCP connection timeout.
 *                                      Connections that take longer
 *                                      than this will be aborted. A
 *                                      value of zero ('0') indicates
 *                                      that no explicit connection
 *                                      timeout will be used, leaving
 *                                      the timeout to the underlying
 *                                      operating system and its
 *                                      network stack.
 *
 *  @retval  0        If successful.
 *  @retval  -EIO     If a socket could not be created for the specified
 *                    session address family, the socket could not be
 *                    bound to the specified session network
 *                    interface, or the socket could not connect to
 *                    the specified session peer address.
 *  @retval  -ENOMEM  If a GLib transport channel could not be created.
 *
 *  @sa close_session_transport
 *
 */
static int connect_session_transport(struct web_session *session,
			guint connect_timeout_ms)
{
	GIOFlags flags;
	int sk;

	sk = socket(session->addr->ai_family, SOCK_STREAM | SOCK_CLOEXEC,
			IPPROTO_TCP);
	if (sk < 0)
		return -EIO;

	if (session->web->index > 0) {
		if (bind_socket(sk, session->web->index,
					session->addr->ai_family) < 0) {
			debug(session->web, "bind() %s", strerror(errno));
			close(sk);
			return -EIO;
		}
	}

	if (session->flags & SESSION_FLAG_USE_TLS) {
		debug(session->web, "using TLS encryption");
		session->transport_channel = g_io_channel_gnutls_new(sk);
	} else {
		debug(session->web, "no encryption");
		session->transport_channel = g_io_channel_unix_new(sk);
	}

	if (!session->transport_channel) {
		debug(session->web, "channel missing");
		close(sk);
		return -ENOMEM;
	}

	flags = g_io_channel_get_flags(session->transport_channel);
	g_io_channel_set_flags(session->transport_channel,
					flags | G_IO_FLAG_NONBLOCK, NULL);

	g_io_channel_set_encoding(session->transport_channel, NULL, NULL);
	g_io_channel_set_buffered(session->transport_channel, FALSE);

	g_io_channel_set_close_on_unref(session->transport_channel, TRUE);

	if (connect(sk, session->addr->ai_addr,
			session->addr->ai_addrlen) < 0) {
		if (errno != EINPROGRESS) {
			debug(session->web, "connect() %s", strerror(errno));
			return -EIO;
		}
	}

	session->transport_watch = g_io_add_watch(session->transport_channel,
				G_IO_IN | G_IO_HUP | G_IO_NVAL | G_IO_ERR,
						received_data, session);

	session->send_watch = g_io_add_watch(session->transport_channel,
				G_IO_OUT | G_IO_HUP | G_IO_NVAL | G_IO_ERR,
						send_data, session);

	add_connect_timeout(session, connect_timeout_ms);

	return 0;
}

static int create_transport(struct web_session *session)
{
	int err;

	err = connect_session_transport(session,
			g_web_get_connect_timeout(session->web));
	if (err < 0)
		return err;

	debug(session->web, "creating session %s:%u",
					session->address, session->port);

	return 0;
}

/**
 *  @brief
 *    Attempt to parse the scheme component from a URL.
 *
 *  This attempts to parse the scheme component from the specified URL
 *  of the provided length at the specified cursor point in the
 *  URL. If provided, the parsed scheme is copied and
 *  assigned to @a scheme.
 *
 *  @note
 *    The caller is responsible for deallocating the memory assigned
 *    to @a *scheme, if provided, on success.
 *
 *  @param[in]      url             A pointer to the immutable string,
 *                                  of length @a url_length, from
 *                                  which to parse the scheme
 *                                  component.
 *  @param[in]      url_length      The length, in bytes, of @a url.
 *  @param[in,out]  cursor          A pointer to the current parsing
 *                                  position within @a url at which to
 *                                  start parsing the scheme. On
 *                                  success, this is updated to the
 *                                  first byte past the parsed scheme.
 *  @param[in,out]  scheme          An optional pointer to storage to
 *                                  assign a copy of the parsed scheme
 *                                  on success.
 *
 *  @retval  0        If successful.
 *  @retavl  -EINVAL  If @a url was null, @a url_length was zero, or @a
 *                    cursor was null.
 *
 *  @sa parse_url_components
 *
 */
static int parse_url_scheme(const char *url, size_t url_length,
						const char **cursor,
						char **scheme)
{
	static const char * const scheme_delimiter = "://";
	static const size_t scheme_delimiter_length = 3;
	const char *result;
	size_t remaining_length;
	size_t scheme_length = 0;

	if (!url || !url_length || !cursor)
		return -EINVAL;

	remaining_length = url_length - (size_t)(*cursor - url);
	if (remaining_length) {
		result = memmem(*cursor,
					remaining_length,
					scheme_delimiter,
					scheme_delimiter_length);
		if (result) {
			scheme_length = (size_t)(result - *cursor);

			if (scheme)
				*scheme = g_strndup(*cursor, scheme_length);

			*cursor += scheme_length + scheme_delimiter_length;
		} else if (scheme)
			*scheme = NULL;
	} else if (scheme)
		*scheme = NULL;

	return 0;
}

/**
 *  @brief
 *    Attempt to parse the host component from a URL.
 *
 *  This attempts to parse the host component from the specified
 *  URL of the provided length at the specified cursor point in the
 *  URL. If provided, the parsed host is copied and assigned to @a
 *  host.
 *
 *  Compliant with RFC 2732, the format of the host component of the
 *  URL may be one of the following:
 *
 *    1. "[\<IPv6 Address>]"
 *    2. "[\<IPv6 Address>]:<Port>"
 *    4. "\<IPv4 Address>"
 *    5. "\<IPv4 Address>:<Port>"
 *    6. "\<Host Name>"
 *    7. "\<Host Name>:<Port>"
 *
 *  @note
 *    The caller is responsible for deallocating the memory assigned
 *    to @a *host, if provided, on success.
 *
 *  @param[in]      url             A pointer to the immutable string,
 *                                  of length @a url_length, from
 *                                  which to parse the host
 *                                  component.
 *  @param[in]      url_length      The length, in bytes, of @a url.
 *  @param[in,out]  cursor          A pointer to the current parsing
 *                                  position within @a url at which to
 *                                  start parsing the host. On
 *                                  success, this is updated to the
 *                                  first byte past the parsed host.
 *  @param[in,out]  host            An optional pointer to storage to
 *                                  assign a copy of the parsed host
 *                                  on success.
 *
 *  @retval  0        If successful.
 *  @retavl  -EINVAL  If @a url was null, @a url_length was zero, @a
 *                    cursor was null, or if the host portion of @a
 *                    url is malformed.
 *
 *  @sa parse_url_host_and_port
 *  @sa parse_url_components
 *
 */
static int parse_url_host(const char *url, size_t url_length,
						const char **cursor,
						char **host)
{
	static char port_delimiter = ':';
	static char path_delimiter = '/';
	size_t remaining_length;
	size_t host_length	= 0;
	const char *result;
	const char *opening_bracket;
	const char *closing_bracket;
	int err = 0;

	if (!url || !url_length || !cursor)
		return -EINVAL;

	/*
	 * Since it's the easiest to detect, first rule out an IPv6
	 * address. The only reliably way to do so is to search for the
	 * delimiting '[' and ']'. Searching for ':' may incorrectly yield
	 * one of the other forms above (for example, (2), (5), or (7)).
	 */
	remaining_length = url_length - (size_t)(*cursor - url);

	opening_bracket = memchr(*cursor, '[', remaining_length);
	if (opening_bracket) {
		/*
		 * We found an opening bracket; this might be an IPv6
		 * address. Search for its peer closing bracket.
		 */
		remaining_length = url_length - (size_t)(opening_bracket - url);

		closing_bracket = memchr(opening_bracket,
								']',
								remaining_length);
		if (!closing_bracket)
			return -EINVAL;

		/*
		 * Assign the first character of the IPv6 address after the
		 * opening bracket up to, but not including, the closing
		 * bracket to the host name.
		 */
		host_length = closing_bracket - opening_bracket - 1;

		if (host_length && host)
			*host = g_strndup(opening_bracket + 1, host_length);
	} else {
		/*
		 * At this point, we either have an IPv4 address or a host
		 * name, maybe with a port and maybe with a path.
		 *
		 * Whether we have a port or not, we definitively know where
		 * the IPv4 address or host name ends. If we have a port, it
		 * ends at the port delimiter, ':'. If we don't have a port,
		 * then it ends at the end of the string or at the path
		 * delimiter, if any.
		 */
		result = memchr(*cursor, port_delimiter, remaining_length);

		/*
		 * There was no port delimiter; attempt to find a path
		 * delimiter.
		 */
		if (!result)
			result = memchr(*cursor, path_delimiter, remaining_length);

		/*
		 * Whether stopping at the port or path delimiter, if we had a
		 * result, the end of the host is the span from the cursor to
		 * that result. Otherwise, it is simply the remaining length
		 * of the string.
		 */
		if (result)
			host_length = result - *cursor;
		else
			host_length = remaining_length;

		if (host_length && host)
			*host = g_strndup(*cursor, host_length);
	}

	if (!host_length)
		err = -EINVAL;
	else
		*cursor += host_length;

	return err;
}

/**
 *  @brief
 *    Attempt to parse the port component from a URL.
 *
 *  This attempts to parse the port component from the specified URL
 *  of the provided length at the specified cursor point in the
 *  URL. If provided, the parsed port is assigned to @a port.
 *
 *  Compliant with RFC 2732, the format of the host component of the
 *  URL may be one of the following:
 *
 *    1. "[\<IPv6 Address>]"
 *    2. "[\<IPv6 Address>]:<Port>"
 *    4. "\<IPv4 Address>"
 *    5. "\<IPv4 Address>:<Port>"
 *    6. "\<Host Name>"
 *    7. "\<Host Name>:<Port>"
 *
 *  @param[in]      url             A pointer to the immutable string,
 *                                  of length @a url_length, from
 *                                  which to parse the port
 *                                  component.
 *  @param[in]      url_length      The length, in bytes, of @a url.
 *  @param[in,out]  cursor          A pointer to the current parsing
 *                                  position within @a url at which to
 *                                  start parsing the port. On
 *                                  success, this is updated to the
 *                                  first byte past the parsed port.
 *  @param[in,out]  port            An optional pointer to storage to
 *                                  assign the parsed port on
 *                                  success. On failure or absence of
 *                                  a port to parsed, this is assigned
 *                                  -1.
 *
 *  @retval  0        If successful.
 *  @retavl  -EINVAL  If @a url was null, @a url_length was zero, @a
 *                    cursor was null, or if there were no characters
 *                    to parse after the port delimiter (':').
 *  @retval  -ERANGE  If the parsed port was outside of the range [0,
 *                    65535], inclusive.
 *
 *  @sa parse_url_host_and_port
 *  @sa parse_url_components
 *
 */
static int parse_url_port(const char *url, size_t url_length,
						const char **cursor,
						int16_t *port)
{
	static char port_delimiter = ':';
	static const size_t port_delimiter_length = 1;
	const char *result;
	size_t remaining_length;
	size_t port_length = 0;
	char *end;
	unsigned long tmp_port;

	if (!url || !url_length || !cursor)
		return -EINVAL;

	remaining_length = url_length - (size_t)(*cursor - url);

	result = memchr(*cursor, port_delimiter, remaining_length);
	if (result) {
		tmp_port = strtoul(result + port_delimiter_length, &end, 10);
		if (tmp_port == ULONG_MAX)
			return -ERANGE;
		else if (tmp_port > UINT16_MAX)
			return -ERANGE;
		else if (result + port_delimiter_length == end)
			return -EINVAL;

		port_length = end - (result + port_delimiter_length);

		*cursor += port_length;
	} else
		tmp_port = -1;

	if (port)
		*port = (int16_t)tmp_port;

	return 0;
}

/**
 *  @brief
 *    Attempt to parse the host and port components from a URL.
 *
 *  This attempts to parse the host and port components from the
 *  specified URL of the provided length at the specified cursor point
 *  in the URL. If provided, the parsed host is copied and assigned to
 *  @a host and, if provided, the parsed port is assigned to @a port.
 *
 *  Compliant with RFC 2732, the format of the host component of the
 *  URL may be one of the following:
 *
 *    1. "[\<IPv6 Address>]"
 *    2. "[\<IPv6 Address>]:<Port>"
 *    4. "\<IPv4 Address>"
 *    5. "\<IPv4 Address>:<Port>"
 *    6. "\<Host Name>"
 *    7. "\<Host Name>:<Port>"
 *
 *  @note
 *    The caller is responsible for deallocating the memory assigned
 *    to @a *host, if provided, on success.
 *
 *  @param[in]      url             A pointer to the immutable string,
 *                                  of length @a url_length, from
 *                                  which to parse the host and port
 *                                  components.
 *  @param[in]      url_length      The length, in bytes, of @a url.
 *  @param[in,out]  cursor          A pointer to the current parsing
 *                                  position within @a url at which to
 *                                  start parsing the host and
 *                                  port. On success, this is updated
 *                                  to the first byte past the parsed
 *                                  host or port, if present.
 *  @param[in,out]  host            An optional pointer to storage to
 *                                  assign a copy of the parsed host
 *                                  on success.
 *  @param[in,out]  port            An optional pointer to storage to
 *                                  assign the parsed port on
 *                                  success. On failure or absence of
 *                                  a port to parsed, this is assigned
 *                                  -1.
 *
 *  @retval  0        If successful.
 *  @retavl  -EINVAL  If @a url was null, @a url_length was zero, @a
 *                    cursor was null, if the host portion of @a url
 *                    is malformed, or if there were no characters to
 *                    parse after the port delimiter (':').
 *  @retval  -ERANGE  If the parsed port was outside of the range [0,
 *                    65535], inclusive.
 *
 *  @sa parse_url_host
 *  @sa parse_url_port
 *  @sa parse_url_components
 *
 */
static int parse_url_host_and_port(const char *url, size_t url_length,
						const char **cursor,
						char **host,
						int16_t *port)
{
	g_autofree char *temp_host = NULL;
	int err = 0;

	if (!url || !url_length || !cursor)
		return -EINVAL;

	/* Attempt to handle the host component. */

	err = parse_url_host(url, url_length, cursor, &temp_host);
	if (err != 0)
		goto done;

	/* Attempt to handle the port component. */

	err = parse_url_port(url, url_length, cursor, port);
	if (err != 0)
		goto done;

	if (host)
		*host = g_steal_pointer(&temp_host);

done:
	return err;
}

/**
 *  @brief
 *    Attempt to parse the path component from a URL.
 *
 *  This attempts to parse the path component from the specified
 *  URL of the provided length at the specified cursor point in the
 *  URL. If provided, the parsed path is copied and assigned to @a
 *  path.
 *
 *  @note
 *    The caller is responsible for deallocating the memory assigned
 *    to @a *path, if provided, on success.
 *
 *  @param[in]      url             A pointer to the immutable string,
 *                                  of length @a url_length, from
 *                                  which to parse the path
 *                                  component.
 *  @param[in]      url_length      The length, in bytes, of @a url.
 *  @param[in,out]  cursor          A pointer to the current parsing
 *                                  position within @a url at which to
 *                                  start parsing the path. On
 *                                  success, this is updated to the
 *                                  first byte past the parsed path.
 *  @param[in,out]  path            An optional pointer to storage to
 *                                  assign a copy of the parsed path
 *                                  on success.
 *
 *  @retval  0        If successful.
 *  @retavl  -EINVAL  If @a url was null, @a url_length was zero, or @a
 *                    cursor was null.
 *
 *  @sa parse_url_components
 *
 */
static int parse_url_path(const char *url, size_t url_length,
						const char **cursor,
						char **path)
{
	static char path_delimiter = '/';
	static const size_t path_delimiter_length = 1;
	const char *result;
	size_t remaining_length;
	size_t path_length = 0;

	if (!url || !url_length || !cursor)
		return -EINVAL;

	remaining_length = url_length - (size_t)(*cursor - url);

	result = memchr(*cursor, path_delimiter, remaining_length);
	if (result) {
		path_length = url_length -
			(size_t)(result + path_delimiter_length - url);

		if (path)
			*path = g_strndup(result + path_delimiter_length, path_length);

		*cursor += path_length + path_delimiter_length;
	} else if (path)
		*path = NULL;

	return 0;
}

/**
 *  @brief
 *    Attempt to parse the scheme, host, port, and path components
 *    from a URL.
 *
 *  This attempts to parse the scheme, host, port, and path components
 *  from the specified URL. If provided, the parsed scheme, host and
 *  path are copied and assigned to @a scheme, @a host, and @a path,
 *  respective and the parsed port is assigned to @a port.
 *
 *  Compliant with RFC 2732, the format of the host component of the
 *  URL may be one of the following:
 *
 *    1. "[\<IPv6 Address>]"
 *    2. "[\<IPv6 Address>]:<Port>"
 *    4. "\<IPv4 Address>"
 *    5. "\<IPv4 Address>:<Port>"
 *    6. "\<Host Name>"
 *    7. "\<Host Name>:<Port>"
 *
 *  @param[in]      url             A pointer to the immutable null-
 *                                  terminated C string from which to
 *                                  parse the scheme, host, port, and
 *                                  path components.
 *  @param[in,out]  scheme          An optional pointer to storage to
 *                                  assign a copy of the parsed scheme
 *                                  on success.
 *  @param[in,out]  host            An optional pointer to storage to
 *                                  assign a copy of the parsed host
 *                                  on success.
 *  @param[in,out]  port            An optional pointer to storage to
 *                                  assign the parsed port on
 *                                  success. On failure or absence of
 *                                  a port to parsed, this is assigned
 *                                  -1.
 *  @param[in,out]  path            An optional pointer to storage to
 *                                  assign a copy of the parsed path
 *                                  on success.
 *
 *  @retval  0        If successful.
 *  @retavl  -EINVAL  If @a url was null, @a url length was zero, if
 *                    the host portion of @a url is malformed, or if
 *                    there were no characters to parse after the port
 *                    delimiter (':').
 *  @retval  -ERANGE  If the parsed port was outside of the range [0,
 *                    65535], inclusive.
 *
 *  @sa parse_url_scheme_with_default
 *  @sa parse_url_scheme
 *  @sa parse_url_host
 *  @sa parse_url_port
 *  @sa parse_url_host_and_port
 *  @sa parse_url_path
 *
 */
static int parse_url_components(const char *url,
						char **scheme,
						char **host,
						int16_t *port,
						char **path)
{
	size_t total_length;
	const char *p;
	g_autofree char *temp_scheme = NULL;
	g_autofree char *temp_host = NULL;
	int err = 0;

	if (!url)
		return -EINVAL;

	p = url;

	total_length = strlen(p);
	if (!total_length)
		return -EINVAL;

	/* Skip any leading space, if any. */

	while (g_ascii_isspace(*p))
		p++;

	/* Attempt to handle the scheme component. */

	err = parse_url_scheme(url, total_length, &p, &temp_scheme);
	if (err != 0)
		goto done;

	/* Attempt to handle the host component. */

	err = parse_url_host_and_port(url, total_length, &p, &temp_host, port);
	if (err != 0)
		goto done;

	/* Attempt to handle the path component. */

	err = parse_url_path(url, total_length, &p, path);
	if (err != 0)
		goto done;

	if (scheme)
		*scheme = g_steal_pointer(&temp_scheme);

	if (host)
		*host = g_steal_pointer(&temp_host);

done:
	return err;
}

/**
 *	@brief
 *	  Attempt to parse the request URL for the web request session.
 *
 *	This attempts to parse the specified request URL for the specified
 *	web request session. From the request URL, the scheme is parsed,
 *	mapped and assigned to the @a session port field and the host and
 *	path are parsed, copied, and assigned to the host and request
 *	fields, respectively.
 *
 *	Compliant with RFC 2732, the format of the host component of the
 *	request and proxy URLs may be one of the following:
 *
 *	  1. "[\<IPv6 Address>]"
 *	  2. "[\<IPv6 Address>]:<Port>"
 *	  4. "\<IPv4 Address>"
 *	  5. "\<IPv4 Address>:<Port>"
 *	  6. "\<Host Name>"
 *	  7. "\<Host Name>:<Port>"
 *
 *	@note
 *	  The caller is responsible for deallocating the memory assigned
 *	  to the @a session host, request, and address fields.
 *
 *	@param[in,out]	session	     A pointer to the mutable web session
 *							     request object to be populated from
 *							     @a url and, if provided, @a proxy. On
 *							     success, the session port, host,
 *							     request, and address fields will be
 *							     populated from the parsed request URL.
 *	@param[in]		request_url  A pointer to the immutable null-
 *							     terminated C string containing the
 *							     request URL to parse.
 *
 *	@retval	 0		  If successful.
 *	@retval	 -EINVAL  If @request_url was not a valid URL.
 *
 *  @sa parse_url_components
 *
 */
static int parse_request_url(struct web_session *session,
				const char *request_url, bool has_proxy_url)
{
	g_autofree char *scheme = NULL;
	g_autofree char *host = NULL;
	g_autofree char *path = NULL;
	int16_t port = -1;
	int err = 0;

	if (!session || !request_url)
		return -EINVAL;

	/* Parse the request URL components. */

	err = parse_url_components(request_url,
			&scheme,
			&host,
			&port,
			&path);
	if (err != 0)
		goto done;

	/*
	 * Handle the URL scheme, if any, for the session, defaulting to
	 * the "http" scheme and port 80.
	 */
	if (scheme) {
		if (g_ascii_strcasecmp(scheme, "https") == 0)
			session->port = 443;
		else if (g_ascii_strcasecmp(scheme, "http") == 0)
			session->port = 80;
		else {
			err = -EINVAL;
			goto done;
		}
	} else
		session->port = 80;

	/* Handle the URL host and port, if any, for the session. */

	if (port != -1) {
		session->port = port;

		if (!has_proxy_url)
			session->host = g_strdup(host);
		else
			session->host = g_strdup_printf("%s:%u", host, port);
	} else
		session->host = g_strdup(host);

	/* Handle the URL path, if any, for the session. */

	if (!has_proxy_url)
		session->request = g_strdup_printf("/%s", path ? path : "");
	else
		session->request = g_strdup(request_url);

done:
	return err;
}

/**
 *	@brief
 *	  Attempt to parse the proxy URL for the web request session.
 *
 *	This attempts to parse the specified proxy URL for the specified
 *	web request session. From the proxy URL, the port component is
 *	parsed and assigned to the @a session port field and the host
 *	component is parsed, copied, and assigned to the address field.
 *
 *	Compliant with RFC 2732, the format of the host component of the
 *	request and proxy URLs may be one of the following:
 *
 *	  1. "[\<IPv6 Address>]"
 *	  2. "[\<IPv6 Address>]:<Port>"
 *	  4. "\<IPv4 Address>"
 *	  5. "\<IPv4 Address>:<Port>"
 *	  6. "\<Host Name>"
 *	  7. "\<Host Name>:<Port>"
 *
 *	@note
 *	  The caller is responsible for deallocating the memory assigned
 *	  to the @a session address field.
 *
 *	@param[in,out]	session	     A pointer to the mutable web session
 *							     request object to be populated from
 *							     @a url and, if provided, @a proxy. On
 *							     success, the session port and address
 *							     fields will be populated from the
 *							     parsed proxy URL.
 *	@param[in]		proxy_url    A pointer to the immutable null-
 *							     terminated C string containing the
 *							     web proxy URL to parse.
 *
 *	@retval	 0		  If successful.
 *	@retval	 -EINVAL  If @a proxy_url was not a valid URL.
 *
 *  @sa parse_url_scheme
 *  @sa parse_url_host_and_port
 *
 */
static int parse_proxy_url(struct web_session *session, const char *proxy_url)
{
	const char *p;
	size_t proxy_length;
	g_autofree char *scheme = NULL;
	g_autofree char *host = NULL;
	int16_t port = -1;
	int err = 0;

	if (!session || !proxy_url)
		return -EINVAL;

	/*
	 * Parse the proxy URL scheme, host, and port, the only three
	 * components we care about.
	 */
	p = proxy_url;
	proxy_length = strlen(p);

	err = parse_url_scheme(proxy_url,
			proxy_length,
			&p,
			&scheme);
	if (err != 0)
		goto done;

	err = parse_url_host_and_port(proxy_url,
			proxy_length,
			&p,
			&host,
			&port);
	if (err != 0)
		goto done;

	/*
	 * Handle the proxy URL scheme, if any, for the session. Only
	 * "http" is allowed.
	 */
	if (scheme && g_ascii_strcasecmp(scheme, "http") != 0) {
		err = -EINVAL;
		goto done;
	}

	/*
	 * Handle the proxy URL host and port for the session.
	 */
	if (host)
		session->address = host;

	if (port != -1)
		session->port = port;

done:
	return err;
}

/**
 *  @brief
 *    Attempt to parse the request and proxy URLs for the web request
 *    session.
 *
 *  This attempts to parse the specified request and optional proxy
 *  URL for the specified web request session. From the request URL,
 *  the scheme is parsed, mapped and assigned to the @a session port
 *  field and the host and path are parsed, copied, and assigned to
 *  the host and request fields, respectively. From the proxy URL, if
 *  present, the port component is parsed and assigned to the @a
 *  session port field and the host component is parsed, copied, and
 *  assigned to the address field.
 *
 *  Compliant with RFC 2732, the format of the host component of the
 *  request and proxy URLs may be one of the following:
 *
 *    1. "[\<IPv6 Address>]"
 *    2. "[\<IPv6 Address>]:<Port>"
 *    4. "\<IPv4 Address>"
 *    5. "\<IPv4 Address>:<Port>"
 *    6. "\<Host Name>"
 *    7. "\<Host Name>:<Port>"
 *
 *  @note
 *    The caller is responsible for deallocating the memory assigned
 *    to the @a session host, request, and address fields.
 *
 *  @param[in,out]  session  A pointer to the mutable web session request
 *                           object to be populated from @a url and,
 *                           if provided, @a proxy. On success, the
 *                           session port, host, request, and address
 *                           fields will be populated from the parsed
 *                           request URL and/or proxy URLs.
 *  @param[in]      url      A pointer to the immutable null-terminated
 *                           C string containing the request URL to
 *                           parse.
 *  @param[in]      proxy    An optional pointer to the immutable null-
 *                           terminated C string containing the web
 *                           proxy URL, if any, to parse.
 *
 *  @retval  0         If successful.
 *  @retval  -EINVAL  If @url was not a valid URL.
 *
 *  @sa parse_request_url
 *  @sa parse_proxy_url
 *
 */
static int parse_request_and_proxy_urls(struct web_session *session,
				const char *url, const char *proxy)
{
	const bool has_proxy_url = (proxy != NULL);
	int err = 0;

	if (!session || !url)
		return -EINVAL;

	/* Parse and handle the request URL */

	err = parse_request_url(session, url, has_proxy_url);
	if (err != 0)
		goto done;

	if (!has_proxy_url)
		goto done;

	/* Parse and handle the proxy URL */

	err = parse_proxy_url(session, proxy);
	if (err != 0)
		goto done;

done:
	return err;
}

static void handle_resolved_address(struct web_session *session)
{
	struct addrinfo hints;
	g_autofree char *port;
	int ret;
	g_autoptr(GError) local_error = NULL;

	debug(session->web, "address %s", session->address);

	memset(&hints, 0, sizeof(struct addrinfo));
	hints.ai_flags = AI_NUMERICHOST;
	hints.ai_family = session->web->family;

	if (session->addr) {
		freeaddrinfo(session->addr);
		session->addr = NULL;
	}

	port = g_strdup_printf("%u", session->port);
	ret = getaddrinfo(session->address, port, &hints, &session->addr);
	if (ret != 0 || !session->addr) {
<<<<<<< HEAD
		call_result_func(session, 0, GWEB_HTTP_STATUS_CODE_BAD_REQUEST);
=======
		local_error = g_error_new(G_WEB_ERROR,
			G_WEB_ERROR_HOST_NOT_FOUND,
			"could not resolve %s: %s",
			session->address,
			gai_strerror(ret));

		call_result_func_failure(session, local_error);

>>>>>>> e410e40b
		return;
	}

	call_route_func(session);

<<<<<<< HEAD
	if (create_transport(session) < 0) {
		call_result_func(session, 0, GWEB_HTTP_STATUS_CODE_CONFLICT);
		return;
=======
	ret = create_transport(session);
	if (ret < 0) {
		local_error = g_error_new_literal(G_IO_ERROR,
						g_io_error_from_errno(ret),
						g_strerror(ret));

		call_result_func_failure(session, local_error);
>>>>>>> e410e40b
	}
}

static gboolean already_resolved(gpointer data)
{
	struct web_session *session = data;

	session->address_action = 0;
	handle_resolved_address(session);

	return FALSE;
}

static void resolv_result(GResolvResultStatus status,
					char **results, gpointer user_data)
{
	struct web_session *session = user_data;
	g_autoptr(GError) local_error = NULL;

	if (!results || !results[0]) {
<<<<<<< HEAD
		call_result_func(session, 0, GWEB_HTTP_STATUS_CODE_NOT_FOUND);
=======
		local_error = g_error_new(G_WEB_ERROR,
				G_WEB_ERROR_HOST_NOT_FOUND,
				"could not resolve %s",
				session->host);

		call_result_func_failure(session, local_error);

>>>>>>> e410e40b
		return;
	}

	g_free(session->address);
	session->address = g_strdup(results[0]);

	handle_resolved_address(session);
}

static bool is_ip_address(const char *host)
{
	struct addrinfo hints;
	struct addrinfo *addr;
	int result;

	memset(&hints, 0, sizeof(struct addrinfo));
	hints.ai_flags = AI_NUMERICHOST;
	addr = NULL;

	result = getaddrinfo(host, NULL, &hints, &addr);
	if(!result)
		freeaddrinfo(addr);

	return result == 0;
}

static guint do_request(GWeb *web, const char *url,
				const char *type, GWebInputFunc input,
				int fd, gsize length, GWebResultFunc func,
				GWebRouteFunc route, gpointer user_data,
				int *err)
{
	struct web_session *session;
	const gchar *host;
	int request_id = 0;
	int status = 0;

	if (!web || !url) {
		status = -EINVAL;
		goto done;
	}

	debug(web, "request %s", url);

	session = g_try_new0(struct web_session, 1);
	if (!session) {
		status = -ENOMEM;
		goto done;
	}

	status = parse_request_and_proxy_urls(session, url, web->proxy);
	if (status < 0) {
		free_session(session);
		goto done;
	}

	debug(web, "proxy host %s", session->address);
	debug(web, "port %u", session->port);
	debug(web, "host %s", session->host);
	debug(web, "flags %lu", session->flags);
	debug(web, "request %s", session->request);
	debug(web, "result_func %p", func);

	if (type) {
		session->content_type = g_strdup(type);

		debug(web, "content-type %s", session->content_type);
	}

	session->web = web;

	session->result_func = func;
	session->route_func = route;
	session->input_func = input;
	session->fd = fd;
	session->length = length;
	session->offset = 0;
	session->user_data = user_data;

	session->receive_buffer = g_try_malloc(DEFAULT_BUFFER_SIZE);
	if (!session->receive_buffer) {
		free_session(session);
		status = -ENOMEM;
		goto done;
	}

	session->result.headers = g_hash_table_new_full(g_str_hash, g_str_equal,
							g_free, g_free);
	if (!session->result.headers) {
		free_session(session);
		status = -ENOMEM;
		goto done;
	}

	session->receive_space = DEFAULT_BUFFER_SIZE;
	session->send_buffer = g_string_sized_new(0);
	session->current_header = g_string_sized_new(0);
	session->header_done = false;
	session->body_done = false;

	host = session->address ? session->address : session->host;
	if (is_ip_address(host)) {
		if (session->address != host) {
			g_free(session->address);
			session->address = g_strdup(host);
		}
		session->address_action = g_idle_add(already_resolved, session);
	} else {
		session->resolv_action = g_resolv_lookup_hostname(web->resolv,
					host, resolv_result, session);
		if (session->resolv_action <= 0) {
			free_session(session);
			/*
			 * While the return signature of #g_resolv_lookup_hostname
			 * is 'guint', it overloads this, treating it as 'int' and
			 * does potentially return -EIO. Consequently, apply the
			 * 'int' casts to handle these cases.
			 */
			status = (int)session->resolv_action < 0 ?
						(int)session->resolv_action :
						-ENOENT;
			goto done;
		}
	}

	web->session_list = g_list_append(web->session_list, session);

	request_id = web->next_query_id++;

done:
	if (err)
		*err = status;

	return request_id;
}

guint g_web_request_get(GWeb *web, const char *url, GWebResultFunc func,
		GWebRouteFunc route, gpointer user_data, int *err)
{
	return do_request(web, url, NULL, NULL, -1, 0,
		func, route, user_data, err);
}

guint g_web_request_post(GWeb *web, const char *url,
				const char *type, GWebInputFunc input,
				GWebResultFunc func, gpointer user_data,
				int *err)
{
	return do_request(web, url, type, input, -1, 0,
		func, NULL, user_data, err);
}

guint g_web_request_post_file(GWeb *web, const char *url,
				const char *type, const char *file,
				GWebResultFunc func, gpointer user_data,
				int *err)
{
	struct stat st;
	int fd;
	guint ret;

	if (stat(file, &st) < 0)
		return 0;

	fd = open(file, O_RDONLY);
	if (fd < 0)
		return 0;

	ret = do_request(web, url, type, NULL, fd, st.st_size, func, NULL,
			user_data, err);
	if (ret == 0)
		close(fd);

	return ret;
}

bool g_web_cancel_request(GWeb *web, guint id)
{
	if (!web)
		return false;

	return true;
}

/**
 *  @brief
<<<<<<< HEAD
 *    Returns the operating system error, if any, associated with the
 *    web session request result.
 *
 *  @param[in]  result  A pointer to the immutable web session
 *                      request result for which to return the
 *                      operating system error.
 *
 *  @returns
 *    0 on success; otherwise, < 0 (negate to arrive at a POSIX
 *    domain error number).
 *
 *  @sa g_web_result_get_status
 *
 */
int g_web_result_get_err(const GWebResult *result)
{
	if (!result)
		return -EINVAL;

	return result->err;
}

/**
 *  @brief
=======
>>>>>>> e410e40b
 *    Returns the HTTP status code, if any, associated with the
 *    web session request result.
 *
 *  @param[in]  result  A pointer to the immutable web session
 *                      request result for which to return the
 *                      HTTP status code.
 *
 *  @returns
 *    The HTTP status code.
 *
<<<<<<< HEAD
 *  @sa g_web_result_get_err
 *
=======
>>>>>>> e410e40b
 */
guint16 g_web_result_get_status(GWebResult *result)
{
	if (!result)
		return GWEB_HTTP_STATUS_CODE_UNKNOWN;

	return result->status;
}

bool g_web_result_get_chunk(GWebResult *result,
				const guint8 **chunk, gsize *length)
{
	if (!result)
		return false;

	if (!chunk)
		return false;

	*chunk = result->buffer;

	if (length)
		*length = result->length;

	return true;
}

bool g_web_result_get_header(GWebResult *result,
				const char *header, const char **value)
{
	if (!result)
		return false;

	if (!value)
		return false;

	*value = g_hash_table_lookup(result->headers, header);

	if (!*value)
		return false;

	return true;
}

/**
 *  @brief
 *    Return whether the web session request result has any HTTP
 *    headers.
 *
 *  @param[in]  result  A pointer to the immutable web session
 *                      request result for which to determine if there
 *                      are any HTTP headers.
 *  @param[out]  count  An optional pointer to mutable storage for the
 *                      number of HTTP headers associated with @a
 *                      result.
 *
 *  @returns
 *    True if there are one or more HTTP headers associated with @a
 *    result; otherwise, false.
 *
 *  @sa g_web_result_get_header
 *
 */
bool g_web_result_has_headers(const GWebResult *result,
				guint *count)
{
	guint size;

	if (!result)
		return false;

	size = g_hash_table_size(result->headers);

	if (count)
		*count = size;

	return size > 0;
}

struct _GWebParser {
	gint ref_count;
	char *begin_token;
	char *end_token;
	const char *token_str;
	size_t token_len;
	size_t token_pos;
	bool intoken;
	GString *content;
	GWebParserFunc func;
	gpointer user_data;
};

GWebParser *g_web_parser_new(const char *begin, const char *end,
				GWebParserFunc func, gpointer user_data)
{
	GWebParser *parser;

	if (!begin || !end)
		return NULL;

	parser = g_try_new0(GWebParser, 1);
	if (!parser)
		return NULL;

	parser->ref_count = 1;

	parser->begin_token = g_strdup(begin);
	parser->end_token = g_strdup(end);
	parser->func = func;
	parser->user_data = user_data;

	parser->token_str = parser->begin_token;
	parser->token_len = strlen(parser->token_str);
	parser->token_pos = 0;

	parser->intoken = false;
	parser->content = g_string_sized_new(0);

	return parser;
}

GWebParser *g_web_parser_ref(GWebParser *parser)
{
	if (!parser)
		return NULL;

	__sync_fetch_and_add(&parser->ref_count, 1);

	return parser;
}

void g_web_parser_unref(GWebParser *parser)
{
	if (!parser)
		return;

	if (__sync_fetch_and_sub(&parser->ref_count, 1) != 1)
		return;

	g_string_free(parser->content, TRUE);

	g_free(parser->begin_token);
	g_free(parser->end_token);
	g_free(parser);
}

void g_web_parser_feed_data(GWebParser *parser,
				const guint8 *data, gsize length)
{
	const guint8 *ptr = data;

	if (!parser)
		return;

	while (length > 0) {
		guint8 chr = parser->token_str[parser->token_pos];

		if (parser->token_pos == 0) {
			guint8 *pos;

			pos = memchr(ptr, chr, length);
			if (!pos) {
				if (parser->intoken)
					g_string_append_len(parser->content,
							(gchar *) ptr, length);
				break;
			}

			if (parser->intoken)
				g_string_append_len(parser->content,
						(gchar *) ptr, (pos - ptr) + 1);

			length -= (pos - ptr) + 1;
			ptr = pos + 1;

			parser->token_pos++;
			continue;
		}

		if (parser->intoken)
			g_string_append_c(parser->content, ptr[0]);

		if (ptr[0] != chr) {
			length--;
			ptr++;

			parser->token_pos = 0;
			continue;
		}

		length--;
		ptr++;

		parser->token_pos++;

		if (parser->token_pos == parser->token_len) {
			if (!parser->intoken) {
				g_string_append(parser->content,
							parser->token_str);

				parser->intoken = true;
				parser->token_str = parser->end_token;
				parser->token_len = strlen(parser->end_token);
				parser->token_pos = 0;
			} else {
				char *str;
				str = g_string_free(parser->content, FALSE);
				parser->content = g_string_sized_new(0);
				if (parser->func)
					parser->func(str, parser->user_data);
				g_free(str);

				parser->intoken = false;
				parser->token_str = parser->begin_token;
				parser->token_len = strlen(parser->begin_token);
				parser->token_pos = 0;
			}
		}
	}
}

void g_web_parser_end_data(GWebParser *parser)
{
	if (!parser)
		return;
}<|MERGE_RESOLUTION|>--- conflicted
+++ resolved
@@ -23,7 +23,6 @@
 #include <config.h>
 #endif
 
-#include <ctype.h>
 #include <stdio.h>
 #include <errno.h>
 #include <fcntl.h>
@@ -65,17 +64,6 @@
  */
 struct _GWebResult {
 	/**
-<<<<<<< HEAD
-	 *	Operating system error, if any, associated with the request.
-	 *
-	 *	0 on success; otherwise, < 0 (negate to arrive at a POSIX
-	 *	domain error number).
-	 */
-	int err;
-
-	/**
-=======
->>>>>>> e410e40b
 	 *	HTTP status code on success.
 	 */
 	guint16 status;
@@ -204,8 +192,6 @@
 }
 
 /**
-<<<<<<< HEAD
-=======
  *  Return the GWeb error quark.
  *
  *  @returns
@@ -214,7 +200,6 @@
 G_DEFINE_QUARK(g-web-error-quark, g_web_error)
 
 /**
->>>>>>> e410e40b
  *  @brief
  *    Invoke the closure callback associated with the web session
  *    request.
@@ -227,18 +212,6 @@
  *    A pointer to the mutable web session request for which to invoke
  *    the closure callback.
  *
-<<<<<<< HEAD
- *  @param[in]  err
- *    Operating system error to set in the @a session result
- *    structure.
- *
- *  @param[in]  status
- *    HTTP status code on success to set in the @a session result
- *    structure. Note that #GWEB_HTTP_STATUS_CODE_UNKNOWN acts as a
- *    null value such that the status is only set if the value is
- *    not #GWEB_HTTP_STATUS_CODE_UNKNOWN.
- *
-=======
  *  @param[in]  error
  *    An optional pointer to the immutable GError structure containing
  *    information about an error that occurred during the GWeb request,
@@ -246,37 +219,20 @@
  *
  *  @sa call_result_func_failure
  *  @sa call_result_func_success
->>>>>>> e410e40b
  *  @sa do_request
  *
  *  @private
  *
  */
-<<<<<<< HEAD
-static inline void call_result_func(struct web_session *session,
-					int err, guint16 status)
-{
-	debug(session->web, "session %p err %d status %d result_func %p",
-		session, err, status, session->result_func);
-=======
 static void call_result_func(struct web_session *session,
 					const GError *error)
 {
 	debug(session->web, "session %p error %p result_func %p",
 		session, error, session->result_func);
->>>>>>> e410e40b
 
 	if (!session->result_func)
 		return;
 
-<<<<<<< HEAD
-	session->result.err = err;
-
-	if (status != GWEB_HTTP_STATUS_CODE_UNKNOWN)
-		session->result.status = status;
-
-	session->result_func(&session->result, session->user_data);
-=======
 	session->result_func(error, &session->result, session->user_data);
 }
 
@@ -334,7 +290,6 @@
 static void call_result_func_success(struct web_session *session)
 {
 	call_result_func(session, NULL);
->>>>>>> e410e40b
 }
 
 static inline void call_route_func(struct web_session *session)
@@ -384,15 +339,11 @@
 	session->result.buffer = NULL;
 	session->result.length = 0;
 
-<<<<<<< HEAD
-	call_result_func(session, -ETIMEDOUT, GWEB_HTTP_STATUS_CODE_REQUEST_TIMEOUT);
-=======
 	local_error = g_error_new_literal(G_IO_ERROR,
 					G_IO_ERROR_TIMED_OUT,
 					message);
 
 	call_result_func_failure(session, local_error);
->>>>>>> e410e40b
 
 	return G_SOURCE_REMOVE;
 }
@@ -1133,12 +1084,7 @@
 			if (session->chunk_left <= len) {
 				session->result.buffer = ptr;
 				session->result.length = session->chunk_left;
-<<<<<<< HEAD
-				call_result_func(session, 0,
-					GWEB_HTTP_STATUS_CODE_UNKNOWN);
-=======
 				call_result_func_success(session);
->>>>>>> e410e40b
 
 				len -= session->chunk_left;
 				ptr += session->chunk_left;
@@ -1153,12 +1099,7 @@
 			/* more data */
 			session->result.buffer = ptr;
 			session->result.length = len;
-<<<<<<< HEAD
-			call_result_func(session, 0,
-				GWEB_HTTP_STATUS_CODE_UNKNOWN);
-=======
 			call_result_func_success(session);
->>>>>>> e410e40b
 
 			session->chunk_left -= len;
 			session->total_len += len;
@@ -1185,12 +1126,7 @@
 		if (len > 0) {
 			session->result.buffer = buf;
 			session->result.length = len;
-<<<<<<< HEAD
-			call_result_func(session, 0,
-				GWEB_HTTP_STATUS_CODE_UNKNOWN);
-=======
 			call_result_func_success(session);
->>>>>>> e410e40b
 		}
 		return 0;
 	}
@@ -1203,16 +1139,12 @@
 
 		session->result.buffer = NULL;
 		session->result.length = 0;
-<<<<<<< HEAD
-		call_result_func(session, 0, GWEB_HTTP_STATUS_CODE_BAD_REQUEST);
-=======
 
 		local_error = g_error_new_literal(G_WEB_ERROR,
 			G_WEB_ERROR_CHUNK_DECODE,
 			message);
 
 		call_result_func_failure(session, local_error);
->>>>>>> e410e40b
 	}
 
 	return err;
@@ -1298,160 +1230,6 @@
 
 /**
  *  @brief
-<<<<<<< HEAD
- *    Map a glib error into the negated POSIX error domain.
- *
- *  This attempts to map the specfied glib error into the negated
- *  POSIX error domain, defaulting to -EIO for unmapped domain/code
- *  pairs.
- *
- *  @param[in]  error  A pointer to the immutable glib error to map.
- *
- *  @returns
- *    A mapped glib error into the negated POSIX error domain.
- *
- */
-static int map_gerror(const GError *error)
-{
-	int err;
-
-	if (error->domain == G_CONVERT_ERROR) {
-		switch (error->code) {
-		case G_CONVERT_ERROR_NO_MEMORY:
-			err = -ENOMEM;
-			break;
-		case G_CONVERT_ERROR_ILLEGAL_SEQUENCE:
-			err = -EILSEQ;
-			break;
-		case G_CONVERT_ERROR_PARTIAL_INPUT:
-			err = -EBADMSG;
-			break;
-		default:
-			err = -EIO;
-			break;
-		}
-	} else if (error->domain == G_IO_CHANNEL_ERROR) {
-		switch (error->code) {
-		case G_IO_CHANNEL_ERROR_INVAL:
-			err = -EINVAL;
-			break;
-		case G_IO_CHANNEL_ERROR_FBIG:
-			err = -EFBIG;
-			break;
-		case G_IO_CHANNEL_ERROR_IO:
-			err = -EIO;
-			break;
-		case G_IO_CHANNEL_ERROR_ISDIR:
-			err = -EISDIR;
-			break;
-		case G_IO_CHANNEL_ERROR_NOSPC:
-			err = -ENOSPC;
-			break;
-		case G_IO_CHANNEL_ERROR_NXIO:
-			err = -ENXIO;
-			break;
-		case G_IO_CHANNEL_ERROR_OVERFLOW:
-			err = -EOVERFLOW;
-			break;
-		case G_IO_CHANNEL_ERROR_PIPE:
-			err = -EPIPE;
-			break;
-		default:
-			err = -EIO;
-			break;
-		}
-	} else {
-		err = -EIO;
-	}
-
-	return err;
-}
-
-/**
- *  @brief
- *    Finalize a glib I/O channel watch received data delegation for a
- *    web session request.
- *
- *  This finalizes a glib I/O channel received data failure or
- *  success for @a session. This assumes that @a status is either
- *  #G_IO_STATUS_ERROR or #G_IO_STATUS_EOF. #G_IO_STATUS_ERROR
- *  represents an unconditional failure completion. #G_IO_STATUS_EOF
- *  may represent a successful completion, if it follows one more
- *  prior received data transfers for @a session. However, it
- *  represents a failure completion if it occurs prior to the receipt
- *  of any @a session data.
- *
- *  @param[in,out]  session          A pointer to the mutable web
- *                                   session request to finalize.
- *  @param[in]      status           The status from the prior call
- *                                   to #g_io_channel_read_chars used
- *                                   to determine how to finalize @a
- *                                   session.
- *  @param[in]      bytes_available  The number of bytes advertised
- *                                   to the prior call to
- *                                   #g_io_channel_read_chars.
- *  @param[in]      bytes_read       The number of bytes read by the
- *                                   prior call to
- *                                   #g_io_channel_read_chars.
- *  @param[in]      error            An optional pointer to the glib
- *                                   error instance associated the
- *                                   prior call to
- *                                   #g_io_channel_read_chars.
- *
- *  @sa received_data_continue
- *  @sa received_data
- *
- *  @private
- *
- */
-static void received_data_finalize(struct web_session *session,
-				GIOStatus status, gsize bytes_available,
-				gsize bytes_read, const GError *error)
-{
-	int err = 0;
-	const guint16 code = GWEB_HTTP_STATUS_CODE_UNKNOWN;
-
-	session->transport_watch = 0;
-
-	session->result.buffer = NULL;
-	session->result.length = 0;
-
-	/* Handle post-channel read errors, which could be either
-	 * G_IO_STATUS_ERROR or G_IO_STATUS_EOF.
-	 *
-	 * For G_IO_STATUS_ERROR, simply attempt to map the error from
-	 * GError, if available.
-	 *
-	 * For G_IO_STATUS_EOF, this could occur at the end of a nominal,
-	 * successful get. That is, some number of headers, with or
-	 * without a body, termiated by an expected end-of-file (EOF)
-	 * condition. However, G_IO_STATUS_EOF can also happen as a result
-	 * of the remote peer server unexpectedly terminating the
-	 * connection without transferring any data at all. The only
-	 * reasonable recovery for this case it to fail the request,
-	 * synthesizing -ECONNRESET as the error, and to let the client
-	 * request again.
-	 *
-	 * If we asked for a non-zero amount of data but received none and
-	 * have accumulated no headers thus far, then we assume that the
-	 * remote peer server unexpectedly closed the connection;
-	 * otherwise, we assume it is a normal EOF closure.
-	 */
-
-	if (status == G_IO_STATUS_ERROR) {
-		if (error != NULL)
-			err = map_gerror(error);
-		else
-			err = -EIO;
-	} else if (status == G_IO_STATUS_EOF) {
-		if (bytes_available > 0 &&
-				bytes_read == 0 &&
-				!g_web_result_has_headers(&session->result, NULL))
-			err = -ECONNRESET;
-	}
-
-	call_result_func(session, err, code);
-=======
  *    Finalize a glib I/O channel watch received data delegation for a
  *    web session request.
  *
@@ -1543,7 +1321,6 @@
 	}
 
 	call_result_func_failure(session, passed_error);
->>>>>>> e410e40b
 }
 
 /**
@@ -1684,12 +1461,8 @@
 	const gsize bytes_available = session->receive_space - 1;
 	gsize bytes_read;
 	GIOStatus status;
-<<<<<<< HEAD
-	GError *error = NULL;
-=======
 	g_autoptr(GError) local_error = NULL;
 	g_autoptr(GError) error = NULL;
->>>>>>> e410e40b
 
 	/* We received some data or condition, cancel the connect timeout. */
 
@@ -1705,15 +1478,11 @@
 		session->result.buffer = NULL;
 		session->result.length = 0;
 
-<<<<<<< HEAD
-		call_result_func(session, -EIO, GWEB_HTTP_STATUS_CODE_UNKNOWN);
-=======
 		local_error = g_error_new_literal(G_IO_ERROR,
 			g_io_error_from_errno(EIO),
 			g_strerror(EIO));
 
 		call_result_func_failure(session, local_error);
->>>>>>> e410e40b
 
 		return FALSE;
 	}
@@ -1734,12 +1503,6 @@
 		received_data_finalize(session, status,
 			bytes_available, bytes_read, error);
 
-<<<<<<< HEAD
-		if (error != NULL)
-			g_clear_error(&error);
-
-=======
->>>>>>> e410e40b
 		return FALSE;
 	}
 
@@ -2754,9 +2517,6 @@
 	port = g_strdup_printf("%u", session->port);
 	ret = getaddrinfo(session->address, port, &hints, &session->addr);
 	if (ret != 0 || !session->addr) {
-<<<<<<< HEAD
-		call_result_func(session, 0, GWEB_HTTP_STATUS_CODE_BAD_REQUEST);
-=======
 		local_error = g_error_new(G_WEB_ERROR,
 			G_WEB_ERROR_HOST_NOT_FOUND,
 			"could not resolve %s: %s",
@@ -2765,17 +2525,11 @@
 
 		call_result_func_failure(session, local_error);
 
->>>>>>> e410e40b
 		return;
 	}
 
 	call_route_func(session);
 
-<<<<<<< HEAD
-	if (create_transport(session) < 0) {
-		call_result_func(session, 0, GWEB_HTTP_STATUS_CODE_CONFLICT);
-		return;
-=======
 	ret = create_transport(session);
 	if (ret < 0) {
 		local_error = g_error_new_literal(G_IO_ERROR,
@@ -2783,7 +2537,6 @@
 						g_strerror(ret));
 
 		call_result_func_failure(session, local_error);
->>>>>>> e410e40b
 	}
 }
 
@@ -2804,9 +2557,6 @@
 	g_autoptr(GError) local_error = NULL;
 
 	if (!results || !results[0]) {
-<<<<<<< HEAD
-		call_result_func(session, 0, GWEB_HTTP_STATUS_CODE_NOT_FOUND);
-=======
 		local_error = g_error_new(G_WEB_ERROR,
 				G_WEB_ERROR_HOST_NOT_FOUND,
 				"could not resolve %s",
@@ -2814,7 +2564,6 @@
 
 		call_result_func_failure(session, local_error);
 
->>>>>>> e410e40b
 		return;
 	}
 
@@ -3001,33 +2750,6 @@
 
 /**
  *  @brief
-<<<<<<< HEAD
- *    Returns the operating system error, if any, associated with the
- *    web session request result.
- *
- *  @param[in]  result  A pointer to the immutable web session
- *                      request result for which to return the
- *                      operating system error.
- *
- *  @returns
- *    0 on success; otherwise, < 0 (negate to arrive at a POSIX
- *    domain error number).
- *
- *  @sa g_web_result_get_status
- *
- */
-int g_web_result_get_err(const GWebResult *result)
-{
-	if (!result)
-		return -EINVAL;
-
-	return result->err;
-}
-
-/**
- *  @brief
-=======
->>>>>>> e410e40b
  *    Returns the HTTP status code, if any, associated with the
  *    web session request result.
  *
@@ -3038,11 +2760,6 @@
  *  @returns
  *    The HTTP status code.
  *
-<<<<<<< HEAD
- *  @sa g_web_result_get_err
- *
-=======
->>>>>>> e410e40b
  */
 guint16 g_web_result_get_status(GWebResult *result)
 {

/*
 *
 *  Connection Manager
 *
 *  Copyright (C) 2007-2013  Intel Corporation. All rights reserved.
 *
 *  This program is free software; you can redistribute it and/or modify
 *  it under the terms of the GNU General Public License version 2 as
 *  published by the Free Software Foundation.
 *
 *  This program is distributed in the hope that it will be useful,
 *  but WITHOUT ANY WARRANTY; without even the implied warranty of
 *  MERCHANTABILITY or FITNESS FOR A PARTICULAR PURPOSE.  See the
 *  GNU General Public License for more details.
 *
 *  You should have received a copy of the GNU General Public License
 *  along with this program; if not, write to the Free Software
 *  Foundation, Inc., 51 Franklin St, Fifth Floor, Boston, MA  02110-1301  USA
 *
 */

#ifndef __CONNMAN_LOG_H
#define __CONNMAN_LOG_H

#ifdef __cplusplus
extern "C" {
#endif

/**
 * SECTION:log
 * @title: Logging premitives
 * @short_description: Functions for logging error and debug information
 */

void connman_info(const char *format, ...)
				__attribute__((format(printf, 1, 2)));
void connman_warn(const char *format, ...)
				__attribute__((format(printf, 1, 2)));
void connman_error(const char *format, ...)
				__attribute__((format(printf, 1, 2)));
void connman_debug(const char *format, ...)
				__attribute__((format(printf, 1, 2)));

#define connman_warn_once(fmt, arg...) do {		\
	static bool printed;				\
	if (!printed) {					\
		connman_warn(fmt, ## arg);		\
		printed = true;				\
	}						\
} while (0)

/**
 *  Debug-level logging descriptor that may be used to control debug
 *  output on a per-file or -symbol basis.
 */
struct connman_debug_desc {
	const char *name;
	const char *file;
#define CONNMAN_DEBUG_FLAG_DEFAULT (0)
#define CONNMAN_DEBUG_FLAG_PRINT   (1 << 0)
#define CONNMAN_DEBUG_FLAG_ALIAS   (1 << 1)
	unsigned int flags;
} __attribute__((aligned(8)));

/**
 *  @def CONNMAN_DEBUG_DESC_INSTANTIATE(symbol, _name, _file, _flags)
 *
 *  @brief
 *    Convenience preprocessor macro for declaring and instantiating an
 *    instance of #connmand_debug_desc.
 *
 *  @param[in]  symbol   The name of the #connman_debug_desc instance
 *                       to instantiate.
 *  @param[in]  _name    An optional pointer to an immutable null-
 *                       terminated C string containing the name of
 *                       the #connman_debug_desc- controlled symbol.
 *  @param[in]  _file    A pointer to an immutable null-terminated C
 *                       string containing the name of the
 *                       #connman_debug_desc-controlled source file.
 *  @param[in]  _flags   Flags that control the interpretation and
 *                       behavior of the instantiated
 *                       #connman_debug_desc instance.
 *
 */
#define CONNMAN_DEBUG_DESC_INSTANTIATE(symbol, _name, _file, _flags) \
	static struct connman_debug_desc symbol \
	__attribute__((used, section("__debug"), aligned(8))) = { \
		.name = _name, .file = _file, .flags = _flags \
	}
<<<<<<< HEAD

/**
 *  @def CONNMAN_DEBUG_ALIAS(suffix)
 *
 *  @brief
 *    Convenience preprocessor macro for declaring and instantiating
 *    an alias (see #CONNMAN_DEBUG_FLAG_ALIAS) instance of
 *    #connmand_debug_desc.
 *
 *  @param[in]  suffix  The suffix to concatenate to the name of the
 *                      #connman_debug_desc alias instance to
 *                      instantiate.
 *
 */
#define CONNMAN_DEBUG_ALIAS(suffix) \
	CONNMAN_DEBUG_DESC_INSTANTIATE(__debug_alias_##suffix, \
		#suffix, \
		__FILE__, \
		CONNMAN_DEBUG_FLAG_ALIAS)

/**
 *  @def CONNMAN_DEBUG(function, fmt, args...)
 *
 *  @brief
 *    Convenience preprocessor macro for declaring and instantiating
 *    an instance of #connmand_debug_desc for controlling an
 *    invocation of #connman_debug with it that includes both the
 *    file and function name the macro was invoked in or attributed
 *    to.
 *
 *  This instantiates a scoped-instance of #connmand_debug_desc and
 *  then, if that instance has its #CONNMAN_DEBUG_FLAG_PRINT flag
 *  asserted, invokes a call to #connman_debug with the format:
 *
 *    "<file>:<function>() <fmt> ..."
 *
 *  where <file> is the preprocessor symbol __FILE__, <function> is
 *  caller-specified, <fmt> is from @a fmt, and '...' is from @a
 *  'args...'.
 *
 *  @param[in]  function  A pointer to an immutble null-terminated C
 *                        string containing the name of the function
 *                        in which the macro is being instantiated or
 *                        to which the invocation of the macro should
 *                        be attributed to. For example, __FUNCTION__.
 *  @param[in]  fmt       A pointer to an immutable null-terminated C
 *                        string container the log message, consisting
 *                        of a printf-style format string composed of
 *                        zero or more output conversion directives.
 *  @param[in]  args...   A variadic argument list, where each
 *                        argument corresponds with its peer output
 *                        conversion directive in @a fmt.
 *
 *  @sa CONNMAN_DEBUG_DESC_INSTANTIATE
 *  @sa connman_debug
 *
 */
#define CONNMAN_DEBUG(function, fmt, args...) do { \
=======

/**
 *  @def CONNMAN_DEBUG_ALIAS(suffix)
 *
 *  @brief
 *    Convenience preprocessor macro for declaring and instantiating
 *    an alias (see #CONNMAN_DEBUG_FLAG_ALIAS) instance of
 *    #connmand_debug_desc.
 *
 *  @param[in]  suffix  The suffix to concatenate to the name of the
 *                      #connman_debug_desc alias instance to
 *                      instantiate.
 *
 */
#define CONNMAN_DEBUG_ALIAS(suffix) \
	CONNMAN_DEBUG_DESC_INSTANTIATE(__debug_alias_##suffix, \
		#suffix, \
		__FILE__, \
		CONNMAN_DEBUG_FLAG_ALIAS)

/**
 *  @def DBG(fmt, arg...)
 *
 *  @brief
 *    Convenience preprocessor macro for declaring an instance of
 *    #connmand_debug_desc for controlling an invocation of
 *    #connman_debug with it that includes both the file and function
 *    name the macro was invoked in.
 *
 *  This instantiates a scoped-instance of #connmand_debug_desc and
 *  then, if that instance has its #CONNMAN_DEBUG_FLAG_PRINT flag
 *  asserted, invokes a call to #connman_debug with the format:
 *
 *    "<file>:<function>() <fmt> ..."
 *
 *  where <file> is the preprocessor symbol __FILE__, <function> is
 *  the preprocessor symbol __func__, <fmt> is from @a fmt, and
 *  '...' is from @a 'arg...'.
 *
 *  @param[in]  fmt      A pointer to an immutable null-terminated C
 *                       string container the log message, consisting
 *                       of a printf-style format string composed of
 *                       zero or more output conversion directives.
 *  @param[in]  arg...   A variadic argument list, where each
 *                       argument corresponds with its peer output
 *                       conversion directive in @a fmt.
 *
 *  @sa connman_debug
 *
 */
#define DBG(fmt, arg...) do { \
>>>>>>> f785c755
	CONNMAN_DEBUG_DESC_INSTANTIATE(__connman_debug_desc, \
		0, \
		__FILE__, \
		CONNMAN_DEBUG_FLAG_DEFAULT); \
		if (__connman_debug_desc.flags & CONNMAN_DEBUG_FLAG_PRINT) \
			connman_debug("%s:%s() " fmt, \
<<<<<<< HEAD
					__FILE__, function, ##args); \
	} while (0)

/**
 *  @def DBG(fmt, args...)
 *
 *  @brief
 *    Convenience preprocessor macro for declaring an instance of
 *    #connmand_debug_desc for controlling an invocation of
 *    #connman_debug with it that includes both the file and function
 *    name the macro was invoked in.
 *
 *  This instantiates a scoped-instance of #connmand_debug_desc and
 *  then, if that instance has its #CONNMAN_DEBUG_FLAG_PRINT flag
 *  asserted, invokes a call to #connman_debug with the format:
 *
 *    "<file>:<function>() <fmt> ..."
 *
 *  where <file> is the preprocessor symbol __FILE__, <function> is
 *  the preprocessor symbol __func__, <fmt> is from @a fmt, and
 *  '...' is from @a 'args...'.
 *
 *  @param[in]  fmt      A pointer to an immutable null-terminated C
 *                       string container the log message, consisting
 *                       of a printf-style format string composed of
 *                       zero or more output conversion directives.
 *  @param[in]  args...  A variadic argument list, where each
 *                       argument corresponds with its peer output
 *                       conversion directive in @a fmt.
 *
 *  @sa CONNMAN_DEBUG
 *  @sa connman_debug
 *
 */
#define DBG(fmt, args...) CONNMAN_DEBUG(__func__, fmt, ##args)
=======
					__FILE__, __func__, ##arg); \
} while (0)
>>>>>>> f785c755

#ifdef __cplusplus
}
#endif

#endif /* __CONNMAN_LOG_H */<|MERGE_RESOLUTION|>--- conflicted
+++ resolved
@@ -87,66 +87,6 @@
 	__attribute__((used, section("__debug"), aligned(8))) = { \
 		.name = _name, .file = _file, .flags = _flags \
 	}
-<<<<<<< HEAD
-
-/**
- *  @def CONNMAN_DEBUG_ALIAS(suffix)
- *
- *  @brief
- *    Convenience preprocessor macro for declaring and instantiating
- *    an alias (see #CONNMAN_DEBUG_FLAG_ALIAS) instance of
- *    #connmand_debug_desc.
- *
- *  @param[in]  suffix  The suffix to concatenate to the name of the
- *                      #connman_debug_desc alias instance to
- *                      instantiate.
- *
- */
-#define CONNMAN_DEBUG_ALIAS(suffix) \
-	CONNMAN_DEBUG_DESC_INSTANTIATE(__debug_alias_##suffix, \
-		#suffix, \
-		__FILE__, \
-		CONNMAN_DEBUG_FLAG_ALIAS)
-
-/**
- *  @def CONNMAN_DEBUG(function, fmt, args...)
- *
- *  @brief
- *    Convenience preprocessor macro for declaring and instantiating
- *    an instance of #connmand_debug_desc for controlling an
- *    invocation of #connman_debug with it that includes both the
- *    file and function name the macro was invoked in or attributed
- *    to.
- *
- *  This instantiates a scoped-instance of #connmand_debug_desc and
- *  then, if that instance has its #CONNMAN_DEBUG_FLAG_PRINT flag
- *  asserted, invokes a call to #connman_debug with the format:
- *
- *    "<file>:<function>() <fmt> ..."
- *
- *  where <file> is the preprocessor symbol __FILE__, <function> is
- *  caller-specified, <fmt> is from @a fmt, and '...' is from @a
- *  'args...'.
- *
- *  @param[in]  function  A pointer to an immutble null-terminated C
- *                        string containing the name of the function
- *                        in which the macro is being instantiated or
- *                        to which the invocation of the macro should
- *                        be attributed to. For example, __FUNCTION__.
- *  @param[in]  fmt       A pointer to an immutable null-terminated C
- *                        string container the log message, consisting
- *                        of a printf-style format string composed of
- *                        zero or more output conversion directives.
- *  @param[in]  args...   A variadic argument list, where each
- *                        argument corresponds with its peer output
- *                        conversion directive in @a fmt.
- *
- *  @sa CONNMAN_DEBUG_DESC_INSTANTIATE
- *  @sa connman_debug
- *
- */
-#define CONNMAN_DEBUG(function, fmt, args...) do { \
-=======
 
 /**
  *  @def CONNMAN_DEBUG_ALIAS(suffix)
@@ -198,53 +138,14 @@
  *
  */
 #define DBG(fmt, arg...) do { \
->>>>>>> f785c755
 	CONNMAN_DEBUG_DESC_INSTANTIATE(__connman_debug_desc, \
 		0, \
 		__FILE__, \
 		CONNMAN_DEBUG_FLAG_DEFAULT); \
 		if (__connman_debug_desc.flags & CONNMAN_DEBUG_FLAG_PRINT) \
 			connman_debug("%s:%s() " fmt, \
-<<<<<<< HEAD
-					__FILE__, function, ##args); \
-	} while (0)
-
-/**
- *  @def DBG(fmt, args...)
- *
- *  @brief
- *    Convenience preprocessor macro for declaring an instance of
- *    #connmand_debug_desc for controlling an invocation of
- *    #connman_debug with it that includes both the file and function
- *    name the macro was invoked in.
- *
- *  This instantiates a scoped-instance of #connmand_debug_desc and
- *  then, if that instance has its #CONNMAN_DEBUG_FLAG_PRINT flag
- *  asserted, invokes a call to #connman_debug with the format:
- *
- *    "<file>:<function>() <fmt> ..."
- *
- *  where <file> is the preprocessor symbol __FILE__, <function> is
- *  the preprocessor symbol __func__, <fmt> is from @a fmt, and
- *  '...' is from @a 'args...'.
- *
- *  @param[in]  fmt      A pointer to an immutable null-terminated C
- *                       string container the log message, consisting
- *                       of a printf-style format string composed of
- *                       zero or more output conversion directives.
- *  @param[in]  args...  A variadic argument list, where each
- *                       argument corresponds with its peer output
- *                       conversion directive in @a fmt.
- *
- *  @sa CONNMAN_DEBUG
- *  @sa connman_debug
- *
- */
-#define DBG(fmt, args...) CONNMAN_DEBUG(__func__, fmt, ##args)
-=======
 					__FILE__, __func__, ##arg); \
 } while (0)
->>>>>>> f785c755
 
 #ifdef __cplusplus
 }

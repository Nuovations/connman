--- conflicted
+++ resolved
@@ -292,12 +292,8 @@
 	char *nameservers;
 	int index;
 
-<<<<<<< HEAD
-	DBG("modem %p path %s context %p path %s", modem, modem->path, context, context->path);
-=======
 	DBG("modem %p path %s context %p path %s",
 			modem, modem->path, context, context->path);
->>>>>>> 0b091dd8
 
 	index = context->index;
 
@@ -2046,13 +2042,9 @@
 	DBG("modem %p path %s", modem, modem->path);
 
 	if (api_added(old_ifaces, new_ifaces, OFONO_API_SIM)) {
-<<<<<<< HEAD
-		DBG("modem->imsi %p modem->set_powered %u", modem->imsi, modem->set_powered);
-=======
 		DBG("modem->imsi %p modem->set_powered %u",
 				modem->imsi, modem->set_powered);
 
->>>>>>> 0b091dd8
 		if (!modem->imsi &&
 				!modem->set_powered) {
 			/*
@@ -2065,10 +2057,7 @@
 
 	if (api_added(old_ifaces, new_ifaces, OFONO_API_CM)) {
 		DBG("modem->device %p", modem->device);
-<<<<<<< HEAD
-=======
-
->>>>>>> 0b091dd8
+
 		if (modem->device) {
 			cm_get_properties(modem);
 			cm_get_contexts(modem);
